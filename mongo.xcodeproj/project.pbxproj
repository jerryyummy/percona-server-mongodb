// !$*UTF8*$!
{
	archiveVersion = 1;
	classes = {
	};
	objectVersion = 44;
	objects = {

/* Begin PBXFileReference section */
		9302D9930F30AB8C00DFA4EF /* collection.js */ = {isa = PBXFileReference; fileEncoding = 4; lastKnownFileType = sourcecode.javascript; path = collection.js; sourceTree = "<group>"; };
		9302D9940F30AB8C00DFA4EF /* db.js */ = {isa = PBXFileReference; fileEncoding = 4; lastKnownFileType = sourcecode.javascript; path = db.js; sourceTree = "<group>"; };
		9302D9950F30AB8C00DFA4EF /* dbshell.cpp */ = {isa = PBXFileReference; fileEncoding = 4; lastKnownFileType = sourcecode.cpp.cpp; path = dbshell.cpp; sourceTree = "<group>"; };
		9302D9980F30AB8C00DFA4EF /* mongo.js */ = {isa = PBXFileReference; fileEncoding = 4; lastKnownFileType = sourcecode.javascript; path = mongo.js; sourceTree = "<group>"; };
		9302D9990F30AB8C00DFA4EF /* mongo.jsall */ = {isa = PBXFileReference; fileEncoding = 4; lastKnownFileType = text; path = mongo.jsall; sourceTree = "<group>"; };
		9302D99E0F30AB8C00DFA4EF /* query.js */ = {isa = PBXFileReference; fileEncoding = 4; lastKnownFileType = sourcecode.javascript; path = query.js; sourceTree = "<group>"; };
		9302D9A20F30AB8C00DFA4EF /* utils.js */ = {isa = PBXFileReference; fileEncoding = 4; lastKnownFileType = sourcecode.javascript; path = utils.js; sourceTree = "<group>"; };
		9303D1AB10E1415C00294FAC /* client.cpp */ = {isa = PBXFileReference; fileEncoding = 4; lastKnownFileType = sourcecode.cpp.cpp; path = client.cpp; sourceTree = "<group>"; };
		9303D1AC10E1415C00294FAC /* client.h */ = {isa = PBXFileReference; fileEncoding = 4; lastKnownFileType = sourcecode.c.h; path = client.h; sourceTree = "<group>"; };
		9303D1AD10E1415C00294FAC /* cmdline.h */ = {isa = PBXFileReference; fileEncoding = 4; lastKnownFileType = sourcecode.c.h; path = cmdline.h; sourceTree = "<group>"; };
		9303D1AE10E1415C00294FAC /* curop.h */ = {isa = PBXFileReference; fileEncoding = 4; lastKnownFileType = sourcecode.c.h; path = curop.h; sourceTree = "<group>"; };
		9303D1AF10E1415C00294FAC /* extsort.cpp */ = {isa = PBXFileReference; fileEncoding = 4; lastKnownFileType = sourcecode.cpp.cpp; path = extsort.cpp; sourceTree = "<group>"; };
		9303D1B010E1415C00294FAC /* extsort.h */ = {isa = PBXFileReference; fileEncoding = 4; lastKnownFileType = sourcecode.c.h; path = extsort.h; sourceTree = "<group>"; };
		9303D1B110E1415C00294FAC /* filever.h */ = {isa = PBXFileReference; fileEncoding = 4; lastKnownFileType = sourcecode.c.h; path = filever.h; sourceTree = "<group>"; };
		9303D1B210E1415C00294FAC /* module.cpp */ = {isa = PBXFileReference; fileEncoding = 4; lastKnownFileType = sourcecode.cpp.cpp; path = module.cpp; sourceTree = "<group>"; };
		9303D1B310E1415C00294FAC /* module.h */ = {isa = PBXFileReference; fileEncoding = 4; lastKnownFileType = sourcecode.c.h; path = module.h; sourceTree = "<group>"; };
		9303D1B510E1415C00294FAC /* mms.cpp */ = {isa = PBXFileReference; fileEncoding = 4; lastKnownFileType = sourcecode.cpp.cpp; path = mms.cpp; sourceTree = "<group>"; };
		9303D1B610E1415C00294FAC /* mms.o */ = {isa = PBXFileReference; lastKnownFileType = "compiled.mach-o.objfile"; path = mms.o; sourceTree = "<group>"; };
		9303D1B710E1415C00294FAC /* mr.cpp */ = {isa = PBXFileReference; fileEncoding = 4; lastKnownFileType = sourcecode.cpp.cpp; path = mr.cpp; sourceTree = "<group>"; };
		9303D1B810E1415C00294FAC /* update.cpp */ = {isa = PBXFileReference; fileEncoding = 4; lastKnownFileType = sourcecode.cpp.cpp; path = update.cpp; sourceTree = "<group>"; };
		9303D1B910E1415C00294FAC /* update.h */ = {isa = PBXFileReference; fileEncoding = 4; lastKnownFileType = sourcecode.c.h; path = update.h; sourceTree = "<group>"; };
		930B844D0FA10D1C00F22B4B /* optime.h */ = {isa = PBXFileReference; fileEncoding = 4; lastKnownFileType = sourcecode.c.h; path = optime.h; sourceTree = "<group>"; };
		931184DC0F83C95800A6DC44 /* message_server_port.cpp */ = {isa = PBXFileReference; fileEncoding = 4; lastKnownFileType = sourcecode.cpp.cpp; path = message_server_port.cpp; sourceTree = "<group>"; };
		931186FB0F8535FF00A6DC44 /* bridge.cpp */ = {isa = PBXFileReference; fileEncoding = 4; lastKnownFileType = sourcecode.cpp.cpp; path = bridge.cpp; sourceTree = "<group>"; };
		931979810FBC67FB001FE537 /* utils.cpp */ = {isa = PBXFileReference; fileEncoding = 4; lastKnownFileType = sourcecode.cpp.cpp; path = utils.cpp; sourceTree = "<group>"; };
		931A027A0F58AA4400147C0E /* jsobjmanipulator.h */ = {isa = PBXFileReference; fileEncoding = 4; lastKnownFileType = sourcecode.c.h; path = jsobjmanipulator.h; sourceTree = "<group>"; };
		93278F570F72D32900844664 /* gridfs.cpp */ = {isa = PBXFileReference; fileEncoding = 4; lastKnownFileType = sourcecode.cpp.cpp; path = gridfs.cpp; sourceTree = "<group>"; };
		93278F580F72D32900844664 /* gridfs.h */ = {isa = PBXFileReference; fileEncoding = 4; lastKnownFileType = sourcecode.c.h; path = gridfs.h; sourceTree = "<group>"; };
		93278F610F72D39400844664 /* cursors.cpp */ = {isa = PBXFileReference; fileEncoding = 4; lastKnownFileType = sourcecode.cpp.cpp; path = cursors.cpp; sourceTree = "<group>"; };
		93278F620F72D39400844664 /* cursors.h */ = {isa = PBXFileReference; fileEncoding = 4; lastKnownFileType = sourcecode.c.h; path = cursors.h; sourceTree = "<group>"; };
		93278F630F72D39400844664 /* d_logic.cpp */ = {isa = PBXFileReference; fileEncoding = 4; lastKnownFileType = sourcecode.cpp.cpp; path = d_logic.cpp; sourceTree = "<group>"; };
		93278F640F72D39400844664 /* d_logic.h */ = {isa = PBXFileReference; fileEncoding = 4; lastKnownFileType = sourcecode.c.h; path = d_logic.h; sourceTree = "<group>"; };
		93278F650F72D39400844664 /* strategy.cpp */ = {isa = PBXFileReference; fileEncoding = 4; lastKnownFileType = sourcecode.cpp.cpp; path = strategy.cpp; sourceTree = "<group>"; };
		93278F660F72D39400844664 /* strategy.h */ = {isa = PBXFileReference; fileEncoding = 4; lastKnownFileType = sourcecode.c.h; path = strategy.h; sourceTree = "<group>"; };
		93278F670F72D39400844664 /* strategy_shard.cpp */ = {isa = PBXFileReference; fileEncoding = 4; lastKnownFileType = sourcecode.cpp.cpp; path = strategy_shard.cpp; sourceTree = "<group>"; };
		932AC3EB0F4A5B34005BF8B0 /* queryoptimizertests.cpp */ = {isa = PBXFileReference; fileEncoding = 4; lastKnownFileType = sourcecode.cpp.cpp; path = queryoptimizertests.cpp; sourceTree = "<group>"; };
		932AC4310F4A5E9D005BF8B0 /* SConstruct */ = {isa = PBXFileReference; fileEncoding = 4; lastKnownFileType = text; path = SConstruct; sourceTree = "<group>"; };
		933A4D130F55A68600145C4B /* authTest.cpp */ = {isa = PBXFileReference; fileEncoding = 4; lastKnownFileType = sourcecode.cpp.cpp; path = authTest.cpp; sourceTree = "<group>"; };
		933A4D150F55A68600145C4B /* clientTest.cpp */ = {isa = PBXFileReference; fileEncoding = 4; lastKnownFileType = sourcecode.cpp.cpp; path = clientTest.cpp; sourceTree = "<group>"; };
		933A4D170F55A68600145C4B /* first.cpp */ = {isa = PBXFileReference; fileEncoding = 4; lastKnownFileType = sourcecode.cpp.cpp; path = first.cpp; sourceTree = "<group>"; };
		933A4D190F55A68600145C4B /* second.cpp */ = {isa = PBXFileReference; fileEncoding = 4; lastKnownFileType = sourcecode.cpp.cpp; path = second.cpp; sourceTree = "<group>"; };
		933A4D1B0F55A68600145C4B /* tail.cpp */ = {isa = PBXFileReference; fileEncoding = 4; lastKnownFileType = sourcecode.cpp.cpp; path = tail.cpp; sourceTree = "<group>"; };
		933A4D1C0F55A68600145C4B /* tutorial.cpp */ = {isa = PBXFileReference; fileEncoding = 4; lastKnownFileType = sourcecode.cpp.cpp; path = tutorial.cpp; sourceTree = "<group>"; };
		933A4D1D0F55A68600145C4B /* whereExample.cpp */ = {isa = PBXFileReference; fileEncoding = 4; lastKnownFileType = sourcecode.cpp.cpp; path = whereExample.cpp; sourceTree = "<group>"; };
		933E22110F4327B2000209E3 /* perftest.cpp */ = {isa = PBXFileReference; fileEncoding = 4; lastKnownFileType = sourcecode.cpp.cpp; path = perftest.cpp; sourceTree = "<group>"; };
		933E22120F4327B2000209E3 /* perftest.o */ = {isa = PBXFileReference; lastKnownFileType = "compiled.mach-o.objfile"; path = perftest.o; sourceTree = "<group>"; };
		9342232B0EF16D4F00608550 /* connpool.cpp */ = {isa = PBXFileReference; fileEncoding = 4; lastKnownFileType = sourcecode.cpp.cpp; path = connpool.cpp; sourceTree = "<group>"; };
		9342232C0EF16D4F00608550 /* connpool.h */ = {isa = PBXFileReference; fileEncoding = 4; lastKnownFileType = sourcecode.c.h; path = connpool.h; sourceTree = "<group>"; };
		9342232D0EF16D4F00608550 /* dbclient.cpp */ = {isa = PBXFileReference; fileEncoding = 4; lastKnownFileType = sourcecode.cpp.cpp; path = dbclient.cpp; sourceTree = "<group>"; };
		9342232E0EF16D4F00608550 /* dbclient.h */ = {isa = PBXFileReference; fileEncoding = 4; lastKnownFileType = sourcecode.c.h; path = dbclient.h; sourceTree = "<group>"; };
		934223300EF16D4F00608550 /* model.cpp */ = {isa = PBXFileReference; fileEncoding = 4; lastKnownFileType = sourcecode.cpp.cpp; path = model.cpp; sourceTree = "<group>"; };
		934223310EF16D4F00608550 /* model.h */ = {isa = PBXFileReference; fileEncoding = 4; lastKnownFileType = sourcecode.c.h; path = model.h; sourceTree = "<group>"; };
		934223860EF16D7000608550 /* btreetests.cpp */ = {isa = PBXFileReference; fileEncoding = 4; lastKnownFileType = sourcecode.cpp.cpp; path = btreetests.cpp; sourceTree = "<group>"; };
		934223880EF16D7000608550 /* dbtests.cpp */ = {isa = PBXFileReference; fileEncoding = 4; lastKnownFileType = sourcecode.cpp.cpp; path = dbtests.cpp; sourceTree = "<group>"; };
		934223890EF16D7000608550 /* dbtests.h */ = {isa = PBXFileReference; fileEncoding = 4; lastKnownFileType = sourcecode.c.h; path = dbtests.h; sourceTree = "<group>"; };
		9342238C0EF16D7000608550 /* mockdbclient.h */ = {isa = PBXFileReference; fileEncoding = 4; lastKnownFileType = sourcecode.c.h; path = mockdbclient.h; sourceTree = "<group>"; };
		9342238D0EF16D7000608550 /* pairingtests.cpp */ = {isa = PBXFileReference; fileEncoding = 4; lastKnownFileType = sourcecode.cpp.cpp; path = pairingtests.cpp; sourceTree = "<group>"; };
		934223900EF16DB400608550 /* btree.cpp */ = {isa = PBXFileReference; fileEncoding = 4; lastKnownFileType = sourcecode.cpp.cpp; path = btree.cpp; sourceTree = "<group>"; };
		934223910EF16DB400608550 /* btree.h */ = {isa = PBXFileReference; fileEncoding = 4; lastKnownFileType = sourcecode.c.h; path = btree.h; sourceTree = "<group>"; };
		934223920EF16DB400608550 /* btreecursor.cpp */ = {isa = PBXFileReference; fileEncoding = 4; lastKnownFileType = sourcecode.cpp.cpp; path = btreecursor.cpp; sourceTree = "<group>"; };
		934223930EF16DB400608550 /* clientcursor.cpp */ = {isa = PBXFileReference; fileEncoding = 4; lastKnownFileType = sourcecode.cpp.cpp; path = clientcursor.cpp; sourceTree = "<group>"; };
		934223940EF16DB400608550 /* clientcursor.h */ = {isa = PBXFileReference; fileEncoding = 4; lastKnownFileType = sourcecode.c.h; path = clientcursor.h; sourceTree = "<group>"; };
		934223950EF16DB400608550 /* cloner.cpp */ = {isa = PBXFileReference; fileEncoding = 4; lastKnownFileType = sourcecode.cpp.cpp; path = cloner.cpp; sourceTree = "<group>"; };
		934223960EF16DB400608550 /* commands.cpp */ = {isa = PBXFileReference; fileEncoding = 4; lastKnownFileType = sourcecode.cpp.cpp; path = commands.cpp; sourceTree = "<group>"; };
		934223970EF16DB400608550 /* commands.h */ = {isa = PBXFileReference; fileEncoding = 4; lastKnownFileType = sourcecode.c.h; path = commands.h; sourceTree = "<group>"; };
		934223980EF16DB400608550 /* cursor.h */ = {isa = PBXFileReference; fileEncoding = 4; lastKnownFileType = sourcecode.c.h; path = cursor.h; sourceTree = "<group>"; };
		934223990EF16DB400608550 /* database.h */ = {isa = PBXFileReference; fileEncoding = 4; lastKnownFileType = sourcecode.c.h; path = database.h; sourceTree = "<group>"; };
		9342239A0EF16DB400608550 /* db.cpp */ = {isa = PBXFileReference; fileEncoding = 4; lastKnownFileType = sourcecode.cpp.cpp; path = db.cpp; sourceTree = "<group>"; };
		9342239B0EF16DB400608550 /* db.h */ = {isa = PBXFileReference; fileEncoding = 4; lastKnownFileType = sourcecode.c.h; path = db.h; sourceTree = "<group>"; };
		9342239F0EF16DB400608550 /* dbcommands.cpp */ = {isa = PBXFileReference; fileEncoding = 4; lastKnownFileType = sourcecode.cpp.cpp; path = dbcommands.cpp; sourceTree = "<group>"; };
		934223A00EF16DB400608550 /* dbeval.cpp */ = {isa = PBXFileReference; fileEncoding = 4; lastKnownFileType = sourcecode.cpp.cpp; path = dbeval.cpp; sourceTree = "<group>"; };
		934223A10EF16DB400608550 /* dbhelpers.cpp */ = {isa = PBXFileReference; fileEncoding = 4; lastKnownFileType = sourcecode.cpp.cpp; path = dbhelpers.cpp; sourceTree = "<group>"; };
		934223A20EF16DB400608550 /* dbhelpers.h */ = {isa = PBXFileReference; fileEncoding = 4; lastKnownFileType = sourcecode.c.h; path = dbhelpers.h; sourceTree = "<group>"; };
		934223A30EF16DB400608550 /* dbinfo.cpp */ = {isa = PBXFileReference; fileEncoding = 4; lastKnownFileType = sourcecode.cpp.cpp; path = dbinfo.cpp; sourceTree = "<group>"; };
		934223A40EF16DB400608550 /* dbinfo.h */ = {isa = PBXFileReference; fileEncoding = 4; lastKnownFileType = sourcecode.c.h; path = dbinfo.h; sourceTree = "<group>"; };
		934223A50EF16DB400608550 /* dbmessage.h */ = {isa = PBXFileReference; fileEncoding = 4; lastKnownFileType = sourcecode.c.h; path = dbmessage.h; sourceTree = "<group>"; };
		934223A60EF16DB400608550 /* dbwebserver.cpp */ = {isa = PBXFileReference; fileEncoding = 4; lastKnownFileType = sourcecode.cpp.cpp; path = dbwebserver.cpp; sourceTree = "<group>"; };
		934223A70EF16DB400608550 /* instance.cpp */ = {isa = PBXFileReference; fileEncoding = 4; lastKnownFileType = sourcecode.cpp.cpp; path = instance.cpp; sourceTree = "<group>"; };
		934223A80EF16DB400608550 /* instance.h */ = {isa = PBXFileReference; fileEncoding = 4; lastKnownFileType = sourcecode.c.h; path = instance.h; sourceTree = "<group>"; };
		934223A90EF16DB400608550 /* introspect.cpp */ = {isa = PBXFileReference; fileEncoding = 4; lastKnownFileType = sourcecode.cpp.cpp; path = introspect.cpp; sourceTree = "<group>"; };
		934223AA0EF16DB400608550 /* introspect.h */ = {isa = PBXFileReference; fileEncoding = 4; lastKnownFileType = sourcecode.c.h; path = introspect.h; sourceTree = "<group>"; };
		934223AD0EF16DB400608550 /* javatest.cpp */ = {isa = PBXFileReference; fileEncoding = 4; lastKnownFileType = sourcecode.cpp.cpp; path = javatest.cpp; sourceTree = "<group>"; };
		934223AE0EF16DB400608550 /* jsobj.cpp */ = {isa = PBXFileReference; fileEncoding = 4; lastKnownFileType = sourcecode.cpp.cpp; path = jsobj.cpp; sourceTree = "<group>"; };
		934223AF0EF16DB400608550 /* jsobj.h */ = {isa = PBXFileReference; fileEncoding = 4; lastKnownFileType = sourcecode.c.h; path = jsobj.h; sourceTree = "<group>"; };
		934223B00EF16DB400608550 /* json.cpp */ = {isa = PBXFileReference; fileEncoding = 4; lastKnownFileType = sourcecode.cpp.cpp; path = json.cpp; sourceTree = "<group>"; };
		934223B10EF16DB400608550 /* json.h */ = {isa = PBXFileReference; fileEncoding = 4; lastKnownFileType = sourcecode.c.h; path = json.h; sourceTree = "<group>"; };
		934223B70EF16DB400608550 /* matcher.cpp */ = {isa = PBXFileReference; fileEncoding = 4; lastKnownFileType = sourcecode.cpp.cpp; path = matcher.cpp; sourceTree = "<group>"; };
		934223B80EF16DB400608550 /* matcher.h */ = {isa = PBXFileReference; fileEncoding = 4; lastKnownFileType = sourcecode.c.h; path = matcher.h; sourceTree = "<group>"; };
		934223B90EF16DB400608550 /* minilex.h */ = {isa = PBXFileReference; fileEncoding = 4; lastKnownFileType = sourcecode.c.h; path = minilex.h; sourceTree = "<group>"; };
		934223BA0EF16DB400608550 /* namespace.cpp */ = {isa = PBXFileReference; fileEncoding = 4; lastKnownFileType = sourcecode.cpp.cpp; path = namespace.cpp; sourceTree = "<group>"; };
		934223BB0EF16DB400608550 /* namespace.h */ = {isa = PBXFileReference; fileEncoding = 4; lastKnownFileType = sourcecode.c.h; path = namespace.h; sourceTree = "<group>"; };
		934223BD0EF16DB400608550 /* pdfile.cpp */ = {isa = PBXFileReference; fileEncoding = 4; lastKnownFileType = sourcecode.cpp.cpp; path = pdfile.cpp; sourceTree = "<group>"; };
		934223BE0EF16DB400608550 /* pdfile.h */ = {isa = PBXFileReference; fileEncoding = 4; lastKnownFileType = sourcecode.c.h; path = pdfile.h; sourceTree = "<group>"; };
		934223BF0EF16DB400608550 /* query.cpp */ = {isa = PBXFileReference; fileEncoding = 4; lastKnownFileType = sourcecode.cpp.cpp; path = query.cpp; sourceTree = "<group>"; };
		934223C00EF16DB400608550 /* query.h */ = {isa = PBXFileReference; fileEncoding = 4; lastKnownFileType = sourcecode.c.h; path = query.h; sourceTree = "<group>"; };
		934223C10EF16DB400608550 /* queryoptimizer.cpp */ = {isa = PBXFileReference; fileEncoding = 4; lastKnownFileType = sourcecode.cpp.cpp; path = queryoptimizer.cpp; sourceTree = "<group>"; };
		934223C20EF16DB400608550 /* queryoptimizer.h */ = {isa = PBXFileReference; fileEncoding = 4; lastKnownFileType = sourcecode.c.h; path = queryoptimizer.h; sourceTree = "<group>"; };
		934223C30EF16DB400608550 /* repl.cpp */ = {isa = PBXFileReference; fileEncoding = 4; lastKnownFileType = sourcecode.cpp.cpp; path = repl.cpp; sourceTree = "<group>"; };
		934223C40EF16DB400608550 /* repl.h */ = {isa = PBXFileReference; fileEncoding = 4; lastKnownFileType = sourcecode.c.h; path = repl.h; sourceTree = "<group>"; };
		934223C50EF16DB400608550 /* replset.h */ = {isa = PBXFileReference; fileEncoding = 4; lastKnownFileType = sourcecode.c.h; path = replset.h; sourceTree = "<group>"; };
		934223C60EF16DB400608550 /* resource.h */ = {isa = PBXFileReference; fileEncoding = 4; lastKnownFileType = sourcecode.c.h; path = resource.h; sourceTree = "<group>"; };
		934223C70EF16DB400608550 /* scanandorder.h */ = {isa = PBXFileReference; fileEncoding = 4; lastKnownFileType = sourcecode.c.h; path = scanandorder.h; sourceTree = "<group>"; };
		934223C80EF16DB400608550 /* storage.h */ = {isa = PBXFileReference; fileEncoding = 4; lastKnownFileType = sourcecode.c.h; path = storage.h; sourceTree = "<group>"; };
		934223C90EF16DB400608550 /* tests.cpp */ = {isa = PBXFileReference; fileEncoding = 4; lastKnownFileType = sourcecode.cpp.cpp; path = tests.cpp; sourceTree = "<group>"; };
		934BEB9B10DFFA9600178102 /* _lodeRunner.js */ = {isa = PBXFileReference; fileEncoding = 4; lastKnownFileType = sourcecode.javascript; path = _lodeRunner.js; sourceTree = "<group>"; };
		934BEB9C10DFFA9600178102 /* _runner.js */ = {isa = PBXFileReference; fileEncoding = 4; lastKnownFileType = sourcecode.javascript; path = _runner.js; sourceTree = "<group>"; };
		934BEB9D10DFFA9600178102 /* _runner_leak.js */ = {isa = PBXFileReference; fileEncoding = 4; lastKnownFileType = sourcecode.javascript; path = _runner_leak.js; sourceTree = "<group>"; };
		934BEB9E10DFFA9600178102 /* _runner_leak_nojni.js */ = {isa = PBXFileReference; fileEncoding = 4; lastKnownFileType = sourcecode.javascript; path = _runner_leak_nojni.js; sourceTree = "<group>"; };
		934BEB9F10DFFA9600178102 /* _runner_sharding.js */ = {isa = PBXFileReference; fileEncoding = 4; lastKnownFileType = sourcecode.javascript; path = _runner_sharding.js; sourceTree = "<group>"; };
		934BEBA010DFFA9600178102 /* all.js */ = {isa = PBXFileReference; fileEncoding = 4; lastKnownFileType = sourcecode.javascript; path = all.js; sourceTree = "<group>"; };
		934BEBA110DFFA9600178102 /* all2.js */ = {isa = PBXFileReference; fileEncoding = 4; lastKnownFileType = sourcecode.javascript; path = all2.js; sourceTree = "<group>"; };
		934BEBA210DFFA9600178102 /* apitest_db.js */ = {isa = PBXFileReference; fileEncoding = 4; lastKnownFileType = sourcecode.javascript; path = apitest_db.js; sourceTree = "<group>"; };
		934BEBA310DFFA9600178102 /* apitest_dbcollection.js */ = {isa = PBXFileReference; fileEncoding = 4; lastKnownFileType = sourcecode.javascript; path = apitest_dbcollection.js; sourceTree = "<group>"; };
		934BEBA410DFFA9600178102 /* array1.js */ = {isa = PBXFileReference; fileEncoding = 4; lastKnownFileType = sourcecode.javascript; path = array1.js; sourceTree = "<group>"; };
		934BEBA510DFFA9600178102 /* array3.js */ = {isa = PBXFileReference; fileEncoding = 4; lastKnownFileType = sourcecode.javascript; path = array3.js; sourceTree = "<group>"; };
		934BEBA610DFFA9600178102 /* auth1.js */ = {isa = PBXFileReference; fileEncoding = 4; lastKnownFileType = sourcecode.javascript; path = auth1.js; sourceTree = "<group>"; };
		934BEBA810DFFA9600178102 /* autoid.js */ = {isa = PBXFileReference; fileEncoding = 4; lastKnownFileType = sourcecode.javascript; path = autoid.js; sourceTree = "<group>"; };
		934BEBA910DFFA9600178102 /* basic1.js */ = {isa = PBXFileReference; fileEncoding = 4; lastKnownFileType = sourcecode.javascript; path = basic1.js; sourceTree = "<group>"; };
		934BEBAA10DFFA9600178102 /* basic2.js */ = {isa = PBXFileReference; fileEncoding = 4; lastKnownFileType = sourcecode.javascript; path = basic2.js; sourceTree = "<group>"; };
		934BEBAB10DFFA9600178102 /* basic3.js */ = {isa = PBXFileReference; fileEncoding = 4; lastKnownFileType = sourcecode.javascript; path = basic3.js; sourceTree = "<group>"; };
		934BEBAC10DFFA9600178102 /* basic4.js */ = {isa = PBXFileReference; fileEncoding = 4; lastKnownFileType = sourcecode.javascript; path = basic4.js; sourceTree = "<group>"; };
		934BEBAD10DFFA9600178102 /* basic5.js */ = {isa = PBXFileReference; fileEncoding = 4; lastKnownFileType = sourcecode.javascript; path = basic5.js; sourceTree = "<group>"; };
		934BEBAE10DFFA9600178102 /* basic6.js */ = {isa = PBXFileReference; fileEncoding = 4; lastKnownFileType = sourcecode.javascript; path = basic6.js; sourceTree = "<group>"; };
		934BEBAF10DFFA9600178102 /* basic7.js */ = {isa = PBXFileReference; fileEncoding = 4; lastKnownFileType = sourcecode.javascript; path = basic7.js; sourceTree = "<group>"; };
		934BEBB010DFFA9600178102 /* basic8.js */ = {isa = PBXFileReference; fileEncoding = 4; lastKnownFileType = sourcecode.javascript; path = basic8.js; sourceTree = "<group>"; };
		934BEBB110DFFA9600178102 /* basic9.js */ = {isa = PBXFileReference; fileEncoding = 4; lastKnownFileType = sourcecode.javascript; path = basic9.js; sourceTree = "<group>"; };
		934BEBB210DFFA9600178102 /* basica.js */ = {isa = PBXFileReference; fileEncoding = 4; lastKnownFileType = sourcecode.javascript; path = basica.js; sourceTree = "<group>"; };
		934BEBB310DFFA9600178102 /* basicb.js */ = {isa = PBXFileReference; fileEncoding = 4; lastKnownFileType = sourcecode.javascript; path = basicb.js; sourceTree = "<group>"; };
		934BEBB410DFFA9600178102 /* capped.js */ = {isa = PBXFileReference; fileEncoding = 4; lastKnownFileType = sourcecode.javascript; path = capped.js; sourceTree = "<group>"; };
		934BEBB510DFFA9600178102 /* capped1.js */ = {isa = PBXFileReference; fileEncoding = 4; lastKnownFileType = sourcecode.javascript; path = capped1.js; sourceTree = "<group>"; };
		934BEBB710DFFA9600178102 /* capped3.js */ = {isa = PBXFileReference; fileEncoding = 4; lastKnownFileType = sourcecode.javascript; path = capped3.js; sourceTree = "<group>"; };
		934BEBB810DFFA9600178102 /* capped4.js */ = {isa = PBXFileReference; fileEncoding = 4; lastKnownFileType = sourcecode.javascript; path = capped4.js; sourceTree = "<group>"; };
		934BEBBA10DFFA9600178102 /* clonecollection.js */ = {isa = PBXFileReference; fileEncoding = 4; lastKnownFileType = sourcecode.javascript; path = clonecollection.js; sourceTree = "<group>"; };
		934BEBBB10DFFA9600178102 /* copydb.js */ = {isa = PBXFileReference; fileEncoding = 4; lastKnownFileType = sourcecode.javascript; path = copydb.js; sourceTree = "<group>"; };
		934BEBBC10DFFA9600178102 /* count.js */ = {isa = PBXFileReference; fileEncoding = 4; lastKnownFileType = sourcecode.javascript; path = count.js; sourceTree = "<group>"; };
		934BEBBD10DFFA9600178102 /* count2.js */ = {isa = PBXFileReference; fileEncoding = 4; lastKnownFileType = sourcecode.javascript; path = count2.js; sourceTree = "<group>"; };
		934BEBBE10DFFA9600178102 /* count3.js */ = {isa = PBXFileReference; fileEncoding = 4; lastKnownFileType = sourcecode.javascript; path = count3.js; sourceTree = "<group>"; };
		934BEBBF10DFFA9600178102 /* count4.js */ = {isa = PBXFileReference; fileEncoding = 4; lastKnownFileType = sourcecode.javascript; path = count4.js; sourceTree = "<group>"; };
		934BEBC010DFFA9600178102 /* count5.js */ = {isa = PBXFileReference; fileEncoding = 4; lastKnownFileType = sourcecode.javascript; path = count5.js; sourceTree = "<group>"; };
		934BEBC110DFFA9600178102 /* cursor1.js */ = {isa = PBXFileReference; fileEncoding = 4; lastKnownFileType = sourcecode.javascript; path = cursor1.js; sourceTree = "<group>"; };
		934BEBC210DFFA9600178102 /* cursor2.js */ = {isa = PBXFileReference; fileEncoding = 4; lastKnownFileType = sourcecode.javascript; path = cursor2.js; sourceTree = "<group>"; };
		934BEBC310DFFA9600178102 /* cursor3.js */ = {isa = PBXFileReference; fileEncoding = 4; lastKnownFileType = sourcecode.javascript; path = cursor3.js; sourceTree = "<group>"; };
		934BEBC410DFFA9600178102 /* cursor4.js */ = {isa = PBXFileReference; fileEncoding = 4; lastKnownFileType = sourcecode.javascript; path = cursor4.js; sourceTree = "<group>"; };
		934BEBC510DFFA9600178102 /* cursor5.js */ = {isa = PBXFileReference; fileEncoding = 4; lastKnownFileType = sourcecode.javascript; path = cursor5.js; sourceTree = "<group>"; };
		934BEBC610DFFA9600178102 /* cursor6.js */ = {isa = PBXFileReference; fileEncoding = 4; lastKnownFileType = sourcecode.javascript; path = cursor6.js; sourceTree = "<group>"; };
		934BEBC710DFFA9600178102 /* cursor7.js */ = {isa = PBXFileReference; fileEncoding = 4; lastKnownFileType = sourcecode.javascript; path = cursor7.js; sourceTree = "<group>"; };
		934BEBC810DFFA9600178102 /* cursor8.js */ = {isa = PBXFileReference; fileEncoding = 4; lastKnownFileType = sourcecode.javascript; path = cursor8.js; sourceTree = "<group>"; };
		934BEBC910DFFA9600178102 /* datasize.js */ = {isa = PBXFileReference; fileEncoding = 4; lastKnownFileType = sourcecode.javascript; path = datasize.js; sourceTree = "<group>"; };
		934BEBCA10DFFA9600178102 /* date1.js */ = {isa = PBXFileReference; fileEncoding = 4; lastKnownFileType = sourcecode.javascript; path = date1.js; sourceTree = "<group>"; };
		934BEBCB10DFFA9600178102 /* dbref1.js */ = {isa = PBXFileReference; fileEncoding = 4; lastKnownFileType = sourcecode.javascript; path = dbref1.js; sourceTree = "<group>"; };
		934BEBCC10DFFA9600178102 /* dbref2.js */ = {isa = PBXFileReference; fileEncoding = 4; lastKnownFileType = sourcecode.javascript; path = dbref2.js; sourceTree = "<group>"; };
		934BEBCE10DFFA9600178102 /* dbNoCreate.js */ = {isa = PBXFileReference; fileEncoding = 4; lastKnownFileType = sourcecode.javascript; path = dbNoCreate.js; sourceTree = "<group>"; };
		934BEBCF10DFFA9600178102 /* diskfull.js */ = {isa = PBXFileReference; fileEncoding = 4; lastKnownFileType = sourcecode.javascript; path = diskfull.js; sourceTree = "<group>"; };
		934BEBD010DFFA9600178102 /* norepeat.js */ = {isa = PBXFileReference; fileEncoding = 4; lastKnownFileType = sourcecode.javascript; path = norepeat.js; sourceTree = "<group>"; };
		934BEBD110DFFA9600178102 /* distinct1.js */ = {isa = PBXFileReference; fileEncoding = 4; lastKnownFileType = sourcecode.javascript; path = distinct1.js; sourceTree = "<group>"; };
		934BEBD210DFFA9600178102 /* distinct2.js */ = {isa = PBXFileReference; fileEncoding = 4; lastKnownFileType = sourcecode.javascript; path = distinct2.js; sourceTree = "<group>"; };
		934BEBD310DFFA9600178102 /* drop.js */ = {isa = PBXFileReference; fileEncoding = 4; lastKnownFileType = sourcecode.javascript; path = drop.js; sourceTree = "<group>"; };
		934BEBD410DFFA9600178102 /* error1.js */ = {isa = PBXFileReference; fileEncoding = 4; lastKnownFileType = sourcecode.javascript; path = error1.js; sourceTree = "<group>"; };
		934BEBD510DFFA9600178102 /* error2.js */ = {isa = PBXFileReference; fileEncoding = 4; lastKnownFileType = sourcecode.javascript; path = error2.js; sourceTree = "<group>"; };
		934BEBD610DFFA9600178102 /* error3.js */ = {isa = PBXFileReference; fileEncoding = 4; lastKnownFileType = sourcecode.javascript; path = error3.js; sourceTree = "<group>"; };
		934BEBD710DFFA9600178102 /* eval0.js */ = {isa = PBXFileReference; fileEncoding = 4; lastKnownFileType = sourcecode.javascript; path = eval0.js; sourceTree = "<group>"; };
		934BEBD810DFFA9600178102 /* eval1.js */ = {isa = PBXFileReference; fileEncoding = 4; lastKnownFileType = sourcecode.javascript; path = eval1.js; sourceTree = "<group>"; };
		934BEBD910DFFA9600178102 /* eval2.js */ = {isa = PBXFileReference; fileEncoding = 4; lastKnownFileType = sourcecode.javascript; path = eval2.js; sourceTree = "<group>"; };
		934BEBDA10DFFA9600178102 /* eval3.js */ = {isa = PBXFileReference; fileEncoding = 4; lastKnownFileType = sourcecode.javascript; path = eval3.js; sourceTree = "<group>"; };
		934BEBDB10DFFA9600178102 /* eval4.js */ = {isa = PBXFileReference; fileEncoding = 4; lastKnownFileType = sourcecode.javascript; path = eval4.js; sourceTree = "<group>"; };
		934BEBDC10DFFA9600178102 /* eval5.js */ = {isa = PBXFileReference; fileEncoding = 4; lastKnownFileType = sourcecode.javascript; path = eval5.js; sourceTree = "<group>"; };
		934BEBDD10DFFA9600178102 /* eval6.js */ = {isa = PBXFileReference; fileEncoding = 4; lastKnownFileType = sourcecode.javascript; path = eval6.js; sourceTree = "<group>"; };
		934BEBDE10DFFA9600178102 /* eval7.js */ = {isa = PBXFileReference; fileEncoding = 4; lastKnownFileType = sourcecode.javascript; path = eval7.js; sourceTree = "<group>"; };
		934BEBDF10DFFA9600178102 /* eval8.js */ = {isa = PBXFileReference; fileEncoding = 4; lastKnownFileType = sourcecode.javascript; path = eval8.js; sourceTree = "<group>"; };
		934BEBE010DFFA9600178102 /* eval9.js */ = {isa = PBXFileReference; fileEncoding = 4; lastKnownFileType = sourcecode.javascript; path = eval9.js; sourceTree = "<group>"; };
		934BEBE110DFFA9600178102 /* evala.js */ = {isa = PBXFileReference; fileEncoding = 4; lastKnownFileType = sourcecode.javascript; path = evala.js; sourceTree = "<group>"; };
		934BEBE210DFFA9600178102 /* evalb.js */ = {isa = PBXFileReference; fileEncoding = 4; lastKnownFileType = sourcecode.javascript; path = evalb.js; sourceTree = "<group>"; };
		934BEBE310DFFA9600178102 /* exists.js */ = {isa = PBXFileReference; fileEncoding = 4; lastKnownFileType = sourcecode.javascript; path = exists.js; sourceTree = "<group>"; };
		934BEBE410DFFA9600178102 /* explain1.js */ = {isa = PBXFileReference; fileEncoding = 4; lastKnownFileType = sourcecode.javascript; path = explain1.js; sourceTree = "<group>"; };
		934BEBE510DFFA9600178102 /* find1.js */ = {isa = PBXFileReference; fileEncoding = 4; lastKnownFileType = sourcecode.javascript; path = find1.js; sourceTree = "<group>"; };
		934BEBE610DFFA9600178102 /* find2.js */ = {isa = PBXFileReference; fileEncoding = 4; lastKnownFileType = sourcecode.javascript; path = find2.js; sourceTree = "<group>"; };
		934BEBE710DFFA9600178102 /* find3.js */ = {isa = PBXFileReference; fileEncoding = 4; lastKnownFileType = sourcecode.javascript; path = find3.js; sourceTree = "<group>"; };
		934BEBE810DFFA9600178102 /* find4.js */ = {isa = PBXFileReference; fileEncoding = 4; lastKnownFileType = sourcecode.javascript; path = find4.js; sourceTree = "<group>"; };
		934BEBE910DFFA9600178102 /* find5.js */ = {isa = PBXFileReference; fileEncoding = 4; lastKnownFileType = sourcecode.javascript; path = find5.js; sourceTree = "<group>"; };
		934BEBEA10DFFA9600178102 /* find6.js */ = {isa = PBXFileReference; fileEncoding = 4; lastKnownFileType = sourcecode.javascript; path = find6.js; sourceTree = "<group>"; };
		934BEBEB10DFFA9600178102 /* fm1.js */ = {isa = PBXFileReference; fileEncoding = 4; lastKnownFileType = sourcecode.javascript; path = fm1.js; sourceTree = "<group>"; };
		934BEBEC10DFFA9600178102 /* fm2.js */ = {isa = PBXFileReference; fileEncoding = 4; lastKnownFileType = sourcecode.javascript; path = fm2.js; sourceTree = "<group>"; };
		934BEBED10DFFA9600178102 /* fm3.js */ = {isa = PBXFileReference; fileEncoding = 4; lastKnownFileType = sourcecode.javascript; path = fm3.js; sourceTree = "<group>"; };
		934BEBEE10DFFA9600178102 /* group1.js */ = {isa = PBXFileReference; fileEncoding = 4; lastKnownFileType = sourcecode.javascript; path = group1.js; sourceTree = "<group>"; };
		934BEBEF10DFFA9600178102 /* group2.js */ = {isa = PBXFileReference; fileEncoding = 4; lastKnownFileType = sourcecode.javascript; path = group2.js; sourceTree = "<group>"; };
		934BEBF010DFFA9600178102 /* group3.js */ = {isa = PBXFileReference; fileEncoding = 4; lastKnownFileType = sourcecode.javascript; path = group3.js; sourceTree = "<group>"; };
		934BEBF110DFFA9600178102 /* group4.js */ = {isa = PBXFileReference; fileEncoding = 4; lastKnownFileType = sourcecode.javascript; path = group4.js; sourceTree = "<group>"; };
		934BEBF210DFFA9600178102 /* group5.js */ = {isa = PBXFileReference; fileEncoding = 4; lastKnownFileType = sourcecode.javascript; path = group5.js; sourceTree = "<group>"; };
		934BEBF310DFFA9600178102 /* hint1.js */ = {isa = PBXFileReference; fileEncoding = 4; lastKnownFileType = sourcecode.javascript; path = hint1.js; sourceTree = "<group>"; };
		934BEBF410DFFA9600178102 /* id1.js */ = {isa = PBXFileReference; fileEncoding = 4; lastKnownFileType = sourcecode.javascript; path = id1.js; sourceTree = "<group>"; };
		934BEBF510DFFA9600178102 /* in.js */ = {isa = PBXFileReference; fileEncoding = 4; lastKnownFileType = sourcecode.javascript; path = in.js; sourceTree = "<group>"; };
		934BEBF610DFFA9600178102 /* in2.js */ = {isa = PBXFileReference; fileEncoding = 4; lastKnownFileType = sourcecode.javascript; path = in2.js; sourceTree = "<group>"; };
		934BEBF710DFFA9600178102 /* inc1.js */ = {isa = PBXFileReference; fileEncoding = 4; lastKnownFileType = sourcecode.javascript; path = inc1.js; sourceTree = "<group>"; };
		934BEBF810DFFA9600178102 /* inc2.js */ = {isa = PBXFileReference; fileEncoding = 4; lastKnownFileType = sourcecode.javascript; path = inc2.js; sourceTree = "<group>"; };
		934BEBF910DFFA9600178102 /* inc3.js */ = {isa = PBXFileReference; fileEncoding = 4; lastKnownFileType = sourcecode.javascript; path = inc3.js; sourceTree = "<group>"; };
		934BEBFA10DFFA9600178102 /* index1.js */ = {isa = PBXFileReference; fileEncoding = 4; lastKnownFileType = sourcecode.javascript; path = index1.js; sourceTree = "<group>"; };
		934BEBFB10DFFA9600178102 /* index10.js */ = {isa = PBXFileReference; fileEncoding = 4; lastKnownFileType = sourcecode.javascript; path = index10.js; sourceTree = "<group>"; };
		934BEBFC10DFFA9600178102 /* index2.js */ = {isa = PBXFileReference; fileEncoding = 4; lastKnownFileType = sourcecode.javascript; path = index2.js; sourceTree = "<group>"; };
		934BEBFD10DFFA9600178102 /* index3.js */ = {isa = PBXFileReference; fileEncoding = 4; lastKnownFileType = sourcecode.javascript; path = index3.js; sourceTree = "<group>"; };
		934BEBFE10DFFA9600178102 /* index4.js */ = {isa = PBXFileReference; fileEncoding = 4; lastKnownFileType = sourcecode.javascript; path = index4.js; sourceTree = "<group>"; };
		934BEBFF10DFFA9600178102 /* index5.js */ = {isa = PBXFileReference; fileEncoding = 4; lastKnownFileType = sourcecode.javascript; path = index5.js; sourceTree = "<group>"; };
		934BEC0010DFFA9600178102 /* index6.js */ = {isa = PBXFileReference; fileEncoding = 4; lastKnownFileType = sourcecode.javascript; path = index6.js; sourceTree = "<group>"; };
		934BEC0110DFFA9600178102 /* index7.js */ = {isa = PBXFileReference; fileEncoding = 4; lastKnownFileType = sourcecode.javascript; path = index7.js; sourceTree = "<group>"; };
		934BEC0210DFFA9600178102 /* index8.js */ = {isa = PBXFileReference; fileEncoding = 4; lastKnownFileType = sourcecode.javascript; path = index8.js; sourceTree = "<group>"; };
		934BEC0310DFFA9600178102 /* index9.js */ = {isa = PBXFileReference; fileEncoding = 4; lastKnownFileType = sourcecode.javascript; path = index9.js; sourceTree = "<group>"; };
		934BEC0410DFFA9600178102 /* index_check1.js */ = {isa = PBXFileReference; fileEncoding = 4; lastKnownFileType = sourcecode.javascript; path = index_check1.js; sourceTree = "<group>"; };
		934BEC0510DFFA9600178102 /* index_check2.js */ = {isa = PBXFileReference; fileEncoding = 4; lastKnownFileType = sourcecode.javascript; path = index_check2.js; sourceTree = "<group>"; };
		934BEC0610DFFA9600178102 /* index_check3.js */ = {isa = PBXFileReference; fileEncoding = 4; lastKnownFileType = sourcecode.javascript; path = index_check3.js; sourceTree = "<group>"; };
		934BEC0710DFFA9600178102 /* index_check5.js */ = {isa = PBXFileReference; fileEncoding = 4; lastKnownFileType = sourcecode.javascript; path = index_check5.js; sourceTree = "<group>"; };
		934BEC0810DFFA9600178102 /* index_check6.js */ = {isa = PBXFileReference; fileEncoding = 4; lastKnownFileType = sourcecode.javascript; path = index_check6.js; sourceTree = "<group>"; };
		934BEC0910DFFA9600178102 /* index_check7.js */ = {isa = PBXFileReference; fileEncoding = 4; lastKnownFileType = sourcecode.javascript; path = index_check7.js; sourceTree = "<group>"; };
		934BEC0A10DFFA9600178102 /* index_many.js */ = {isa = PBXFileReference; fileEncoding = 4; lastKnownFileType = sourcecode.javascript; path = index_many.js; sourceTree = "<group>"; };
		934BEC0B10DFFA9600178102 /* indexa.js */ = {isa = PBXFileReference; fileEncoding = 4; lastKnownFileType = sourcecode.javascript; path = indexa.js; sourceTree = "<group>"; };
		934BEC0C10DFFA9600178102 /* indexapi.js */ = {isa = PBXFileReference; fileEncoding = 4; lastKnownFileType = sourcecode.javascript; path = indexapi.js; sourceTree = "<group>"; };
		934BEC0D10DFFA9600178102 /* indexb.js */ = {isa = PBXFileReference; fileEncoding = 4; lastKnownFileType = sourcecode.javascript; path = indexb.js; sourceTree = "<group>"; };
		934BEC0E10DFFA9600178102 /* indexc.js */ = {isa = PBXFileReference; fileEncoding = 4; lastKnownFileType = sourcecode.javascript; path = indexc.js; sourceTree = "<group>"; };
		934BEC0F10DFFA9600178102 /* indexd.js */ = {isa = PBXFileReference; fileEncoding = 4; lastKnownFileType = sourcecode.javascript; path = indexd.js; sourceTree = "<group>"; };
		934BEC1010DFFA9600178102 /* indexe.js */ = {isa = PBXFileReference; fileEncoding = 4; lastKnownFileType = sourcecode.javascript; path = indexe.js; sourceTree = "<group>"; };
		934BEC1110DFFA9600178102 /* jni1.js */ = {isa = PBXFileReference; fileEncoding = 4; lastKnownFileType = sourcecode.javascript; path = jni1.js; sourceTree = "<group>"; };
		934BEC1210DFFA9600178102 /* jni2.js */ = {isa = PBXFileReference; fileEncoding = 4; lastKnownFileType = sourcecode.javascript; path = jni2.js; sourceTree = "<group>"; };
		934BEC1310DFFA9600178102 /* jni3.js */ = {isa = PBXFileReference; fileEncoding = 4; lastKnownFileType = sourcecode.javascript; path = jni3.js; sourceTree = "<group>"; };
		934BEC1410DFFA9600178102 /* jni4.js */ = {isa = PBXFileReference; fileEncoding = 4; lastKnownFileType = sourcecode.javascript; path = jni4.js; sourceTree = "<group>"; };
		934BEC1510DFFA9600178102 /* jni5.js */ = {isa = PBXFileReference; fileEncoding = 4; lastKnownFileType = sourcecode.javascript; path = jni5.js; sourceTree = "<group>"; };
		934BEC1610DFFA9600178102 /* jni7.js */ = {isa = PBXFileReference; fileEncoding = 4; lastKnownFileType = sourcecode.javascript; path = jni7.js; sourceTree = "<group>"; };
		934BEC1710DFFA9600178102 /* jni8.js */ = {isa = PBXFileReference; fileEncoding = 4; lastKnownFileType = sourcecode.javascript; path = jni8.js; sourceTree = "<group>"; };
		934BEC1810DFFA9600178102 /* jni9.js */ = {isa = PBXFileReference; fileEncoding = 4; lastKnownFileType = sourcecode.javascript; path = jni9.js; sourceTree = "<group>"; };
		934BEC1910DFFA9600178102 /* json1.js */ = {isa = PBXFileReference; fileEncoding = 4; lastKnownFileType = sourcecode.javascript; path = json1.js; sourceTree = "<group>"; };
		934BEC1A10DFFA9600178102 /* map1.js */ = {isa = PBXFileReference; fileEncoding = 4; lastKnownFileType = sourcecode.javascript; path = map1.js; sourceTree = "<group>"; };
		934BEC1B10DFFA9600178102 /* median.js */ = {isa = PBXFileReference; fileEncoding = 4; lastKnownFileType = sourcecode.javascript; path = median.js; sourceTree = "<group>"; };
		934BEC1C10DFFA9600178102 /* minmax.js */ = {isa = PBXFileReference; fileEncoding = 4; lastKnownFileType = sourcecode.javascript; path = minmax.js; sourceTree = "<group>"; };
		934BEC1D10DFFA9600178102 /* mod1.js */ = {isa = PBXFileReference; fileEncoding = 4; lastKnownFileType = sourcecode.javascript; path = mod1.js; sourceTree = "<group>"; };
		934BEC1E10DFFA9600178102 /* mr1.js */ = {isa = PBXFileReference; fileEncoding = 4; lastKnownFileType = sourcecode.javascript; path = mr1.js; sourceTree = "<group>"; };
		934BEC1F10DFFA9600178102 /* mr2.js */ = {isa = PBXFileReference; fileEncoding = 4; lastKnownFileType = sourcecode.javascript; path = mr2.js; sourceTree = "<group>"; };
		934BEC2010DFFA9600178102 /* mr3.js */ = {isa = PBXFileReference; fileEncoding = 4; lastKnownFileType = sourcecode.javascript; path = mr3.js; sourceTree = "<group>"; };
		934BEC2110DFFA9600178102 /* mr4.js */ = {isa = PBXFileReference; fileEncoding = 4; lastKnownFileType = sourcecode.javascript; path = mr4.js; sourceTree = "<group>"; };
		934BEC2210DFFA9600178102 /* mr5.js */ = {isa = PBXFileReference; fileEncoding = 4; lastKnownFileType = sourcecode.javascript; path = mr5.js; sourceTree = "<group>"; };
		934BEC2310DFFA9600178102 /* multi.js */ = {isa = PBXFileReference; fileEncoding = 4; lastKnownFileType = sourcecode.javascript; path = multi.js; sourceTree = "<group>"; };
		934BEC2410DFFA9600178102 /* multi2.js */ = {isa = PBXFileReference; fileEncoding = 4; lastKnownFileType = sourcecode.javascript; path = multi2.js; sourceTree = "<group>"; };
		934BEC2510DFFA9600178102 /* ne1.js */ = {isa = PBXFileReference; fileEncoding = 4; lastKnownFileType = sourcecode.javascript; path = ne1.js; sourceTree = "<group>"; };
		934BEC2610DFFA9600178102 /* nin.js */ = {isa = PBXFileReference; fileEncoding = 4; lastKnownFileType = sourcecode.javascript; path = nin.js; sourceTree = "<group>"; };
		934BEC2710DFFA9600178102 /* not1.js */ = {isa = PBXFileReference; fileEncoding = 4; lastKnownFileType = sourcecode.javascript; path = not1.js; sourceTree = "<group>"; };
		934BEC2810DFFA9600178102 /* null.js */ = {isa = PBXFileReference; fileEncoding = 4; lastKnownFileType = sourcecode.javascript; path = null.js; sourceTree = "<group>"; };
		934BEC2910DFFA9600178102 /* objid1.js */ = {isa = PBXFileReference; fileEncoding = 4; lastKnownFileType = sourcecode.javascript; path = objid1.js; sourceTree = "<group>"; };
		934BEC2A10DFFA9600178102 /* objid2.js */ = {isa = PBXFileReference; fileEncoding = 4; lastKnownFileType = sourcecode.javascript; path = objid2.js; sourceTree = "<group>"; };
		934BEC2B10DFFA9600178102 /* objid3.js */ = {isa = PBXFileReference; fileEncoding = 4; lastKnownFileType = sourcecode.javascript; path = objid3.js; sourceTree = "<group>"; };
		934BEC2C10DFFA9600178102 /* objid4.js */ = {isa = PBXFileReference; fileEncoding = 4; lastKnownFileType = sourcecode.javascript; path = objid4.js; sourceTree = "<group>"; };
		934BEC2D10DFFA9600178102 /* objid5.js */ = {isa = PBXFileReference; fileEncoding = 4; lastKnownFileType = sourcecode.javascript; path = objid5.js; sourceTree = "<group>"; };
		934BEC2F10DFFA9600178102 /* find1.js */ = {isa = PBXFileReference; fileEncoding = 4; lastKnownFileType = sourcecode.javascript; path = find1.js; sourceTree = "<group>"; };
		934BEC3010DFFA9600178102 /* index1.js */ = {isa = PBXFileReference; fileEncoding = 4; lastKnownFileType = sourcecode.javascript; path = index1.js; sourceTree = "<group>"; };
		934BEC3110DFFA9600178102 /* remove1.js */ = {isa = PBXFileReference; fileEncoding = 4; lastKnownFileType = sourcecode.javascript; path = remove1.js; sourceTree = "<group>"; };
		934BEC3210DFFA9600178102 /* profile1.js */ = {isa = PBXFileReference; fileEncoding = 4; lastKnownFileType = sourcecode.javascript; path = profile1.js; sourceTree = "<group>"; };
		934BEC3310DFFA9600178102 /* pull.js */ = {isa = PBXFileReference; fileEncoding = 4; lastKnownFileType = sourcecode.javascript; path = pull.js; sourceTree = "<group>"; };
		934BEC3410DFFA9600178102 /* pull2.js */ = {isa = PBXFileReference; fileEncoding = 4; lastKnownFileType = sourcecode.javascript; path = pull2.js; sourceTree = "<group>"; };
		934BEC3510DFFA9600178102 /* pullall.js */ = {isa = PBXFileReference; fileEncoding = 4; lastKnownFileType = sourcecode.javascript; path = pullall.js; sourceTree = "<group>"; };
		934BEC3610DFFA9600178102 /* push.js */ = {isa = PBXFileReference; fileEncoding = 4; lastKnownFileType = sourcecode.javascript; path = push.js; sourceTree = "<group>"; };
		934BEC3710DFFA9600178102 /* pushall.js */ = {isa = PBXFileReference; fileEncoding = 4; lastKnownFileType = sourcecode.javascript; path = pushall.js; sourceTree = "<group>"; };
		934BEC3810DFFA9600178102 /* query1.js */ = {isa = PBXFileReference; fileEncoding = 4; lastKnownFileType = sourcecode.javascript; path = query1.js; sourceTree = "<group>"; };
		934BEC3910DFFA9600178102 /* queryoptimizer1.js */ = {isa = PBXFileReference; fileEncoding = 4; lastKnownFileType = sourcecode.javascript; path = queryoptimizer1.js; sourceTree = "<group>"; };
		934BEC3B10DFFA9600178102 /* quota1.js */ = {isa = PBXFileReference; fileEncoding = 4; lastKnownFileType = sourcecode.javascript; path = quota1.js; sourceTree = "<group>"; };
		934BEC3C10DFFA9600178102 /* recstore.js */ = {isa = PBXFileReference; fileEncoding = 4; lastKnownFileType = sourcecode.javascript; path = recstore.js; sourceTree = "<group>"; };
		934BEC3D10DFFA9600178102 /* ref.js */ = {isa = PBXFileReference; fileEncoding = 4; lastKnownFileType = sourcecode.javascript; path = ref.js; sourceTree = "<group>"; };
		934BEC3E10DFFA9600178102 /* ref2.js */ = {isa = PBXFileReference; fileEncoding = 4; lastKnownFileType = sourcecode.javascript; path = ref2.js; sourceTree = "<group>"; };
		934BEC3F10DFFA9600178102 /* ref3.js */ = {isa = PBXFileReference; fileEncoding = 4; lastKnownFileType = sourcecode.javascript; path = ref3.js; sourceTree = "<group>"; };
		934BEC4010DFFA9600178102 /* ref4.js */ = {isa = PBXFileReference; fileEncoding = 4; lastKnownFileType = sourcecode.javascript; path = ref4.js; sourceTree = "<group>"; };
		934BEC4110DFFA9600178102 /* regex.js */ = {isa = PBXFileReference; fileEncoding = 4; lastKnownFileType = sourcecode.javascript; path = regex.js; sourceTree = "<group>"; };
		934BEC4210DFFA9600178102 /* regex2.js */ = {isa = PBXFileReference; fileEncoding = 4; lastKnownFileType = sourcecode.javascript; path = regex2.js; sourceTree = "<group>"; };
		934BEC4310DFFA9600178102 /* regex3.js */ = {isa = PBXFileReference; fileEncoding = 4; lastKnownFileType = sourcecode.javascript; path = regex3.js; sourceTree = "<group>"; };
		934BEC4410DFFA9600178102 /* regex4.js */ = {isa = PBXFileReference; fileEncoding = 4; lastKnownFileType = sourcecode.javascript; path = regex4.js; sourceTree = "<group>"; };
		934BEC4510DFFA9600178102 /* remove.js */ = {isa = PBXFileReference; fileEncoding = 4; lastKnownFileType = sourcecode.javascript; path = remove.js; sourceTree = "<group>"; };
		934BEC4610DFFA9600178102 /* remove2.js */ = {isa = PBXFileReference; fileEncoding = 4; lastKnownFileType = sourcecode.javascript; path = remove2.js; sourceTree = "<group>"; };
		934BEC4710DFFA9600178102 /* remove3.js */ = {isa = PBXFileReference; fileEncoding = 4; lastKnownFileType = sourcecode.javascript; path = remove3.js; sourceTree = "<group>"; };
		934BEC4810DFFA9600178102 /* remove4.js */ = {isa = PBXFileReference; fileEncoding = 4; lastKnownFileType = sourcecode.javascript; path = remove4.js; sourceTree = "<group>"; };
		934BEC4910DFFA9600178102 /* remove5.js */ = {isa = PBXFileReference; fileEncoding = 4; lastKnownFileType = sourcecode.javascript; path = remove5.js; sourceTree = "<group>"; };
		934BEC4A10DFFA9600178102 /* remove6.js */ = {isa = PBXFileReference; fileEncoding = 4; lastKnownFileType = sourcecode.javascript; path = remove6.js; sourceTree = "<group>"; };
		934BEC4B10DFFA9600178102 /* remove7.js */ = {isa = PBXFileReference; fileEncoding = 4; lastKnownFileType = sourcecode.javascript; path = remove7.js; sourceTree = "<group>"; };
		934BEC4C10DFFA9600178102 /* remove8.js */ = {isa = PBXFileReference; fileEncoding = 4; lastKnownFileType = sourcecode.javascript; path = remove8.js; sourceTree = "<group>"; };
		934BEC4D10DFFA9600178102 /* rename.js */ = {isa = PBXFileReference; fileEncoding = 4; lastKnownFileType = sourcecode.javascript; path = rename.js; sourceTree = "<group>"; };
		934BEC4E10DFFA9600178102 /* rename2.js */ = {isa = PBXFileReference; fileEncoding = 4; lastKnownFileType = sourcecode.javascript; path = rename2.js; sourceTree = "<group>"; };
		934BEC4F10DFFA9600178102 /* repair.js */ = {isa = PBXFileReference; fileEncoding = 4; lastKnownFileType = sourcecode.javascript; path = repair.js; sourceTree = "<group>"; };
		934BEC5110DFFA9600178102 /* basic1.js */ = {isa = PBXFileReference; fileEncoding = 4; lastKnownFileType = sourcecode.javascript; path = basic1.js; sourceTree = "<group>"; };
		934BEC5210DFFA9600178102 /* pair1.js */ = {isa = PBXFileReference; fileEncoding = 4; lastKnownFileType = sourcecode.javascript; path = pair1.js; sourceTree = "<group>"; };
		934BEC5310DFFA9600178102 /* pair2.js */ = {isa = PBXFileReference; fileEncoding = 4; lastKnownFileType = sourcecode.javascript; path = pair2.js; sourceTree = "<group>"; };
		934BEC5410DFFA9600178102 /* pair3.js */ = {isa = PBXFileReference; fileEncoding = 4; lastKnownFileType = sourcecode.javascript; path = pair3.js; sourceTree = "<group>"; };
		934BEC5510DFFA9600178102 /* pair4.js */ = {isa = PBXFileReference; fileEncoding = 4; lastKnownFileType = sourcecode.javascript; path = pair4.js; sourceTree = "<group>"; };
		934BEC5610DFFA9600178102 /* pair5.js */ = {isa = PBXFileReference; fileEncoding = 4; lastKnownFileType = sourcecode.javascript; path = pair5.js; sourceTree = "<group>"; };
		934BEC5710DFFA9600178102 /* pair6.js */ = {isa = PBXFileReference; fileEncoding = 4; lastKnownFileType = sourcecode.javascript; path = pair6.js; sourceTree = "<group>"; };
		934BEC5810DFFA9600178102 /* repl1.js */ = {isa = PBXFileReference; fileEncoding = 4; lastKnownFileType = sourcecode.javascript; path = repl1.js; sourceTree = "<group>"; };
		934BEC5910DFFA9600178102 /* repl2.js */ = {isa = PBXFileReference; fileEncoding = 4; lastKnownFileType = sourcecode.javascript; path = repl2.js; sourceTree = "<group>"; };
		934BEC5A10DFFA9600178102 /* repl3.js */ = {isa = PBXFileReference; fileEncoding = 4; lastKnownFileType = sourcecode.javascript; path = repl3.js; sourceTree = "<group>"; };
		934BEC5B10DFFA9600178102 /* repl4.js */ = {isa = PBXFileReference; fileEncoding = 4; lastKnownFileType = sourcecode.javascript; path = repl4.js; sourceTree = "<group>"; };
		934BEC5C10DFFA9600178102 /* repl5.js */ = {isa = PBXFileReference; fileEncoding = 4; lastKnownFileType = sourcecode.javascript; path = repl5.js; sourceTree = "<group>"; };
		934BEC5D10DFFA9600178102 /* repl6.js */ = {isa = PBXFileReference; fileEncoding = 4; lastKnownFileType = sourcecode.javascript; path = repl6.js; sourceTree = "<group>"; };
		934BEC5E10DFFA9600178102 /* repl7.js */ = {isa = PBXFileReference; fileEncoding = 4; lastKnownFileType = sourcecode.javascript; path = repl7.js; sourceTree = "<group>"; };
		934BEC5F10DFFA9600178102 /* repl8.js */ = {isa = PBXFileReference; fileEncoding = 4; lastKnownFileType = sourcecode.javascript; path = repl8.js; sourceTree = "<group>"; };
		934BEC6010DFFA9600178102 /* repl9.js */ = {isa = PBXFileReference; fileEncoding = 4; lastKnownFileType = sourcecode.javascript; path = repl9.js; sourceTree = "<group>"; };
		934BEC6110DFFA9600178102 /* replacePeer1.js */ = {isa = PBXFileReference; fileEncoding = 4; lastKnownFileType = sourcecode.javascript; path = replacePeer1.js; sourceTree = "<group>"; };
		934BEC6210DFFA9700178102 /* replacePeer2.js */ = {isa = PBXFileReference; fileEncoding = 4; lastKnownFileType = sourcecode.javascript; path = replacePeer2.js; sourceTree = "<group>"; };
		934BEC6310DFFA9700178102 /* set1.js */ = {isa = PBXFileReference; fileEncoding = 4; lastKnownFileType = sourcecode.javascript; path = set1.js; sourceTree = "<group>"; };
		934BEC6410DFFA9700178102 /* set2.js */ = {isa = PBXFileReference; fileEncoding = 4; lastKnownFileType = sourcecode.javascript; path = set2.js; sourceTree = "<group>"; };
		934BEC6510DFFA9700178102 /* set3.js */ = {isa = PBXFileReference; fileEncoding = 4; lastKnownFileType = sourcecode.javascript; path = set3.js; sourceTree = "<group>"; };
		934BEC6710DFFA9700178102 /* auto1.js */ = {isa = PBXFileReference; fileEncoding = 4; lastKnownFileType = sourcecode.javascript; path = auto1.js; sourceTree = "<group>"; };
		934BEC6810DFFA9700178102 /* auto2.js */ = {isa = PBXFileReference; fileEncoding = 4; lastKnownFileType = sourcecode.javascript; path = auto2.js; sourceTree = "<group>"; };
		934BEC6910DFFA9700178102 /* count1.js */ = {isa = PBXFileReference; fileEncoding = 4; lastKnownFileType = sourcecode.javascript; path = count1.js; sourceTree = "<group>"; };
		934BEC6A10DFFA9700178102 /* diffservers1.js */ = {isa = PBXFileReference; fileEncoding = 4; lastKnownFileType = sourcecode.javascript; path = diffservers1.js; sourceTree = "<group>"; };
		934BEC6B10DFFA9700178102 /* error1.js */ = {isa = PBXFileReference; fileEncoding = 4; lastKnownFileType = sourcecode.javascript; path = error1.js; sourceTree = "<group>"; };
		934BEC6C10DFFA9700178102 /* features1.js */ = {isa = PBXFileReference; fileEncoding = 4; lastKnownFileType = sourcecode.javascript; path = features1.js; sourceTree = "<group>"; };
		934BEC6D10DFFA9700178102 /* features2.js */ = {isa = PBXFileReference; fileEncoding = 4; lastKnownFileType = sourcecode.javascript; path = features2.js; sourceTree = "<group>"; };
		934BEC6E10DFFA9700178102 /* key_many.js */ = {isa = PBXFileReference; fileEncoding = 4; lastKnownFileType = sourcecode.javascript; path = key_many.js; sourceTree = "<group>"; };
		934BEC6F10DFFA9700178102 /* key_string.js */ = {isa = PBXFileReference; fileEncoding = 4; lastKnownFileType = sourcecode.javascript; path = key_string.js; sourceTree = "<group>"; };
		934BEC7010DFFA9700178102 /* movePrimary1.js */ = {isa = PBXFileReference; fileEncoding = 4; lastKnownFileType = sourcecode.javascript; path = movePrimary1.js; sourceTree = "<group>"; };
		934BEC7110DFFA9700178102 /* moveshard1.js */ = {isa = PBXFileReference; fileEncoding = 4; lastKnownFileType = sourcecode.javascript; path = moveshard1.js; sourceTree = "<group>"; };
		934BEC7210DFFA9700178102 /* passthrough1.js */ = {isa = PBXFileReference; fileEncoding = 4; lastKnownFileType = sourcecode.javascript; path = passthrough1.js; sourceTree = "<group>"; };
		934BEC7310DFFA9700178102 /* shard1.js */ = {isa = PBXFileReference; fileEncoding = 4; lastKnownFileType = sourcecode.javascript; path = shard1.js; sourceTree = "<group>"; };
		934BEC7410DFFA9700178102 /* shard2.js */ = {isa = PBXFileReference; fileEncoding = 4; lastKnownFileType = sourcecode.javascript; path = shard2.js; sourceTree = "<group>"; };
		934BEC7510DFFA9700178102 /* shard3.js */ = {isa = PBXFileReference; fileEncoding = 4; lastKnownFileType = sourcecode.javascript; path = shard3.js; sourceTree = "<group>"; };
		934BEC7610DFFA9700178102 /* shard4.js */ = {isa = PBXFileReference; fileEncoding = 4; lastKnownFileType = sourcecode.javascript; path = shard4.js; sourceTree = "<group>"; };
		934BEC7710DFFA9700178102 /* shard5.js */ = {isa = PBXFileReference; fileEncoding = 4; lastKnownFileType = sourcecode.javascript; path = shard5.js; sourceTree = "<group>"; };
		934BEC7810DFFA9700178102 /* shard6.js */ = {isa = PBXFileReference; fileEncoding = 4; lastKnownFileType = sourcecode.javascript; path = shard6.js; sourceTree = "<group>"; };
		934BEC7910DFFA9700178102 /* splitpick.js */ = {isa = PBXFileReference; fileEncoding = 4; lastKnownFileType = sourcecode.javascript; path = splitpick.js; sourceTree = "<group>"; };
		934BEC7A10DFFA9700178102 /* version1.js */ = {isa = PBXFileReference; fileEncoding = 4; lastKnownFileType = sourcecode.javascript; path = version1.js; sourceTree = "<group>"; };
		934BEC7B10DFFA9700178102 /* version2.js */ = {isa = PBXFileReference; fileEncoding = 4; lastKnownFileType = sourcecode.javascript; path = version2.js; sourceTree = "<group>"; };
		934BEC7C10DFFA9700178102 /* shellspawn.js */ = {isa = PBXFileReference; fileEncoding = 4; lastKnownFileType = sourcecode.javascript; path = shellspawn.js; sourceTree = "<group>"; };
		934BEC7D10DFFA9700178102 /* sort1.js */ = {isa = PBXFileReference; fileEncoding = 4; lastKnownFileType = sourcecode.javascript; path = sort1.js; sourceTree = "<group>"; };
		934BEC7E10DFFA9700178102 /* sort2.js */ = {isa = PBXFileReference; fileEncoding = 4; lastKnownFileType = sourcecode.javascript; path = sort2.js; sourceTree = "<group>"; };
		934BEC7F10DFFA9700178102 /* sort3.js */ = {isa = PBXFileReference; fileEncoding = 4; lastKnownFileType = sourcecode.javascript; path = sort3.js; sourceTree = "<group>"; };
		934BEC8010DFFA9700178102 /* sort4.js */ = {isa = PBXFileReference; fileEncoding = 4; lastKnownFileType = sourcecode.javascript; path = sort4.js; sourceTree = "<group>"; };
		934BEC8110DFFA9700178102 /* sort5.js */ = {isa = PBXFileReference; fileEncoding = 4; lastKnownFileType = sourcecode.javascript; path = sort5.js; sourceTree = "<group>"; };
		934BEC8210DFFA9700178102 /* sort_numeric.js */ = {isa = PBXFileReference; fileEncoding = 4; lastKnownFileType = sourcecode.javascript; path = sort_numeric.js; sourceTree = "<group>"; };
		934BEC8310DFFA9700178102 /* stats.js */ = {isa = PBXFileReference; fileEncoding = 4; lastKnownFileType = sourcecode.javascript; path = stats.js; sourceTree = "<group>"; };
		934BEC8410DFFA9700178102 /* storefunc.js */ = {isa = PBXFileReference; fileEncoding = 4; lastKnownFileType = sourcecode.javascript; path = storefunc.js; sourceTree = "<group>"; };
		934BEC8510DFFA9700178102 /* sub1.js */ = {isa = PBXFileReference; fileEncoding = 4; lastKnownFileType = sourcecode.javascript; path = sub1.js; sourceTree = "<group>"; };
		934BEC8710DFFA9700178102 /* csv1.js */ = {isa = PBXFileReference; fileEncoding = 4; lastKnownFileType = sourcecode.javascript; path = csv1.js; sourceTree = "<group>"; };
		934BEC8810DFFA9700178102 /* dumprestore1.js */ = {isa = PBXFileReference; fileEncoding = 4; lastKnownFileType = sourcecode.javascript; path = dumprestore1.js; sourceTree = "<group>"; };
		934BEC8910DFFA9700178102 /* dumprestore2.js */ = {isa = PBXFileReference; fileEncoding = 4; lastKnownFileType = sourcecode.javascript; path = dumprestore2.js; sourceTree = "<group>"; };
		934BEC8A10DFFA9700178102 /* exportimport1.js */ = {isa = PBXFileReference; fileEncoding = 4; lastKnownFileType = sourcecode.javascript; path = exportimport1.js; sourceTree = "<group>"; };
		934BEC8B10DFFA9700178102 /* exportimport2.js */ = {isa = PBXFileReference; fileEncoding = 4; lastKnownFileType = sourcecode.javascript; path = exportimport2.js; sourceTree = "<group>"; };
		934BEC8C10DFFA9700178102 /* tool1.js */ = {isa = PBXFileReference; fileEncoding = 4; lastKnownFileType = sourcecode.javascript; path = tool1.js; sourceTree = "<group>"; };
		934BEC8D10DFFA9700178102 /* type1.js */ = {isa = PBXFileReference; fileEncoding = 4; lastKnownFileType = sourcecode.javascript; path = type1.js; sourceTree = "<group>"; };
		934BEC8E10DFFA9700178102 /* unique2.js */ = {isa = PBXFileReference; fileEncoding = 4; lastKnownFileType = sourcecode.javascript; path = unique2.js; sourceTree = "<group>"; };
		934BEC8F10DFFA9700178102 /* uniqueness.js */ = {isa = PBXFileReference; fileEncoding = 4; lastKnownFileType = sourcecode.javascript; path = uniqueness.js; sourceTree = "<group>"; };
		934BEC9010DFFA9700178102 /* unset.js */ = {isa = PBXFileReference; fileEncoding = 4; lastKnownFileType = sourcecode.javascript; path = unset.js; sourceTree = "<group>"; };
		934BEC9110DFFA9700178102 /* update.js */ = {isa = PBXFileReference; fileEncoding = 4; lastKnownFileType = sourcecode.javascript; path = update.js; sourceTree = "<group>"; };
		934BEC9210DFFA9700178102 /* update2.js */ = {isa = PBXFileReference; fileEncoding = 4; lastKnownFileType = sourcecode.javascript; path = update2.js; sourceTree = "<group>"; };
		934BEC9310DFFA9700178102 /* update3.js */ = {isa = PBXFileReference; fileEncoding = 4; lastKnownFileType = sourcecode.javascript; path = update3.js; sourceTree = "<group>"; };
		934BEC9410DFFA9700178102 /* update4.js */ = {isa = PBXFileReference; fileEncoding = 4; lastKnownFileType = sourcecode.javascript; path = update4.js; sourceTree = "<group>"; };
		934BEC9510DFFA9700178102 /* update5.js */ = {isa = PBXFileReference; fileEncoding = 4; lastKnownFileType = sourcecode.javascript; path = update5.js; sourceTree = "<group>"; };
		934BEC9610DFFA9700178102 /* update6.js */ = {isa = PBXFileReference; fileEncoding = 4; lastKnownFileType = sourcecode.javascript; path = update6.js; sourceTree = "<group>"; };
		934BEC9710DFFA9700178102 /* update7.js */ = {isa = PBXFileReference; fileEncoding = 4; lastKnownFileType = sourcecode.javascript; path = update7.js; sourceTree = "<group>"; };
		934BEC9810DFFA9700178102 /* update8.js */ = {isa = PBXFileReference; fileEncoding = 4; lastKnownFileType = sourcecode.javascript; path = update8.js; sourceTree = "<group>"; };
		934BEC9910DFFA9700178102 /* update9.js */ = {isa = PBXFileReference; fileEncoding = 4; lastKnownFileType = sourcecode.javascript; path = update9.js; sourceTree = "<group>"; };
		934BEC9A10DFFA9700178102 /* updatea.js */ = {isa = PBXFileReference; fileEncoding = 4; lastKnownFileType = sourcecode.javascript; path = updatea.js; sourceTree = "<group>"; };
		934BEC9B10DFFA9700178102 /* where1.js */ = {isa = PBXFileReference; fileEncoding = 4; lastKnownFileType = sourcecode.javascript; path = where1.js; sourceTree = "<group>"; };
		934BEC9C10DFFA9700178102 /* where2.js */ = {isa = PBXFileReference; fileEncoding = 4; lastKnownFileType = sourcecode.javascript; path = where2.js; sourceTree = "<group>"; };
		934BEE8C10E050A500178102 /* allocator.h */ = {isa = PBXFileReference; fileEncoding = 4; lastKnownFileType = sourcecode.c.h; path = allocator.h; sourceTree = "<group>"; };
		934BEE8D10E050A500178102 /* assert_util.cpp */ = {isa = PBXFileReference; fileEncoding = 4; lastKnownFileType = sourcecode.cpp.cpp; path = assert_util.cpp; sourceTree = "<group>"; };
		934BEE8E10E050A500178102 /* assert_util.h */ = {isa = PBXFileReference; fileEncoding = 4; lastKnownFileType = sourcecode.c.h; path = assert_util.h; sourceTree = "<group>"; };
		934BEE8F10E050A500178102 /* base64.cpp */ = {isa = PBXFileReference; fileEncoding = 4; lastKnownFileType = sourcecode.cpp.cpp; path = base64.cpp; sourceTree = "<group>"; };
		934BEE9010E050A500178102 /* base64.h */ = {isa = PBXFileReference; fileEncoding = 4; lastKnownFileType = sourcecode.c.h; path = base64.h; sourceTree = "<group>"; };
		934BEE9110E050A500178102 /* debug_util.cpp */ = {isa = PBXFileReference; fileEncoding = 4; lastKnownFileType = sourcecode.cpp.cpp; path = debug_util.cpp; sourceTree = "<group>"; };
		934BEE9210E050A500178102 /* debug_util.h */ = {isa = PBXFileReference; fileEncoding = 4; lastKnownFileType = sourcecode.c.h; path = debug_util.h; sourceTree = "<group>"; };
		934BEE9310E050A500178102 /* embedded_builder.h */ = {isa = PBXFileReference; fileEncoding = 4; lastKnownFileType = sourcecode.c.h; path = embedded_builder.h; sourceTree = "<group>"; };
		934BEE9410E050A500178102 /* httpclient.cpp */ = {isa = PBXFileReference; fileEncoding = 4; lastKnownFileType = sourcecode.cpp.cpp; path = httpclient.cpp; sourceTree = "<group>"; };
		934BEE9510E050A500178102 /* httpclient.h */ = {isa = PBXFileReference; fileEncoding = 4; lastKnownFileType = sourcecode.c.h; path = httpclient.h; sourceTree = "<group>"; };
		934BEE9610E050A500178102 /* md5main.cpp */ = {isa = PBXFileReference; fileEncoding = 4; lastKnownFileType = sourcecode.cpp.cpp; path = md5main.cpp; sourceTree = "<group>"; };
		934BEE9710E050A500178102 /* message_server.h */ = {isa = PBXFileReference; fileEncoding = 4; lastKnownFileType = sourcecode.c.h; path = message_server.h; sourceTree = "<group>"; };
		934BEE9810E050A500178102 /* message_server_asio.cpp */ = {isa = PBXFileReference; fileEncoding = 4; lastKnownFileType = sourcecode.cpp.cpp; path = message_server_asio.cpp; sourceTree = "<group>"; };
		934BEE9910E050A500178102 /* mvar.h */ = {isa = PBXFileReference; fileEncoding = 4; lastKnownFileType = sourcecode.c.h; path = mvar.h; sourceTree = "<group>"; };
		934BEE9A10E050A500178102 /* ntservice.cpp */ = {isa = PBXFileReference; fileEncoding = 4; lastKnownFileType = sourcecode.cpp.cpp; path = ntservice.cpp; sourceTree = "<group>"; };
		934BEE9B10E050A500178102 /* ntservice.h */ = {isa = PBXFileReference; fileEncoding = 4; lastKnownFileType = sourcecode.c.h; path = ntservice.h; sourceTree = "<group>"; };
		934BEE9C10E050A500178102 /* processinfo.h */ = {isa = PBXFileReference; fileEncoding = 4; lastKnownFileType = sourcecode.c.h; path = processinfo.h; sourceTree = "<group>"; };
		934BEE9D10E050A500178102 /* processinfo_darwin.cpp */ = {isa = PBXFileReference; fileEncoding = 4; lastKnownFileType = sourcecode.cpp.cpp; path = processinfo_darwin.cpp; sourceTree = "<group>"; };
		934BEE9E10E050A500178102 /* processinfo_linux2.cpp */ = {isa = PBXFileReference; fileEncoding = 4; lastKnownFileType = sourcecode.cpp.cpp; path = processinfo_linux2.cpp; sourceTree = "<group>"; };
		934BEE9F10E050A500178102 /* processinfo_none.cpp */ = {isa = PBXFileReference; fileEncoding = 4; lastKnownFileType = sourcecode.cpp.cpp; path = processinfo_none.cpp; sourceTree = "<group>"; };
		934BEEA010E050A500178102 /* queue.h */ = {isa = PBXFileReference; fileEncoding = 4; lastKnownFileType = sourcecode.c.h; path = queue.h; sourceTree = "<group>"; };
		934DD87C0EFAD23B00459CC1 /* background.cpp */ = {isa = PBXFileReference; fileEncoding = 4; lastKnownFileType = sourcecode.cpp.cpp; path = background.cpp; sourceTree = "<group>"; };
		934DD87D0EFAD23B00459CC1 /* background.h */ = {isa = PBXFileReference; fileEncoding = 4; lastKnownFileType = sourcecode.c.h; path = background.h; sourceTree = "<group>"; };
		934DD87F0EFAD23B00459CC1 /* builder.h */ = {isa = PBXFileReference; fileEncoding = 4; lastKnownFileType = sourcecode.c.h; path = builder.h; sourceTree = "<group>"; };
		934DD8800EFAD23B00459CC1 /* goodies.h */ = {isa = PBXFileReference; fileEncoding = 4; lastKnownFileType = sourcecode.c.h; path = goodies.h; sourceTree = "<group>"; };
		934DD8810EFAD23B00459CC1 /* hashtab.h */ = {isa = PBXFileReference; fileEncoding = 4; lastKnownFileType = sourcecode.c.h; path = hashtab.h; sourceTree = "<group>"; };
		934DD8820EFAD23B00459CC1 /* log.h */ = {isa = PBXFileReference; fileEncoding = 4; lastKnownFileType = sourcecode.c.h; path = log.h; sourceTree = "<group>"; };
		934DD8830EFAD23B00459CC1 /* lruishmap.h */ = {isa = PBXFileReference; fileEncoding = 4; lastKnownFileType = sourcecode.c.h; path = lruishmap.h; sourceTree = "<group>"; };
		934DD8840EFAD23B00459CC1 /* miniwebserver.cpp */ = {isa = PBXFileReference; fileEncoding = 4; lastKnownFileType = sourcecode.cpp.cpp; path = miniwebserver.cpp; sourceTree = "<group>"; };
		934DD8850EFAD23B00459CC1 /* miniwebserver.h */ = {isa = PBXFileReference; fileEncoding = 4; lastKnownFileType = sourcecode.c.h; path = miniwebserver.h; sourceTree = "<group>"; };
		934DD8870EFAD23B00459CC1 /* mmap.cpp */ = {isa = PBXFileReference; fileEncoding = 4; lastKnownFileType = sourcecode.cpp.cpp; path = mmap.cpp; sourceTree = "<group>"; };
		934DD8880EFAD23B00459CC1 /* mmap.h */ = {isa = PBXFileReference; fileEncoding = 4; lastKnownFileType = sourcecode.c.h; path = mmap.h; sourceTree = "<group>"; };
		934DD88A0EFAD23B00459CC1 /* sock.cpp */ = {isa = PBXFileReference; fileEncoding = 4; lastKnownFileType = sourcecode.cpp.cpp; path = sock.cpp; sourceTree = "<group>"; };
		934DD88B0EFAD23B00459CC1 /* sock.h */ = {isa = PBXFileReference; fileEncoding = 4; lastKnownFileType = sourcecode.c.h; path = sock.h; sourceTree = "<group>"; };
		934DD88D0EFAD23B00459CC1 /* unittest.h */ = {isa = PBXFileReference; fileEncoding = 4; lastKnownFileType = sourcecode.c.h; path = unittest.h; sourceTree = "<group>"; };
		934DD88E0EFAD23B00459CC1 /* util.cpp */ = {isa = PBXFileReference; fileEncoding = 4; lastKnownFileType = sourcecode.cpp.cpp; path = util.cpp; sourceTree = "<group>"; };
		935C941B1106709800439EB1 /* preallocate.js */ = {isa = PBXFileReference; fileEncoding = 4; lastKnownFileType = sourcecode.javascript; path = preallocate.js; sourceTree = "<group>"; };
		936B89590F4C899400934AF2 /* file.h */ = {isa = PBXFileReference; fileEncoding = 4; lastKnownFileType = sourcecode.c.h; path = file.h; sourceTree = "<group>"; };
		936B895A0F4C899400934AF2 /* md5.c */ = {isa = PBXFileReference; fileEncoding = 4; lastKnownFileType = sourcecode.c.c; path = md5.c; sourceTree = "<group>"; };
		936B895B0F4C899400934AF2 /* md5.h */ = {isa = PBXFileReference; fileEncoding = 4; lastKnownFileType = sourcecode.c.h; path = md5.h; sourceTree = "<group>"; };
		936B895C0F4C899400934AF2 /* md5.hpp */ = {isa = PBXFileReference; fileEncoding = 4; lastKnownFileType = sourcecode.cpp.h; path = md5.hpp; sourceTree = "<group>"; };
		936B895D0F4C899400934AF2 /* md5main.c */ = {isa = PBXFileReference; fileEncoding = 4; lastKnownFileType = sourcecode.c.c; path = md5main.c; sourceTree = "<group>"; };
		936B895E0F4C899400934AF2 /* message.cpp */ = {isa = PBXFileReference; fileEncoding = 4; lastKnownFileType = sourcecode.cpp.cpp; path = message.cpp; sourceTree = "<group>"; };
		936B895F0F4C899400934AF2 /* message.h */ = {isa = PBXFileReference; fileEncoding = 4; lastKnownFileType = sourcecode.c.h; path = message.h; sourceTree = "<group>"; };
		936B89600F4C899400934AF2 /* top.h */ = {isa = PBXFileReference; fileEncoding = 4; lastKnownFileType = sourcecode.c.h; path = top.h; sourceTree = "<group>"; };
		937CACE90F27BF4900C57AA6 /* socktests.cpp */ = {isa = PBXFileReference; fileEncoding = 4; lastKnownFileType = sourcecode.cpp.cpp; path = socktests.cpp; sourceTree = "<group>"; };
		937D0E340F28CB070071FFA9 /* repltests.cpp */ = {isa = PBXFileReference; fileEncoding = 4; lastKnownFileType = sourcecode.cpp.cpp; path = repltests.cpp; sourceTree = "<group>"; };
		937D14AB0F2A225F0071FFA9 /* nonce.h */ = {isa = PBXFileReference; fileEncoding = 4; lastKnownFileType = sourcecode.c.h; path = nonce.h; sourceTree = "<group>"; };
		937D14AC0F2A226E0071FFA9 /* nonce.cpp */ = {isa = PBXFileReference; fileEncoding = 4; lastKnownFileType = sourcecode.cpp.cpp; path = nonce.cpp; sourceTree = "<group>"; };
		938A7A420F54871000FB7A07 /* storage.cpp */ = {isa = PBXFileReference; fileEncoding = 4; lastKnownFileType = sourcecode.cpp.cpp; path = storage.cpp; sourceTree = "<group>"; };
		938A7A430F54873600FB7A07 /* concurrency.h */ = {isa = PBXFileReference; fileEncoding = 4; lastKnownFileType = sourcecode.c.h; path = concurrency.h; sourceTree = "<group>"; };
		938A7A440F54873600FB7A07 /* queryutil.cpp */ = {isa = PBXFileReference; fileEncoding = 4; lastKnownFileType = sourcecode.cpp.cpp; path = queryutil.cpp; sourceTree = "<group>"; };
		938A7A450F54873600FB7A07 /* queryutil.h */ = {isa = PBXFileReference; fileEncoding = 4; lastKnownFileType = sourcecode.c.h; path = queryutil.h; sourceTree = "<group>"; };
		938A7A460F54873600FB7A07 /* rec.h */ = {isa = PBXFileReference; fileEncoding = 4; lastKnownFileType = sourcecode.c.h; path = rec.h; sourceTree = "<group>"; };
		938A7A470F54873600FB7A07 /* reccache.cpp */ = {isa = PBXFileReference; fileEncoding = 4; lastKnownFileType = sourcecode.cpp.cpp; path = reccache.cpp; sourceTree = "<group>"; };
		938A7A480F54873600FB7A07 /* reccache.h */ = {isa = PBXFileReference; fileEncoding = 4; lastKnownFileType = sourcecode.c.h; path = reccache.h; sourceTree = "<group>"; };
		938A7A490F54873600FB7A07 /* reci.h */ = {isa = PBXFileReference; fileEncoding = 4; lastKnownFileType = sourcecode.c.h; path = reci.h; sourceTree = "<group>"; };
		938A7A4A0F54873600FB7A07 /* recstore.h */ = {isa = PBXFileReference; fileEncoding = 4; lastKnownFileType = sourcecode.c.h; path = recstore.h; sourceTree = "<group>"; };
		938E5EB3110E1ED700A8760A /* repair.js */ = {isa = PBXFileReference; fileEncoding = 4; lastKnownFileType = sourcecode.javascript; path = repair.js; sourceTree = "<group>"; };
		938E60AB110F721900A8760A /* perdbpath.js */ = {isa = PBXFileReference; fileEncoding = 4; lastKnownFileType = sourcecode.javascript; path = perdbpath.js; sourceTree = "<group>"; };
		938E60AC110F734800A8760A /* directoryperdb.js */ = {isa = PBXFileReference; fileEncoding = 4; lastKnownFileType = sourcecode.javascript; path = directoryperdb.js; sourceTree = "<group>"; };
		938E639B110FC66900A8760A /* auth1.js */ = {isa = PBXFileReference; fileEncoding = 4; lastKnownFileType = sourcecode.javascript; path = auth1.js; sourceTree = "<group>"; };
		938E63D0110FC96B00A8760A /* auth2.js */ = {isa = PBXFileReference; fileEncoding = 4; lastKnownFileType = sourcecode.javascript; path = auth2.js; sourceTree = "<group>"; };
		9391C9DD1120F9D300292B19 /* newcollection.js */ = {isa = PBXFileReference; fileEncoding = 4; lastKnownFileType = sourcecode.javascript; path = newcollection.js; sourceTree = "<group>"; };
		93A13A210F4620A500AF1B0D /* commands.cpp */ = {isa = PBXFileReference; fileEncoding = 4; lastKnownFileType = sourcecode.cpp.cpp; path = commands.cpp; sourceTree = "<group>"; };
		93A13A230F4620A500AF1B0D /* config.cpp */ = {isa = PBXFileReference; fileEncoding = 4; lastKnownFileType = sourcecode.cpp.cpp; path = config.cpp; sourceTree = "<group>"; };
		93A13A240F4620A500AF1B0D /* config.h */ = {isa = PBXFileReference; fileEncoding = 4; lastKnownFileType = sourcecode.c.h; path = config.h; sourceTree = "<group>"; };
		93A13A270F4620A500AF1B0D /* request.cpp */ = {isa = PBXFileReference; fileEncoding = 4; lastKnownFileType = sourcecode.cpp.cpp; path = request.cpp; sourceTree = "<group>"; };
		93A13A280F4620A500AF1B0D /* request.h */ = {isa = PBXFileReference; fileEncoding = 4; lastKnownFileType = sourcecode.c.h; path = request.h; sourceTree = "<group>"; };
		93A13A2A0F4620A500AF1B0D /* server.cpp */ = {isa = PBXFileReference; fileEncoding = 4; lastKnownFileType = sourcecode.cpp.cpp; path = server.cpp; sourceTree = "<group>"; };
		93A13A2B0F4620A500AF1B0D /* server.h */ = {isa = PBXFileReference; fileEncoding = 4; lastKnownFileType = sourcecode.c.h; path = server.h; sourceTree = "<group>"; };
		93A13A2D0F4620A500AF1B0D /* shard.cpp */ = {isa = PBXFileReference; fileEncoding = 4; lastKnownFileType = sourcecode.cpp.cpp; path = shard.cpp; sourceTree = "<group>"; };
		93A13A2E0F4620A500AF1B0D /* shard.h */ = {isa = PBXFileReference; fileEncoding = 4; lastKnownFileType = sourcecode.c.h; path = shard.h; sourceTree = "<group>"; };
		93A13A300F4620A500AF1B0D /* strategy_single.cpp */ = {isa = PBXFileReference; fileEncoding = 4; lastKnownFileType = sourcecode.cpp.cpp; path = strategy_single.cpp; sourceTree = "<group>"; };
		93A13A330F4620E500AF1B0D /* dump.cpp */ = {isa = PBXFileReference; fileEncoding = 4; lastKnownFileType = sourcecode.cpp.cpp; path = dump.cpp; sourceTree = "<group>"; };
		93A13A350F4620E500AF1B0D /* export.cpp */ = {isa = PBXFileReference; fileEncoding = 4; lastKnownFileType = sourcecode.cpp.cpp; path = export.cpp; sourceTree = "<group>"; };
		93A13A370F4620E500AF1B0D /* files.cpp */ = {isa = PBXFileReference; fileEncoding = 4; lastKnownFileType = sourcecode.cpp.cpp; path = files.cpp; sourceTree = "<group>"; };
		93A13A3B0F4620E500AF1B0D /* restore.cpp */ = {isa = PBXFileReference; fileEncoding = 4; lastKnownFileType = sourcecode.cpp.cpp; path = restore.cpp; sourceTree = "<group>"; };
		93A13A3D0F4620E500AF1B0D /* sniffer.cpp */ = {isa = PBXFileReference; fileEncoding = 4; lastKnownFileType = sourcecode.cpp.cpp; path = sniffer.cpp; sourceTree = "<group>"; };
		93A13A3F0F4620E500AF1B0D /* Tool.cpp */ = {isa = PBXFileReference; fileEncoding = 4; lastKnownFileType = sourcecode.cpp.cpp; path = Tool.cpp; sourceTree = "<group>"; };
		93A13A400F4620E500AF1B0D /* Tool.h */ = {isa = PBXFileReference; fileEncoding = 4; lastKnownFileType = sourcecode.c.h; path = Tool.h; sourceTree = "<group>"; };
		93A479F30FAF2A5000E760DD /* engine.cpp */ = {isa = PBXFileReference; fileEncoding = 4; lastKnownFileType = sourcecode.cpp.cpp; path = engine.cpp; sourceTree = "<group>"; };
		93A479F40FAF2A5000E760DD /* engine.h */ = {isa = PBXFileReference; fileEncoding = 4; lastKnownFileType = sourcecode.c.h; path = engine.h; sourceTree = "<group>"; };
		93A479F60FAF2A5000E760DD /* engine_java.cpp */ = {isa = PBXFileReference; fileEncoding = 4; lastKnownFileType = sourcecode.cpp.cpp; path = engine_java.cpp; sourceTree = "<group>"; };
		93A479F70FAF2A5000E760DD /* engine_java.h */ = {isa = PBXFileReference; fileEncoding = 4; lastKnownFileType = sourcecode.c.h; path = engine_java.h; sourceTree = "<group>"; };
		93A479F90FAF2A5000E760DD /* engine_none.cpp */ = {isa = PBXFileReference; fileEncoding = 4; lastKnownFileType = sourcecode.cpp.cpp; path = engine_none.cpp; sourceTree = "<group>"; };
		93A479FA0FAF2A5000E760DD /* engine_spidermonkey.cpp */ = {isa = PBXFileReference; fileEncoding = 4; lastKnownFileType = sourcecode.cpp.cpp; path = engine_spidermonkey.cpp; sourceTree = "<group>"; };
		93A47AA50FAF416F00E760DD /* engine_v8.cpp */ = {isa = PBXFileReference; fileEncoding = 4; lastKnownFileType = sourcecode.cpp.cpp; path = engine_v8.cpp; sourceTree = "<group>"; };
		93A47AA60FAF41B200E760DD /* engine_v8.h */ = {isa = PBXFileReference; fileEncoding = 4; lastKnownFileType = sourcecode.c.h; path = engine_v8.h; sourceTree = "<group>"; };
		93A6E10C0F24CF9800DA4EBF /* lasterror.h */ = {isa = PBXFileReference; fileEncoding = 4; lastKnownFileType = sourcecode.c.h; path = lasterror.h; sourceTree = "<group>"; };
		93A6E10D0F24CFB100DA4EBF /* flushtest.cpp */ = {isa = PBXFileReference; fileEncoding = 4; lastKnownFileType = sourcecode.cpp.cpp; path = flushtest.cpp; sourceTree = "<group>"; };
		93A6E10E0F24CFD300DA4EBF /* security.h */ = {isa = PBXFileReference; fileEncoding = 4; lastKnownFileType = sourcecode.c.h; path = security.h; sourceTree = "<group>"; };
		93A6E10F0F24CFEA00DA4EBF /* security_commands.cpp */ = {isa = PBXFileReference; fileEncoding = 4; lastKnownFileType = sourcecode.cpp.cpp; path = security_commands.cpp; sourceTree = "<group>"; };
		93A71DB610D06CAD003C9E90 /* mr.js */ = {isa = PBXFileReference; fileEncoding = 4; lastKnownFileType = sourcecode.javascript; path = mr.js; sourceTree = "<group>"; };
		93A8CD170F33B78D00C92B85 /* mmap_mm.cpp */ = {isa = PBXFileReference; fileEncoding = 4; lastKnownFileType = sourcecode.cpp.cpp; name = mmap_mm.cpp; path = util/mmap_mm.cpp; sourceTree = SOURCE_ROOT; };
		93A8CD180F33B7A000C92B85 /* mmap_posix.cpp */ = {isa = PBXFileReference; fileEncoding = 4; lastKnownFileType = sourcecode.cpp.cpp; name = mmap_posix.cpp; path = util/mmap_posix.cpp; sourceTree = SOURCE_ROOT; };
		93A8CD190F33B7AF00C92B85 /* mmap_win.cpp */ = {isa = PBXFileReference; fileEncoding = 4; lastKnownFileType = sourcecode.cpp.cpp; name = mmap_win.cpp; path = util/mmap_win.cpp; sourceTree = SOURCE_ROOT; };
		93AEC57A10E94749005DF720 /* insert.js */ = {isa = PBXFileReference; fileEncoding = 4; lastKnownFileType = sourcecode.javascript; path = insert.js; sourceTree = "<group>"; };
		93AF75500F216D0300994C66 /* jsontests.cpp */ = {isa = PBXFileReference; fileEncoding = 4; lastKnownFileType = sourcecode.cpp.cpp; path = jsontests.cpp; sourceTree = "<group>"; };
		93B4A81A0F1C01B4000C862C /* security.cpp */ = {isa = PBXFileReference; fileEncoding = 4; lastKnownFileType = sourcecode.cpp.cpp; path = security.cpp; sourceTree = "<group>"; };
		93B4A81B0F1C01D8000C862C /* lasterror.cpp */ = {isa = PBXFileReference; fileEncoding = 4; lastKnownFileType = sourcecode.cpp.cpp; path = lasterror.cpp; sourceTree = "<group>"; };
		93B4A8290F1C024C000C862C /* cursor.cpp */ = {isa = PBXFileReference; fileEncoding = 4; lastKnownFileType = sourcecode.cpp.cpp; path = cursor.cpp; sourceTree = "<group>"; };
		93B4A82A0F1C0256000C862C /* pdfiletests.cpp */ = {isa = PBXFileReference; fileEncoding = 4; lastKnownFileType = sourcecode.cpp.cpp; path = pdfiletests.cpp; sourceTree = "<group>"; };
		93B9F5A7112B12440066ECD2 /* slavefromsnapshot.js */ = {isa = PBXFileReference; fileEncoding = 4; lastKnownFileType = sourcecode.javascript; path = slavefromsnapshot.js; sourceTree = "<group>"; };
		93B9F671112B3AD40066ECD2 /* copyauth.js */ = {isa = PBXFileReference; fileEncoding = 4; lastKnownFileType = sourcecode.javascript; name = copyauth.js; path = auth/copyauth.js; sourceTree = "<group>"; };
		93B9F769112B6BE00066ECD2 /* slavefromsnapshot.js */ = {isa = PBXFileReference; fileEncoding = 4; lastKnownFileType = sourcecode.javascript; path = slavefromsnapshot.js; sourceTree = "<group>"; };
		93B9F76A112B6C020066ECD2 /* snapshot1.js */ = {isa = PBXFileReference; fileEncoding = 4; lastKnownFileType = sourcecode.javascript; path = snapshot1.js; sourceTree = "<group>"; };
		93B9F76B112B6C1D0066ECD2 /* snapshot2.js */ = {isa = PBXFileReference; fileEncoding = 4; lastKnownFileType = sourcecode.javascript; path = snapshot2.js; sourceTree = "<group>"; };
		93B9F7E6112B98710066ECD2 /* snapshot3.js */ = {isa = PBXFileReference; fileEncoding = 4; lastKnownFileType = sourcecode.javascript; path = snapshot3.js; sourceTree = "<group>"; };
		93B9F91A112C7F200066ECD2 /* set4.js */ = {isa = PBXFileReference; fileEncoding = 4; lastKnownFileType = sourcecode.javascript; path = set4.js; sourceTree = "<group>"; };
		93B9F91B112C7F200066ECD2 /* set5.js */ = {isa = PBXFileReference; fileEncoding = 4; lastKnownFileType = sourcecode.javascript; path = set5.js; sourceTree = "<group>"; };
		93B9F91C112C7F200066ECD2 /* set6.js */ = {isa = PBXFileReference; fileEncoding = 4; lastKnownFileType = sourcecode.javascript; path = set6.js; sourceTree = "<group>"; };
		93B9FA36112CAC3C0066ECD2 /* shellkillop.js */ = {isa = PBXFileReference; fileEncoding = 4; lastKnownFileType = sourcecode.javascript; path = shellkillop.js; sourceTree = "<group>"; };
		93BC2AE10FB87662006BC285 /* cursortests.cpp */ = {isa = PBXFileReference; fileEncoding = 4; lastKnownFileType = sourcecode.cpp.cpp; path = cursortests.cpp; sourceTree = "<group>"; };
		93BC2AE20FB87662006BC285 /* jstests.cpp */ = {isa = PBXFileReference; fileEncoding = 4; lastKnownFileType = sourcecode.cpp.cpp; path = jstests.cpp; sourceTree = "<group>"; };
		93BCE15610F25DFE00FA139B /* arrayfind1.js */ = {isa = PBXFileReference; fileEncoding = 4; lastKnownFileType = sourcecode.javascript; path = arrayfind1.js; sourceTree = "<group>"; };
		93BCE15710F25DFE00FA139B /* dbadmin.js */ = {isa = PBXFileReference; fileEncoding = 4; lastKnownFileType = sourcecode.javascript; path = dbadmin.js; sourceTree = "<group>"; };
		93BCE15810F25DFE00FA139B /* error4.js */ = {isa = PBXFileReference; fileEncoding = 4; lastKnownFileType = sourcecode.javascript; path = error4.js; sourceTree = "<group>"; };
		93BCE15910F25DFE00FA139B /* find_and_modify.js */ = {isa = PBXFileReference; fileEncoding = 4; lastKnownFileType = sourcecode.javascript; path = find_and_modify.js; sourceTree = "<group>"; };
		93BCE15A10F25DFE00FA139B /* fsync.js */ = {isa = PBXFileReference; fileEncoding = 4; lastKnownFileType = sourcecode.javascript; path = fsync.js; sourceTree = "<group>"; };
		93BCE15B10F25DFE00FA139B /* regex5.js */ = {isa = PBXFileReference; fileEncoding = 4; lastKnownFileType = sourcecode.javascript; path = regex5.js; sourceTree = "<group>"; };
		93BCE15C10F25DFE00FA139B /* rename3.js */ = {isa = PBXFileReference; fileEncoding = 4; lastKnownFileType = sourcecode.javascript; path = rename3.js; sourceTree = "<group>"; };
		93BCE16010F2642900FA139B /* database.cpp */ = {isa = PBXFileReference; fileEncoding = 4; lastKnownFileType = sourcecode.cpp.cpp; name = database.cpp; path = db/database.cpp; sourceTree = "<group>"; };
		93BCE16110F2642900FA139B /* dbcommands_admin.cpp */ = {isa = PBXFileReference; fileEncoding = 4; lastKnownFileType = sourcecode.cpp.cpp; name = dbcommands_admin.cpp; path = db/dbcommands_admin.cpp; sourceTree = "<group>"; };
		93BCE1D310F26CDA00FA139B /* fsync2.js */ = {isa = PBXFileReference; fileEncoding = 4; lastKnownFileType = sourcecode.javascript; path = fsync2.js; sourceTree = "<group>"; };
		93BCE35F10F2BD8300FA139B /* clienttests.cpp */ = {isa = PBXFileReference; fileEncoding = 4; lastKnownFileType = sourcecode.cpp.cpp; path = clienttests.cpp; sourceTree = "<group>"; };
		93BCE36010F2BD8300FA139B /* framework.cpp */ = {isa = PBXFileReference; fileEncoding = 4; lastKnownFileType = sourcecode.cpp.cpp; path = framework.cpp; sourceTree = "<group>"; };
		93BCE36110F2BD8300FA139B /* framework.h */ = {isa = PBXFileReference; fileEncoding = 4; lastKnownFileType = sourcecode.c.h; path = framework.h; sourceTree = "<group>"; };
		93BCE36210F2BD8300FA139B /* threadedtests.cpp */ = {isa = PBXFileReference; fileEncoding = 4; lastKnownFileType = sourcecode.cpp.cpp; path = threadedtests.cpp; sourceTree = "<group>"; };
		93BCE36310F2BD8300FA139B /* updatetests.cpp */ = {isa = PBXFileReference; fileEncoding = 4; lastKnownFileType = sourcecode.cpp.cpp; path = updatetests.cpp; sourceTree = "<group>"; };
		93BCE41810F3AF1B00FA139B /* capped2.js */ = {isa = PBXFileReference; fileEncoding = 4; lastKnownFileType = sourcecode.javascript; path = capped2.js; sourceTree = "<group>"; };
		93BCE4B510F3C8DB00FA139B /* allops.js */ = {isa = PBXFileReference; fileEncoding = 4; lastKnownFileType = sourcecode.javascript; path = allops.js; sourceTree = "<group>"; };
		93BCE5A510F3F8E900FA139B /* manyclients.js */ = {isa = PBXFileReference; fileEncoding = 4; lastKnownFileType = sourcecode.javascript; path = manyclients.js; sourceTree = "<group>"; };
		93BCE5A610F3FB5200FA139B /* basicPlus.js */ = {isa = PBXFileReference; fileEncoding = 4; lastKnownFileType = sourcecode.javascript; path = basicPlus.js; sourceTree = "<group>"; };
		93BFA0E311330A8C0045D084 /* not2.js */ = {isa = PBXFileReference; fileEncoding = 4; lastKnownFileType = sourcecode.javascript; path = not2.js; sourceTree = "<group>"; };
		93C38E940FA66622007D6E4A /* basictests.cpp */ = {isa = PBXFileReference; fileEncoding = 4; lastKnownFileType = sourcecode.cpp.cpp; path = basictests.cpp; sourceTree = "<group>"; };
<<<<<<< HEAD
		93CC4057113C1AC300734218 /* repl10.js */ = {isa = PBXFileReference; fileEncoding = 4; lastKnownFileType = sourcecode.javascript; path = repl10.js; sourceTree = "<group>"; };
=======
		93CC40C2113C407A00734218 /* insert1.js */ = {isa = PBXFileReference; fileEncoding = 4; lastKnownFileType = sourcecode.javascript; path = insert1.js; sourceTree = "<group>"; };
>>>>>>> 119b5afa
		93D0C1520EF1D377005253B7 /* jsobjtests.cpp */ = {isa = PBXFileReference; fileEncoding = 4; lastKnownFileType = sourcecode.cpp.cpp; path = jsobjtests.cpp; sourceTree = "<group>"; };
		93D0C1FB0EF1E267005253B7 /* namespacetests.cpp */ = {isa = PBXFileReference; fileEncoding = 4; lastKnownFileType = sourcecode.cpp.cpp; path = namespacetests.cpp; sourceTree = "<group>"; };
		93D5A8921117A1380052C931 /* regex6.js */ = {isa = PBXFileReference; fileEncoding = 4; lastKnownFileType = sourcecode.javascript; path = regex6.js; sourceTree = "<group>"; };
		93D5AEC5111905B80010C810 /* import.cpp */ = {isa = PBXFileReference; fileEncoding = 4; lastKnownFileType = sourcecode.cpp.cpp; path = import.cpp; sourceTree = "<group>"; };
		93D6BBF70F265E1100FE5722 /* matchertests.cpp */ = {isa = PBXFileReference; fileEncoding = 4; lastKnownFileType = sourcecode.cpp.cpp; path = matchertests.cpp; sourceTree = "<group>"; };
		93D6BC9B0F266FC300FE5722 /* querytests.cpp */ = {isa = PBXFileReference; fileEncoding = 4; lastKnownFileType = sourcecode.cpp.cpp; path = querytests.cpp; sourceTree = "<group>"; };
		93DCDBD30F9515AF005349BC /* file_allocator.h */ = {isa = PBXFileReference; fileEncoding = 4; lastKnownFileType = sourcecode.c.h; path = file_allocator.h; sourceTree = "<group>"; };
		93E5B88710D7FF730044F9E4 /* mongo.cpp */ = {isa = PBXFileReference; fileEncoding = 4; lastKnownFileType = sourcecode.cpp.cpp; path = mongo.cpp; sourceTree = "<group>"; };
		93E5B88810D7FF730044F9E4 /* utils.h */ = {isa = PBXFileReference; fileEncoding = 4; lastKnownFileType = sourcecode.c.h; path = utils.h; sourceTree = "<group>"; };
		93E5B88910D7FF890044F9E4 /* engine_spidermonkey.h */ = {isa = PBXFileReference; fileEncoding = 4; lastKnownFileType = sourcecode.c.h; path = engine_spidermonkey.h; sourceTree = "<group>"; };
		93E5B88A10D7FF890044F9E4 /* v8_db.cpp */ = {isa = PBXFileReference; fileEncoding = 4; lastKnownFileType = sourcecode.cpp.cpp; path = v8_db.cpp; sourceTree = "<group>"; };
		93E5B88B10D7FF890044F9E4 /* v8_db.h */ = {isa = PBXFileReference; fileEncoding = 4; lastKnownFileType = sourcecode.c.h; path = v8_db.h; sourceTree = "<group>"; };
		93E5B88C10D7FF890044F9E4 /* v8_utils.cpp */ = {isa = PBXFileReference; fileEncoding = 4; lastKnownFileType = sourcecode.cpp.cpp; path = v8_utils.cpp; sourceTree = "<group>"; };
		93E5B88D10D7FF890044F9E4 /* v8_utils.h */ = {isa = PBXFileReference; fileEncoding = 4; lastKnownFileType = sourcecode.c.h; path = v8_utils.h; sourceTree = "<group>"; };
		93E5B88E10D7FF890044F9E4 /* v8_wrapper.cpp */ = {isa = PBXFileReference; fileEncoding = 4; lastKnownFileType = sourcecode.cpp.cpp; path = v8_wrapper.cpp; sourceTree = "<group>"; };
		93E5B88F10D7FF890044F9E4 /* v8_wrapper.h */ = {isa = PBXFileReference; fileEncoding = 4; lastKnownFileType = sourcecode.c.h; path = v8_wrapper.h; sourceTree = "<group>"; };
		93E727090F4B5B5B004F9B5D /* shardkey.cpp */ = {isa = PBXFileReference; fileEncoding = 4; lastKnownFileType = sourcecode.cpp.cpp; path = shardkey.cpp; sourceTree = "<group>"; };
		93E7270A0F4B5B5B004F9B5D /* shardkey.h */ = {isa = PBXFileReference; fileEncoding = 4; lastKnownFileType = sourcecode.c.h; path = shardkey.h; sourceTree = "<group>"; };
		93F0957010E165E50053380C /* basic.js */ = {isa = PBXFileReference; fileEncoding = 4; lastKnownFileType = sourcecode.javascript; path = basic.js; sourceTree = "<group>"; };
		93F095CC10E16FF70053380C /* shellfork.js */ = {isa = PBXFileReference; fileEncoding = 4; lastKnownFileType = sourcecode.javascript; path = shellfork.js; sourceTree = "<group>"; };
		C6859E8B029090EE04C91782 /* mongo.1 */ = {isa = PBXFileReference; lastKnownFileType = text.man; path = mongo.1; sourceTree = "<group>"; };
/* End PBXFileReference section */

/* Begin PBXGroup section */
		08FB7794FE84155DC02AAC07 /* mongo */ = {
			isa = PBXGroup;
			children = (
				08FB7795FE84155DC02AAC07 /* Source */,
				C6859E8C029090F304C91782 /* Documentation */,
				1AB674ADFE9D54B511CA2CBB /* Products */,
			);
			name = mongo;
			sourceTree = "<group>";
		};
		08FB7795FE84155DC02AAC07 /* Source */ = {
			isa = PBXGroup;
			children = (
				93BCE16010F2642900FA139B /* database.cpp */,
				93BCE16110F2642900FA139B /* dbcommands_admin.cpp */,
				934BEB9A10DFFA9600178102 /* jstests */,
				93A479F20FAF2A5000E760DD /* scripting */,
				932AC4310F4A5E9D005BF8B0 /* SConstruct */,
				93A13A320F4620E500AF1B0D /* tools */,
				93A13A200F4620A500AF1B0D /* s */,
				9302D9920F30AB8C00DFA4EF /* shell */,
				9342232A0EF16D4F00608550 /* client */,
				9342238F0EF16DB400608550 /* db */,
				934223850EF16D7000608550 /* dbtests */,
				934DD87B0EFAD23B00459CC1 /* util */,
			);
			name = Source;
			sourceTree = "<group>";
		};
		1AB674ADFE9D54B511CA2CBB /* Products */ = {
			isa = PBXGroup;
			children = (
			);
			name = Products;
			sourceTree = "<group>";
		};
		9302D9920F30AB8C00DFA4EF /* shell */ = {
			isa = PBXGroup;
			children = (
				93E5B88710D7FF730044F9E4 /* mongo.cpp */,
				93E5B88810D7FF730044F9E4 /* utils.h */,
				93A71DB610D06CAD003C9E90 /* mr.js */,
				931979810FBC67FB001FE537 /* utils.cpp */,
				9302D9930F30AB8C00DFA4EF /* collection.js */,
				9302D9940F30AB8C00DFA4EF /* db.js */,
				9302D9950F30AB8C00DFA4EF /* dbshell.cpp */,
				9302D9980F30AB8C00DFA4EF /* mongo.js */,
				9302D9990F30AB8C00DFA4EF /* mongo.jsall */,
				9302D99E0F30AB8C00DFA4EF /* query.js */,
				9302D9A20F30AB8C00DFA4EF /* utils.js */,
			);
			path = shell;
			sourceTree = "<group>";
		};
		9303D1B410E1415C00294FAC /* modules */ = {
			isa = PBXGroup;
			children = (
				9303D1B510E1415C00294FAC /* mms.cpp */,
				9303D1B610E1415C00294FAC /* mms.o */,
			);
			path = modules;
			sourceTree = "<group>";
		};
		933A4D120F55A68600145C4B /* examples */ = {
			isa = PBXGroup;
			children = (
				933A4D130F55A68600145C4B /* authTest.cpp */,
				933A4D150F55A68600145C4B /* clientTest.cpp */,
				933A4D170F55A68600145C4B /* first.cpp */,
				933A4D190F55A68600145C4B /* second.cpp */,
				933A4D1B0F55A68600145C4B /* tail.cpp */,
				933A4D1C0F55A68600145C4B /* tutorial.cpp */,
				933A4D1D0F55A68600145C4B /* whereExample.cpp */,
			);
			path = examples;
			sourceTree = "<group>";
		};
		933E22100F4327B2000209E3 /* perf */ = {
			isa = PBXGroup;
			children = (
				933E22110F4327B2000209E3 /* perftest.cpp */,
				933E22120F4327B2000209E3 /* perftest.o */,
			);
			path = perf;
			sourceTree = "<group>";
		};
		9342232A0EF16D4F00608550 /* client */ = {
			isa = PBXGroup;
			children = (
				93278F570F72D32900844664 /* gridfs.cpp */,
				93278F580F72D32900844664 /* gridfs.h */,
				933A4D120F55A68600145C4B /* examples */,
				9342232B0EF16D4F00608550 /* connpool.cpp */,
				9342232C0EF16D4F00608550 /* connpool.h */,
				9342232D0EF16D4F00608550 /* dbclient.cpp */,
				9342232E0EF16D4F00608550 /* dbclient.h */,
				934223300EF16D4F00608550 /* model.cpp */,
				934223310EF16D4F00608550 /* model.h */,
			);
			path = client;
			sourceTree = "<group>";
		};
		934223850EF16D7000608550 /* dbtests */ = {
			isa = PBXGroup;
			children = (
				93BCE35F10F2BD8300FA139B /* clienttests.cpp */,
				93BCE36010F2BD8300FA139B /* framework.cpp */,
				93BCE36110F2BD8300FA139B /* framework.h */,
				93BCE36210F2BD8300FA139B /* threadedtests.cpp */,
				93BCE36310F2BD8300FA139B /* updatetests.cpp */,
				93BC2AE10FB87662006BC285 /* cursortests.cpp */,
				93BC2AE20FB87662006BC285 /* jstests.cpp */,
				93C38E940FA66622007D6E4A /* basictests.cpp */,
				932AC3EB0F4A5B34005BF8B0 /* queryoptimizertests.cpp */,
				933E22100F4327B2000209E3 /* perf */,
				937D0E340F28CB070071FFA9 /* repltests.cpp */,
				937CACE90F27BF4900C57AA6 /* socktests.cpp */,
				93D6BC9B0F266FC300FE5722 /* querytests.cpp */,
				93D6BBF70F265E1100FE5722 /* matchertests.cpp */,
				93AF75500F216D0300994C66 /* jsontests.cpp */,
				93B4A82A0F1C0256000C862C /* pdfiletests.cpp */,
				93D0C1FB0EF1E267005253B7 /* namespacetests.cpp */,
				93D0C1520EF1D377005253B7 /* jsobjtests.cpp */,
				934223860EF16D7000608550 /* btreetests.cpp */,
				934223880EF16D7000608550 /* dbtests.cpp */,
				934223890EF16D7000608550 /* dbtests.h */,
				9342238C0EF16D7000608550 /* mockdbclient.h */,
				9342238D0EF16D7000608550 /* pairingtests.cpp */,
			);
			path = dbtests;
			sourceTree = "<group>";
		};
		9342238F0EF16DB400608550 /* db */ = {
			isa = PBXGroup;
			children = (
				9303D1AB10E1415C00294FAC /* client.cpp */,
				9303D1AC10E1415C00294FAC /* client.h */,
				9303D1AD10E1415C00294FAC /* cmdline.h */,
				9303D1AE10E1415C00294FAC /* curop.h */,
				9303D1AF10E1415C00294FAC /* extsort.cpp */,
				9303D1B010E1415C00294FAC /* extsort.h */,
				9303D1B110E1415C00294FAC /* filever.h */,
				9303D1B210E1415C00294FAC /* module.cpp */,
				9303D1B310E1415C00294FAC /* module.h */,
				9303D1B410E1415C00294FAC /* modules */,
				9303D1B710E1415C00294FAC /* mr.cpp */,
				9303D1B810E1415C00294FAC /* update.cpp */,
				9303D1B910E1415C00294FAC /* update.h */,
				931A027A0F58AA4400147C0E /* jsobjmanipulator.h */,
				938A7A430F54873600FB7A07 /* concurrency.h */,
				938A7A440F54873600FB7A07 /* queryutil.cpp */,
				938A7A450F54873600FB7A07 /* queryutil.h */,
				938A7A460F54873600FB7A07 /* rec.h */,
				938A7A470F54873600FB7A07 /* reccache.cpp */,
				938A7A480F54873600FB7A07 /* reccache.h */,
				938A7A490F54873600FB7A07 /* reci.h */,
				938A7A4A0F54873600FB7A07 /* recstore.h */,
				938A7A420F54871000FB7A07 /* storage.cpp */,
				93A8CD190F33B7AF00C92B85 /* mmap_win.cpp */,
				93A8CD180F33B7A000C92B85 /* mmap_posix.cpp */,
				93A8CD170F33B78D00C92B85 /* mmap_mm.cpp */,
				937D14AC0F2A226E0071FFA9 /* nonce.cpp */,
				937D14AB0F2A225F0071FFA9 /* nonce.h */,
				93A6E10F0F24CFEA00DA4EBF /* security_commands.cpp */,
				93A6E10E0F24CFD300DA4EBF /* security.h */,
				93A6E10D0F24CFB100DA4EBF /* flushtest.cpp */,
				93A6E10C0F24CF9800DA4EBF /* lasterror.h */,
				93B4A8290F1C024C000C862C /* cursor.cpp */,
				93B4A81B0F1C01D8000C862C /* lasterror.cpp */,
				93B4A81A0F1C01B4000C862C /* security.cpp */,
				934223900EF16DB400608550 /* btree.cpp */,
				934223910EF16DB400608550 /* btree.h */,
				934223920EF16DB400608550 /* btreecursor.cpp */,
				934223930EF16DB400608550 /* clientcursor.cpp */,
				934223940EF16DB400608550 /* clientcursor.h */,
				934223950EF16DB400608550 /* cloner.cpp */,
				934223960EF16DB400608550 /* commands.cpp */,
				934223970EF16DB400608550 /* commands.h */,
				934223980EF16DB400608550 /* cursor.h */,
				934223990EF16DB400608550 /* database.h */,
				9342239A0EF16DB400608550 /* db.cpp */,
				9342239B0EF16DB400608550 /* db.h */,
				9342239F0EF16DB400608550 /* dbcommands.cpp */,
				934223A00EF16DB400608550 /* dbeval.cpp */,
				934223A10EF16DB400608550 /* dbhelpers.cpp */,
				934223A20EF16DB400608550 /* dbhelpers.h */,
				934223A30EF16DB400608550 /* dbinfo.cpp */,
				934223A40EF16DB400608550 /* dbinfo.h */,
				934223A50EF16DB400608550 /* dbmessage.h */,
				934223A60EF16DB400608550 /* dbwebserver.cpp */,
				934223A70EF16DB400608550 /* instance.cpp */,
				934223A80EF16DB400608550 /* instance.h */,
				934223A90EF16DB400608550 /* introspect.cpp */,
				934223AA0EF16DB400608550 /* introspect.h */,
				934223AD0EF16DB400608550 /* javatest.cpp */,
				934223AE0EF16DB400608550 /* jsobj.cpp */,
				934223AF0EF16DB400608550 /* jsobj.h */,
				934223B00EF16DB400608550 /* json.cpp */,
				934223B10EF16DB400608550 /* json.h */,
				934223B70EF16DB400608550 /* matcher.cpp */,
				934223B80EF16DB400608550 /* matcher.h */,
				934223B90EF16DB400608550 /* minilex.h */,
				934223BA0EF16DB400608550 /* namespace.cpp */,
				934223BB0EF16DB400608550 /* namespace.h */,
				934223BD0EF16DB400608550 /* pdfile.cpp */,
				934223BE0EF16DB400608550 /* pdfile.h */,
				934223BF0EF16DB400608550 /* query.cpp */,
				934223C00EF16DB400608550 /* query.h */,
				934223C10EF16DB400608550 /* queryoptimizer.cpp */,
				934223C20EF16DB400608550 /* queryoptimizer.h */,
				934223C30EF16DB400608550 /* repl.cpp */,
				934223C40EF16DB400608550 /* repl.h */,
				934223C50EF16DB400608550 /* replset.h */,
				934223C60EF16DB400608550 /* resource.h */,
				934223C70EF16DB400608550 /* scanandorder.h */,
				934223C80EF16DB400608550 /* storage.h */,
				934223C90EF16DB400608550 /* tests.cpp */,
			);
			path = db;
			sourceTree = "<group>";
		};
		934BEB9A10DFFA9600178102 /* jstests */ = {
			isa = PBXGroup;
			children = (
				93CC40C2113C407A00734218 /* insert1.js */,
				93BFA0E311330A8C0045D084 /* not2.js */,
				93B9FA36112CAC3C0066ECD2 /* shellkillop.js */,
				93B9F91A112C7F200066ECD2 /* set4.js */,
				93B9F91B112C7F200066ECD2 /* set5.js */,
				93B9F91C112C7F200066ECD2 /* set6.js */,
				93B9F671112B3AD40066ECD2 /* copyauth.js */,
				93D5A8921117A1380052C931 /* regex6.js */,
				938E639A110FC66900A8760A /* auth */,
				93BCE41810F3AF1B00FA139B /* capped2.js */,
				93BCE1D310F26CDA00FA139B /* fsync2.js */,
				93BCE15610F25DFE00FA139B /* arrayfind1.js */,
				93BCE15710F25DFE00FA139B /* dbadmin.js */,
				93BCE15810F25DFE00FA139B /* error4.js */,
				93BCE15910F25DFE00FA139B /* find_and_modify.js */,
				93BCE15A10F25DFE00FA139B /* fsync.js */,
				93BCE15B10F25DFE00FA139B /* regex5.js */,
				93BCE15C10F25DFE00FA139B /* rename3.js */,
				93F0956F10E165E50053380C /* parallel */,
				934BEB9B10DFFA9600178102 /* _lodeRunner.js */,
				934BEB9C10DFFA9600178102 /* _runner.js */,
				934BEB9D10DFFA9600178102 /* _runner_leak.js */,
				934BEB9E10DFFA9600178102 /* _runner_leak_nojni.js */,
				934BEB9F10DFFA9600178102 /* _runner_sharding.js */,
				934BEBA010DFFA9600178102 /* all.js */,
				934BEBA110DFFA9600178102 /* all2.js */,
				934BEBA210DFFA9600178102 /* apitest_db.js */,
				934BEBA310DFFA9600178102 /* apitest_dbcollection.js */,
				934BEBA410DFFA9600178102 /* array1.js */,
				934BEBA510DFFA9600178102 /* array3.js */,
				934BEBA610DFFA9600178102 /* auth1.js */,
				934BEBA810DFFA9600178102 /* autoid.js */,
				934BEBA910DFFA9600178102 /* basic1.js */,
				934BEBAA10DFFA9600178102 /* basic2.js */,
				934BEBAB10DFFA9600178102 /* basic3.js */,
				934BEBAC10DFFA9600178102 /* basic4.js */,
				934BEBAD10DFFA9600178102 /* basic5.js */,
				934BEBAE10DFFA9600178102 /* basic6.js */,
				934BEBAF10DFFA9600178102 /* basic7.js */,
				934BEBB010DFFA9600178102 /* basic8.js */,
				934BEBB110DFFA9600178102 /* basic9.js */,
				934BEBB210DFFA9600178102 /* basica.js */,
				934BEBB310DFFA9600178102 /* basicb.js */,
				934BEBB410DFFA9600178102 /* capped.js */,
				934BEBB510DFFA9600178102 /* capped1.js */,
				934BEBB710DFFA9600178102 /* capped3.js */,
				934BEBB810DFFA9600178102 /* capped4.js */,
				934BEBB910DFFA9600178102 /* clone */,
				934BEBBB10DFFA9600178102 /* copydb.js */,
				934BEBBC10DFFA9600178102 /* count.js */,
				934BEBBD10DFFA9600178102 /* count2.js */,
				934BEBBE10DFFA9600178102 /* count3.js */,
				934BEBBF10DFFA9600178102 /* count4.js */,
				934BEBC010DFFA9600178102 /* count5.js */,
				934BEBC110DFFA9600178102 /* cursor1.js */,
				934BEBC210DFFA9600178102 /* cursor2.js */,
				934BEBC310DFFA9600178102 /* cursor3.js */,
				934BEBC410DFFA9600178102 /* cursor4.js */,
				934BEBC510DFFA9600178102 /* cursor5.js */,
				934BEBC610DFFA9600178102 /* cursor6.js */,
				934BEBC710DFFA9600178102 /* cursor7.js */,
				934BEBC810DFFA9600178102 /* cursor8.js */,
				934BEBC910DFFA9600178102 /* datasize.js */,
				934BEBCA10DFFA9600178102 /* date1.js */,
				934BEBCB10DFFA9600178102 /* dbref1.js */,
				934BEBCC10DFFA9600178102 /* dbref2.js */,
				934BEBCD10DFFA9600178102 /* disk */,
				934BEBD110DFFA9600178102 /* distinct1.js */,
				934BEBD210DFFA9600178102 /* distinct2.js */,
				934BEBD310DFFA9600178102 /* drop.js */,
				934BEBD410DFFA9600178102 /* error1.js */,
				934BEBD510DFFA9600178102 /* error2.js */,
				934BEBD610DFFA9600178102 /* error3.js */,
				934BEBD710DFFA9600178102 /* eval0.js */,
				934BEBD810DFFA9600178102 /* eval1.js */,
				934BEBD910DFFA9600178102 /* eval2.js */,
				934BEBDA10DFFA9600178102 /* eval3.js */,
				934BEBDB10DFFA9600178102 /* eval4.js */,
				934BEBDC10DFFA9600178102 /* eval5.js */,
				934BEBDD10DFFA9600178102 /* eval6.js */,
				934BEBDE10DFFA9600178102 /* eval7.js */,
				934BEBDF10DFFA9600178102 /* eval8.js */,
				934BEBE010DFFA9600178102 /* eval9.js */,
				934BEBE110DFFA9600178102 /* evala.js */,
				934BEBE210DFFA9600178102 /* evalb.js */,
				934BEBE310DFFA9600178102 /* exists.js */,
				934BEBE410DFFA9600178102 /* explain1.js */,
				934BEBE510DFFA9600178102 /* find1.js */,
				934BEBE610DFFA9600178102 /* find2.js */,
				934BEBE710DFFA9600178102 /* find3.js */,
				934BEBE810DFFA9600178102 /* find4.js */,
				934BEBE910DFFA9600178102 /* find5.js */,
				934BEBEA10DFFA9600178102 /* find6.js */,
				934BEBEB10DFFA9600178102 /* fm1.js */,
				934BEBEC10DFFA9600178102 /* fm2.js */,
				934BEBED10DFFA9600178102 /* fm3.js */,
				934BEBEE10DFFA9600178102 /* group1.js */,
				934BEBEF10DFFA9600178102 /* group2.js */,
				934BEBF010DFFA9600178102 /* group3.js */,
				934BEBF110DFFA9600178102 /* group4.js */,
				934BEBF210DFFA9600178102 /* group5.js */,
				934BEBF310DFFA9600178102 /* hint1.js */,
				934BEBF410DFFA9600178102 /* id1.js */,
				934BEBF510DFFA9600178102 /* in.js */,
				934BEBF610DFFA9600178102 /* in2.js */,
				934BEBF710DFFA9600178102 /* inc1.js */,
				934BEBF810DFFA9600178102 /* inc2.js */,
				934BEBF910DFFA9600178102 /* inc3.js */,
				934BEBFA10DFFA9600178102 /* index1.js */,
				934BEBFB10DFFA9600178102 /* index10.js */,
				934BEBFC10DFFA9600178102 /* index2.js */,
				934BEBFD10DFFA9600178102 /* index3.js */,
				934BEBFE10DFFA9600178102 /* index4.js */,
				934BEBFF10DFFA9600178102 /* index5.js */,
				934BEC0010DFFA9600178102 /* index6.js */,
				934BEC0110DFFA9600178102 /* index7.js */,
				934BEC0210DFFA9600178102 /* index8.js */,
				934BEC0310DFFA9600178102 /* index9.js */,
				934BEC0410DFFA9600178102 /* index_check1.js */,
				934BEC0510DFFA9600178102 /* index_check2.js */,
				934BEC0610DFFA9600178102 /* index_check3.js */,
				934BEC0710DFFA9600178102 /* index_check5.js */,
				934BEC0810DFFA9600178102 /* index_check6.js */,
				934BEC0910DFFA9600178102 /* index_check7.js */,
				934BEC0A10DFFA9600178102 /* index_many.js */,
				934BEC0B10DFFA9600178102 /* indexa.js */,
				934BEC0C10DFFA9600178102 /* indexapi.js */,
				934BEC0D10DFFA9600178102 /* indexb.js */,
				934BEC0E10DFFA9600178102 /* indexc.js */,
				934BEC0F10DFFA9600178102 /* indexd.js */,
				934BEC1010DFFA9600178102 /* indexe.js */,
				934BEC1110DFFA9600178102 /* jni1.js */,
				934BEC1210DFFA9600178102 /* jni2.js */,
				934BEC1310DFFA9600178102 /* jni3.js */,
				934BEC1410DFFA9600178102 /* jni4.js */,
				934BEC1510DFFA9600178102 /* jni5.js */,
				934BEC1610DFFA9600178102 /* jni7.js */,
				934BEC1710DFFA9600178102 /* jni8.js */,
				934BEC1810DFFA9600178102 /* jni9.js */,
				934BEC1910DFFA9600178102 /* json1.js */,
				934BEC1A10DFFA9600178102 /* map1.js */,
				934BEC1B10DFFA9600178102 /* median.js */,
				934BEC1C10DFFA9600178102 /* minmax.js */,
				934BEC1D10DFFA9600178102 /* mod1.js */,
				934BEC1E10DFFA9600178102 /* mr1.js */,
				934BEC1F10DFFA9600178102 /* mr2.js */,
				934BEC2010DFFA9600178102 /* mr3.js */,
				934BEC2110DFFA9600178102 /* mr4.js */,
				934BEC2210DFFA9600178102 /* mr5.js */,
				934BEC2310DFFA9600178102 /* multi.js */,
				934BEC2410DFFA9600178102 /* multi2.js */,
				934BEC2510DFFA9600178102 /* ne1.js */,
				934BEC2610DFFA9600178102 /* nin.js */,
				934BEC2710DFFA9600178102 /* not1.js */,
				934BEC2810DFFA9600178102 /* null.js */,
				934BEC2910DFFA9600178102 /* objid1.js */,
				934BEC2A10DFFA9600178102 /* objid2.js */,
				934BEC2B10DFFA9600178102 /* objid3.js */,
				934BEC2C10DFFA9600178102 /* objid4.js */,
				934BEC2D10DFFA9600178102 /* objid5.js */,
				934BEC2E10DFFA9600178102 /* perf */,
				934BEC3210DFFA9600178102 /* profile1.js */,
				934BEC3310DFFA9600178102 /* pull.js */,
				934BEC3410DFFA9600178102 /* pull2.js */,
				934BEC3510DFFA9600178102 /* pullall.js */,
				934BEC3610DFFA9600178102 /* push.js */,
				934BEC3710DFFA9600178102 /* pushall.js */,
				934BEC3810DFFA9600178102 /* query1.js */,
				934BEC3910DFFA9600178102 /* queryoptimizer1.js */,
				934BEC3A10DFFA9600178102 /* quota */,
				934BEC3C10DFFA9600178102 /* recstore.js */,
				934BEC3D10DFFA9600178102 /* ref.js */,
				934BEC3E10DFFA9600178102 /* ref2.js */,
				934BEC3F10DFFA9600178102 /* ref3.js */,
				934BEC4010DFFA9600178102 /* ref4.js */,
				934BEC4110DFFA9600178102 /* regex.js */,
				934BEC4210DFFA9600178102 /* regex2.js */,
				934BEC4310DFFA9600178102 /* regex3.js */,
				934BEC4410DFFA9600178102 /* regex4.js */,
				934BEC4510DFFA9600178102 /* remove.js */,
				934BEC4610DFFA9600178102 /* remove2.js */,
				934BEC4710DFFA9600178102 /* remove3.js */,
				934BEC4810DFFA9600178102 /* remove4.js */,
				934BEC4910DFFA9600178102 /* remove5.js */,
				934BEC4A10DFFA9600178102 /* remove6.js */,
				934BEC4B10DFFA9600178102 /* remove7.js */,
				934BEC4C10DFFA9600178102 /* remove8.js */,
				934BEC4D10DFFA9600178102 /* rename.js */,
				934BEC4E10DFFA9600178102 /* rename2.js */,
				934BEC4F10DFFA9600178102 /* repair.js */,
				934BEC5010DFFA9600178102 /* repl */,
				934BEC6310DFFA9700178102 /* set1.js */,
				934BEC6410DFFA9700178102 /* set2.js */,
				934BEC6510DFFA9700178102 /* set3.js */,
				934BEC6610DFFA9700178102 /* sharding */,
				934BEC7C10DFFA9700178102 /* shellspawn.js */,
				934BEC7D10DFFA9700178102 /* sort1.js */,
				934BEC7E10DFFA9700178102 /* sort2.js */,
				934BEC7F10DFFA9700178102 /* sort3.js */,
				934BEC8010DFFA9700178102 /* sort4.js */,
				934BEC8110DFFA9700178102 /* sort5.js */,
				934BEC8210DFFA9700178102 /* sort_numeric.js */,
				934BEC8310DFFA9700178102 /* stats.js */,
				934BEC8410DFFA9700178102 /* storefunc.js */,
				934BEC8510DFFA9700178102 /* sub1.js */,
				934BEC8610DFFA9700178102 /* tool */,
				934BEC8D10DFFA9700178102 /* type1.js */,
				934BEC8E10DFFA9700178102 /* unique2.js */,
				934BEC8F10DFFA9700178102 /* uniqueness.js */,
				934BEC9010DFFA9700178102 /* unset.js */,
				934BEC9110DFFA9700178102 /* update.js */,
				934BEC9210DFFA9700178102 /* update2.js */,
				934BEC9310DFFA9700178102 /* update3.js */,
				934BEC9410DFFA9700178102 /* update4.js */,
				934BEC9510DFFA9700178102 /* update5.js */,
				934BEC9610DFFA9700178102 /* update6.js */,
				934BEC9710DFFA9700178102 /* update7.js */,
				934BEC9810DFFA9700178102 /* update8.js */,
				934BEC9910DFFA9700178102 /* update9.js */,
				934BEC9A10DFFA9700178102 /* updatea.js */,
				934BEC9B10DFFA9700178102 /* where1.js */,
				934BEC9C10DFFA9700178102 /* where2.js */,
			);
			path = jstests;
			sourceTree = "<group>";
		};
		934BEBB910DFFA9600178102 /* clone */ = {
			isa = PBXGroup;
			children = (
				934BEBBA10DFFA9600178102 /* clonecollection.js */,
			);
			path = clone;
			sourceTree = "<group>";
		};
		934BEBCD10DFFA9600178102 /* disk */ = {
			isa = PBXGroup;
			children = (
				93B9F5A7112B12440066ECD2 /* slavefromsnapshot.js */,
				9391C9DD1120F9D300292B19 /* newcollection.js */,
				938E60AC110F734800A8760A /* directoryperdb.js */,
				938E60AB110F721900A8760A /* perdbpath.js */,
				938E5EB3110E1ED700A8760A /* repair.js */,
				935C941B1106709800439EB1 /* preallocate.js */,
				934BEBCE10DFFA9600178102 /* dbNoCreate.js */,
				934BEBCF10DFFA9600178102 /* diskfull.js */,
				934BEBD010DFFA9600178102 /* norepeat.js */,
			);
			path = disk;
			sourceTree = "<group>";
		};
		934BEC2E10DFFA9600178102 /* perf */ = {
			isa = PBXGroup;
			children = (
				934BEC2F10DFFA9600178102 /* find1.js */,
				934BEC3010DFFA9600178102 /* index1.js */,
				934BEC3110DFFA9600178102 /* remove1.js */,
			);
			path = perf;
			sourceTree = "<group>";
		};
		934BEC3A10DFFA9600178102 /* quota */ = {
			isa = PBXGroup;
			children = (
				934BEC3B10DFFA9600178102 /* quota1.js */,
			);
			path = quota;
			sourceTree = "<group>";
		};
		934BEC5010DFFA9600178102 /* repl */ = {
			isa = PBXGroup;
			children = (
				93CC4057113C1AC300734218 /* repl10.js */,
				93B9F7E6112B98710066ECD2 /* snapshot3.js */,
				93B9F76B112B6C1D0066ECD2 /* snapshot2.js */,
				93B9F76A112B6C020066ECD2 /* snapshot1.js */,
				93B9F769112B6BE00066ECD2 /* slavefromsnapshot.js */,
				934BEC5110DFFA9600178102 /* basic1.js */,
				934BEC5210DFFA9600178102 /* pair1.js */,
				934BEC5310DFFA9600178102 /* pair2.js */,
				934BEC5410DFFA9600178102 /* pair3.js */,
				934BEC5510DFFA9600178102 /* pair4.js */,
				934BEC5610DFFA9600178102 /* pair5.js */,
				934BEC5710DFFA9600178102 /* pair6.js */,
				934BEC5810DFFA9600178102 /* repl1.js */,
				934BEC5910DFFA9600178102 /* repl2.js */,
				934BEC5A10DFFA9600178102 /* repl3.js */,
				934BEC5B10DFFA9600178102 /* repl4.js */,
				934BEC5C10DFFA9600178102 /* repl5.js */,
				934BEC5D10DFFA9600178102 /* repl6.js */,
				934BEC5E10DFFA9600178102 /* repl7.js */,
				934BEC5F10DFFA9600178102 /* repl8.js */,
				934BEC6010DFFA9600178102 /* repl9.js */,
				934BEC6110DFFA9600178102 /* replacePeer1.js */,
				934BEC6210DFFA9700178102 /* replacePeer2.js */,
			);
			path = repl;
			sourceTree = "<group>";
		};
		934BEC6610DFFA9700178102 /* sharding */ = {
			isa = PBXGroup;
			children = (
				934BEC6710DFFA9700178102 /* auto1.js */,
				934BEC6810DFFA9700178102 /* auto2.js */,
				934BEC6910DFFA9700178102 /* count1.js */,
				934BEC6A10DFFA9700178102 /* diffservers1.js */,
				934BEC6B10DFFA9700178102 /* error1.js */,
				934BEC6C10DFFA9700178102 /* features1.js */,
				934BEC6D10DFFA9700178102 /* features2.js */,
				934BEC6E10DFFA9700178102 /* key_many.js */,
				934BEC6F10DFFA9700178102 /* key_string.js */,
				934BEC7010DFFA9700178102 /* movePrimary1.js */,
				934BEC7110DFFA9700178102 /* moveshard1.js */,
				934BEC7210DFFA9700178102 /* passthrough1.js */,
				934BEC7310DFFA9700178102 /* shard1.js */,
				934BEC7410DFFA9700178102 /* shard2.js */,
				934BEC7510DFFA9700178102 /* shard3.js */,
				934BEC7610DFFA9700178102 /* shard4.js */,
				934BEC7710DFFA9700178102 /* shard5.js */,
				934BEC7810DFFA9700178102 /* shard6.js */,
				934BEC7910DFFA9700178102 /* splitpick.js */,
				934BEC7A10DFFA9700178102 /* version1.js */,
				934BEC7B10DFFA9700178102 /* version2.js */,
			);
			path = sharding;
			sourceTree = "<group>";
		};
		934BEC8610DFFA9700178102 /* tool */ = {
			isa = PBXGroup;
			children = (
				934BEC8710DFFA9700178102 /* csv1.js */,
				934BEC8810DFFA9700178102 /* dumprestore1.js */,
				934BEC8910DFFA9700178102 /* dumprestore2.js */,
				934BEC8A10DFFA9700178102 /* exportimport1.js */,
				934BEC8B10DFFA9700178102 /* exportimport2.js */,
				934BEC8C10DFFA9700178102 /* tool1.js */,
			);
			path = tool;
			sourceTree = "<group>";
		};
		934DD87B0EFAD23B00459CC1 /* util */ = {
			isa = PBXGroup;
			children = (
				934BEE8C10E050A500178102 /* allocator.h */,
				934BEE8D10E050A500178102 /* assert_util.cpp */,
				934BEE8E10E050A500178102 /* assert_util.h */,
				934BEE8F10E050A500178102 /* base64.cpp */,
				934BEE9010E050A500178102 /* base64.h */,
				934BEE9110E050A500178102 /* debug_util.cpp */,
				934BEE9210E050A500178102 /* debug_util.h */,
				934BEE9310E050A500178102 /* embedded_builder.h */,
				934BEE9410E050A500178102 /* httpclient.cpp */,
				934BEE9510E050A500178102 /* httpclient.h */,
				934BEE9610E050A500178102 /* md5main.cpp */,
				934BEE9710E050A500178102 /* message_server.h */,
				934BEE9810E050A500178102 /* message_server_asio.cpp */,
				934BEE9910E050A500178102 /* mvar.h */,
				934BEE9A10E050A500178102 /* ntservice.cpp */,
				934BEE9B10E050A500178102 /* ntservice.h */,
				934BEE9C10E050A500178102 /* processinfo.h */,
				934BEE9D10E050A500178102 /* processinfo_darwin.cpp */,
				934BEE9E10E050A500178102 /* processinfo_linux2.cpp */,
				934BEE9F10E050A500178102 /* processinfo_none.cpp */,
				934BEEA010E050A500178102 /* queue.h */,
				930B844D0FA10D1C00F22B4B /* optime.h */,
				93DCDBD30F9515AF005349BC /* file_allocator.h */,
				931184DC0F83C95800A6DC44 /* message_server_port.cpp */,
				936B89590F4C899400934AF2 /* file.h */,
				936B895A0F4C899400934AF2 /* md5.c */,
				936B895B0F4C899400934AF2 /* md5.h */,
				936B895C0F4C899400934AF2 /* md5.hpp */,
				936B895D0F4C899400934AF2 /* md5main.c */,
				936B895E0F4C899400934AF2 /* message.cpp */,
				936B895F0F4C899400934AF2 /* message.h */,
				936B89600F4C899400934AF2 /* top.h */,
				934DD87C0EFAD23B00459CC1 /* background.cpp */,
				934DD87D0EFAD23B00459CC1 /* background.h */,
				934DD87F0EFAD23B00459CC1 /* builder.h */,
				934DD8800EFAD23B00459CC1 /* goodies.h */,
				934DD8810EFAD23B00459CC1 /* hashtab.h */,
				934DD8820EFAD23B00459CC1 /* log.h */,
				934DD8830EFAD23B00459CC1 /* lruishmap.h */,
				934DD8840EFAD23B00459CC1 /* miniwebserver.cpp */,
				934DD8850EFAD23B00459CC1 /* miniwebserver.h */,
				934DD8870EFAD23B00459CC1 /* mmap.cpp */,
				934DD8880EFAD23B00459CC1 /* mmap.h */,
				934DD88A0EFAD23B00459CC1 /* sock.cpp */,
				934DD88B0EFAD23B00459CC1 /* sock.h */,
				934DD88D0EFAD23B00459CC1 /* unittest.h */,
				934DD88E0EFAD23B00459CC1 /* util.cpp */,
			);
			path = util;
			sourceTree = "<group>";
		};
		938E639A110FC66900A8760A /* auth */ = {
			isa = PBXGroup;
			children = (
				938E63D0110FC96B00A8760A /* auth2.js */,
				938E639B110FC66900A8760A /* auth1.js */,
			);
			path = auth;
			sourceTree = "<group>";
		};
		93A13A200F4620A500AF1B0D /* s */ = {
			isa = PBXGroup;
			children = (
				93278F610F72D39400844664 /* cursors.cpp */,
				93278F620F72D39400844664 /* cursors.h */,
				93278F630F72D39400844664 /* d_logic.cpp */,
				93278F640F72D39400844664 /* d_logic.h */,
				93278F650F72D39400844664 /* strategy.cpp */,
				93278F660F72D39400844664 /* strategy.h */,
				93278F670F72D39400844664 /* strategy_shard.cpp */,
				93E727090F4B5B5B004F9B5D /* shardkey.cpp */,
				93E7270A0F4B5B5B004F9B5D /* shardkey.h */,
				93A13A210F4620A500AF1B0D /* commands.cpp */,
				93A13A230F4620A500AF1B0D /* config.cpp */,
				93A13A240F4620A500AF1B0D /* config.h */,
				93A13A270F4620A500AF1B0D /* request.cpp */,
				93A13A280F4620A500AF1B0D /* request.h */,
				93A13A2A0F4620A500AF1B0D /* server.cpp */,
				93A13A2B0F4620A500AF1B0D /* server.h */,
				93A13A2D0F4620A500AF1B0D /* shard.cpp */,
				93A13A2E0F4620A500AF1B0D /* shard.h */,
				93A13A300F4620A500AF1B0D /* strategy_single.cpp */,
			);
			path = s;
			sourceTree = "<group>";
		};
		93A13A320F4620E500AF1B0D /* tools */ = {
			isa = PBXGroup;
			children = (
				93D5AEC5111905B80010C810 /* import.cpp */,
				931186FB0F8535FF00A6DC44 /* bridge.cpp */,
				93A13A330F4620E500AF1B0D /* dump.cpp */,
				93A13A350F4620E500AF1B0D /* export.cpp */,
				93A13A370F4620E500AF1B0D /* files.cpp */,
				93A13A3B0F4620E500AF1B0D /* restore.cpp */,
				93A13A3D0F4620E500AF1B0D /* sniffer.cpp */,
				93A13A3F0F4620E500AF1B0D /* Tool.cpp */,
				93A13A400F4620E500AF1B0D /* Tool.h */,
			);
			path = tools;
			sourceTree = "<group>";
		};
		93A479F20FAF2A5000E760DD /* scripting */ = {
			isa = PBXGroup;
			children = (
				93E5B88910D7FF890044F9E4 /* engine_spidermonkey.h */,
				93E5B88A10D7FF890044F9E4 /* v8_db.cpp */,
				93E5B88B10D7FF890044F9E4 /* v8_db.h */,
				93E5B88C10D7FF890044F9E4 /* v8_utils.cpp */,
				93E5B88D10D7FF890044F9E4 /* v8_utils.h */,
				93E5B88E10D7FF890044F9E4 /* v8_wrapper.cpp */,
				93E5B88F10D7FF890044F9E4 /* v8_wrapper.h */,
				93A47AA60FAF41B200E760DD /* engine_v8.h */,
				93A47AA50FAF416F00E760DD /* engine_v8.cpp */,
				93A479F30FAF2A5000E760DD /* engine.cpp */,
				93A479F40FAF2A5000E760DD /* engine.h */,
				93A479F60FAF2A5000E760DD /* engine_java.cpp */,
				93A479F70FAF2A5000E760DD /* engine_java.h */,
				93A479F90FAF2A5000E760DD /* engine_none.cpp */,
				93A479FA0FAF2A5000E760DD /* engine_spidermonkey.cpp */,
			);
			path = scripting;
			sourceTree = "<group>";
		};
		93F0956F10E165E50053380C /* parallel */ = {
			isa = PBXGroup;
			children = (
				93BCE5A610F3FB5200FA139B /* basicPlus.js */,
				93BCE5A510F3F8E900FA139B /* manyclients.js */,
				93BCE4B510F3C8DB00FA139B /* allops.js */,
				93AEC57A10E94749005DF720 /* insert.js */,
				93F095CC10E16FF70053380C /* shellfork.js */,
				93F0957010E165E50053380C /* basic.js */,
			);
			path = parallel;
			sourceTree = "<group>";
		};
		C6859E8C029090F304C91782 /* Documentation */ = {
			isa = PBXGroup;
			children = (
				C6859E8B029090EE04C91782 /* mongo.1 */,
			);
			name = Documentation;
			sourceTree = "<group>";
		};
/* End PBXGroup section */

/* Begin PBXLegacyTarget section */
		9302D74A0F2E6E4000DFA4EF /* scons db 64 */ = {
			isa = PBXLegacyTarget;
			buildArgumentsString = "--64 -j2";
			buildConfigurationList = 9302D74B0F2E6E4000DFA4EF /* Build configuration list for PBXLegacyTarget "scons db 64" */;
			buildPhases = (
			);
			buildToolPath = /usr/local/bin/scons;
			buildWorkingDirectory = "";
			dependencies = (
			);
			name = "scons db 64";
			passBuildSettingsInEnvironment = 1;
			productName = "scons db";
		};
		9302D74E0F2E6E4400DFA4EF /* scons all 64 */ = {
			isa = PBXLegacyTarget;
			buildArgumentsString = "--64 -j2 .";
			buildConfigurationList = 9302D74F0F2E6E4400DFA4EF /* Build configuration list for PBXLegacyTarget "scons all 64" */;
			buildPhases = (
			);
			buildToolPath = /usr/local/bin/scons;
			dependencies = (
			);
			name = "scons all 64";
			passBuildSettingsInEnvironment = 1;
			productName = "scons all";
		};
		9302D7520F2E6E4600DFA4EF /* scons test 64 */ = {
			isa = PBXLegacyTarget;
			buildArgumentsString = "--64 -j2 test";
			buildConfigurationList = 9302D7530F2E6E4600DFA4EF /* Build configuration list for PBXLegacyTarget "scons test 64" */;
			buildPhases = (
			);
			buildToolPath = /usr/local/bin/scons;
			dependencies = (
			);
			name = "scons test 64";
			passBuildSettingsInEnvironment = 1;
			productName = "scons test";
		};
		932F1DCC0F213B06008FA2E7 /* scons db */ = {
			isa = PBXLegacyTarget;
			buildArgumentsString = "-j2";
			buildConfigurationList = 932F1DD40F213B0F008FA2E7 /* Build configuration list for PBXLegacyTarget "scons db" */;
			buildPhases = (
			);
			buildToolPath = /usr/local/bin/scons;
			buildWorkingDirectory = "";
			dependencies = (
			);
			name = "scons db";
			passBuildSettingsInEnvironment = 1;
			productName = "scons db";
		};
		934BEB2E10DFED2700178102 /* scons debug test v8 */ = {
			isa = PBXLegacyTarget;
			buildArgumentsString = "-j2 --d --usev8 test";
			buildConfigurationList = 934BEB2F10DFED2700178102 /* Build configuration list for PBXLegacyTarget "scons debug test v8" */;
			buildPhases = (
			);
			buildToolPath = /opt/local/bin/scons;
			dependencies = (
			);
			name = "scons debug test v8";
			passBuildSettingsInEnvironment = 1;
			productName = "scons test";
		};
		93A47B070FAF46EB00E760DD /* scons debug all */ = {
			isa = PBXLegacyTarget;
			buildArgumentsString = "-j2 --d .";
			buildConfigurationList = 93A47B0F0FAF474A00E760DD /* Build configuration list for PBXLegacyTarget "scons debug all" */;
			buildPhases = (
			);
			buildToolPath = /opt/local/bin/scons;
			dependencies = (
			);
			name = "scons debug all";
			passBuildSettingsInEnvironment = 1;
			productName = "scons debug all";
		};
		93A8D0700F36AE0200C92B85 /* scons debug test */ = {
			isa = PBXLegacyTarget;
			buildArgumentsString = "-j2 --d test";
			buildConfigurationList = 93A8D0710F36AE0200C92B85 /* Build configuration list for PBXLegacyTarget "scons debug test" */;
			buildPhases = (
			);
			buildToolPath = /opt/local/bin/scons;
			dependencies = (
			);
			name = "scons debug test";
			passBuildSettingsInEnvironment = 1;
			productName = "scons test";
		};
		93AF75120F213CC500994C66 /* scons all */ = {
			isa = PBXLegacyTarget;
			buildArgumentsString = "-j2 .";
			buildConfigurationList = 93AF75250F213D2500994C66 /* Build configuration list for PBXLegacyTarget "scons all" */;
			buildPhases = (
			);
			buildToolPath = /usr/local/bin/scons;
			dependencies = (
			);
			name = "scons all";
			passBuildSettingsInEnvironment = 1;
			productName = "scons all";
		};
		93AF75170F213CFB00994C66 /* scons test */ = {
			isa = PBXLegacyTarget;
			buildArgumentsString = "-j2 test";
			buildConfigurationList = 93AF75260F213D2500994C66 /* Build configuration list for PBXLegacyTarget "scons test" */;
			buildPhases = (
			);
			buildToolPath = /usr/local/bin/scons;
			dependencies = (
			);
			name = "scons test";
			passBuildSettingsInEnvironment = 1;
			productName = "scons test";
		};
/* End PBXLegacyTarget section */

/* Begin PBXProject section */
		08FB7793FE84155DC02AAC07 /* Project object */ = {
			isa = PBXProject;
			buildConfigurationList = 1DEB923508733DC60010E9CD /* Build configuration list for PBXProject "mongo" */;
			compatibilityVersion = "Xcode 3.0";
			hasScannedForEncodings = 1;
			mainGroup = 08FB7794FE84155DC02AAC07 /* mongo */;
			projectDirPath = "";
			projectRoot = "";
			targets = (
				932F1DCC0F213B06008FA2E7 /* scons db */,
				93AF75120F213CC500994C66 /* scons all */,
				93AF75170F213CFB00994C66 /* scons test */,
				9302D74A0F2E6E4000DFA4EF /* scons db 64 */,
				9302D74E0F2E6E4400DFA4EF /* scons all 64 */,
				9302D7520F2E6E4600DFA4EF /* scons test 64 */,
				93A8D0700F36AE0200C92B85 /* scons debug test */,
				93A47B070FAF46EB00E760DD /* scons debug all */,
				934BEB2E10DFED2700178102 /* scons debug test v8 */,
			);
		};
/* End PBXProject section */

/* Begin XCBuildConfiguration section */
		1DEB923608733DC60010E9CD /* Debug */ = {
			isa = XCBuildConfiguration;
			buildSettings = {
				GCC_WARN_ABOUT_RETURN_TYPE = YES;
				GCC_WARN_UNUSED_VARIABLE = YES;
				PREBINDING = NO;
				SDKROOT = "$(DEVELOPER_SDK_DIR)/MacOSX10.5.sdk";
			};
			name = Debug;
		};
		1DEB923708733DC60010E9CD /* Release */ = {
			isa = XCBuildConfiguration;
			buildSettings = {
				ARCHS = (
					ppc,
					i386,
				);
				GCC_WARN_ABOUT_RETURN_TYPE = YES;
				GCC_WARN_UNUSED_VARIABLE = YES;
				PREBINDING = NO;
				SDKROOT = "$(DEVELOPER_SDK_DIR)/MacOSX10.5.sdk";
			};
			name = Release;
		};
		9302D74C0F2E6E4000DFA4EF /* Debug */ = {
			isa = XCBuildConfiguration;
			buildSettings = {
				COPY_PHASE_STRIP = NO;
				GCC_DYNAMIC_NO_PIC = NO;
				GCC_OPTIMIZATION_LEVEL = 0;
				PRODUCT_NAME = "scons db";
			};
			name = Debug;
		};
		9302D74D0F2E6E4000DFA4EF /* Release */ = {
			isa = XCBuildConfiguration;
			buildSettings = {
				COPY_PHASE_STRIP = YES;
				DEBUG_INFORMATION_FORMAT = "dwarf-with-dsym";
				GCC_ENABLE_FIX_AND_CONTINUE = NO;
				PRODUCT_NAME = "scons db";
				ZERO_LINK = NO;
			};
			name = Release;
		};
		9302D7500F2E6E4400DFA4EF /* Debug */ = {
			isa = XCBuildConfiguration;
			buildSettings = {
				COPY_PHASE_STRIP = NO;
				GCC_DYNAMIC_NO_PIC = NO;
				GCC_OPTIMIZATION_LEVEL = 0;
				PRODUCT_NAME = "scons all";
			};
			name = Debug;
		};
		9302D7510F2E6E4400DFA4EF /* Release */ = {
			isa = XCBuildConfiguration;
			buildSettings = {
				COPY_PHASE_STRIP = YES;
				DEBUG_INFORMATION_FORMAT = "dwarf-with-dsym";
				GCC_ENABLE_FIX_AND_CONTINUE = NO;
				PRODUCT_NAME = "scons all";
				ZERO_LINK = NO;
			};
			name = Release;
		};
		9302D7540F2E6E4600DFA4EF /* Debug */ = {
			isa = XCBuildConfiguration;
			buildSettings = {
				COPY_PHASE_STRIP = NO;
				GCC_DYNAMIC_NO_PIC = NO;
				GCC_OPTIMIZATION_LEVEL = 0;
				PRODUCT_NAME = "scons test";
			};
			name = Debug;
		};
		9302D7550F2E6E4600DFA4EF /* Release */ = {
			isa = XCBuildConfiguration;
			buildSettings = {
				COPY_PHASE_STRIP = YES;
				DEBUG_INFORMATION_FORMAT = "dwarf-with-dsym";
				GCC_ENABLE_FIX_AND_CONTINUE = NO;
				PRODUCT_NAME = "scons test";
				ZERO_LINK = NO;
			};
			name = Release;
		};
		932F1DCD0F213B06008FA2E7 /* Debug */ = {
			isa = XCBuildConfiguration;
			buildSettings = {
				COPY_PHASE_STRIP = NO;
				GCC_DYNAMIC_NO_PIC = NO;
				GCC_OPTIMIZATION_LEVEL = 0;
				PRODUCT_NAME = "scons db";
			};
			name = Debug;
		};
		932F1DCE0F213B06008FA2E7 /* Release */ = {
			isa = XCBuildConfiguration;
			buildSettings = {
				COPY_PHASE_STRIP = YES;
				DEBUG_INFORMATION_FORMAT = "dwarf-with-dsym";
				GCC_ENABLE_FIX_AND_CONTINUE = NO;
				PRODUCT_NAME = "scons db";
				ZERO_LINK = NO;
			};
			name = Release;
		};
		934BEB3010DFED2700178102 /* Debug */ = {
			isa = XCBuildConfiguration;
			buildSettings = {
				COPY_PHASE_STRIP = NO;
				GCC_DYNAMIC_NO_PIC = NO;
				GCC_OPTIMIZATION_LEVEL = 0;
				PRODUCT_NAME = "scons debug test";
			};
			name = Debug;
		};
		934BEB3110DFED2700178102 /* Release */ = {
			isa = XCBuildConfiguration;
			buildSettings = {
				COPY_PHASE_STRIP = YES;
				DEBUG_INFORMATION_FORMAT = "dwarf-with-dsym";
				GCC_ENABLE_FIX_AND_CONTINUE = NO;
				PRODUCT_NAME = "scons test";
				ZERO_LINK = NO;
			};
			name = Release;
		};
		93A47B080FAF46EB00E760DD /* Debug */ = {
			isa = XCBuildConfiguration;
			buildSettings = {
				COPY_PHASE_STRIP = NO;
				GCC_DYNAMIC_NO_PIC = NO;
				GCC_OPTIMIZATION_LEVEL = 0;
				PRODUCT_NAME = "scons debug all";
			};
			name = Debug;
		};
		93A47B090FAF46EB00E760DD /* Release */ = {
			isa = XCBuildConfiguration;
			buildSettings = {
				COPY_PHASE_STRIP = YES;
				DEBUG_INFORMATION_FORMAT = "dwarf-with-dsym";
				GCC_ENABLE_FIX_AND_CONTINUE = NO;
				PRODUCT_NAME = "scons debug all";
				ZERO_LINK = NO;
			};
			name = Release;
		};
		93A8D0720F36AE0200C92B85 /* Debug */ = {
			isa = XCBuildConfiguration;
			buildSettings = {
				COPY_PHASE_STRIP = NO;
				GCC_DYNAMIC_NO_PIC = NO;
				GCC_OPTIMIZATION_LEVEL = 0;
				PRODUCT_NAME = "scons debug test";
			};
			name = Debug;
		};
		93A8D0730F36AE0200C92B85 /* Release */ = {
			isa = XCBuildConfiguration;
			buildSettings = {
				COPY_PHASE_STRIP = YES;
				DEBUG_INFORMATION_FORMAT = "dwarf-with-dsym";
				GCC_ENABLE_FIX_AND_CONTINUE = NO;
				PRODUCT_NAME = "scons test";
				ZERO_LINK = NO;
			};
			name = Release;
		};
		93AF75130F213CC500994C66 /* Debug */ = {
			isa = XCBuildConfiguration;
			buildSettings = {
				COPY_PHASE_STRIP = NO;
				GCC_DYNAMIC_NO_PIC = NO;
				GCC_OPTIMIZATION_LEVEL = 0;
				PRODUCT_NAME = "scons all";
			};
			name = Debug;
		};
		93AF75140F213CC500994C66 /* Release */ = {
			isa = XCBuildConfiguration;
			buildSettings = {
				COPY_PHASE_STRIP = YES;
				DEBUG_INFORMATION_FORMAT = "dwarf-with-dsym";
				GCC_ENABLE_FIX_AND_CONTINUE = NO;
				PRODUCT_NAME = "scons all";
				ZERO_LINK = NO;
			};
			name = Release;
		};
		93AF75180F213CFC00994C66 /* Debug */ = {
			isa = XCBuildConfiguration;
			buildSettings = {
				COPY_PHASE_STRIP = NO;
				GCC_DYNAMIC_NO_PIC = NO;
				GCC_OPTIMIZATION_LEVEL = 0;
				PRODUCT_NAME = "scons test";
			};
			name = Debug;
		};
		93AF75190F213CFC00994C66 /* Release */ = {
			isa = XCBuildConfiguration;
			buildSettings = {
				COPY_PHASE_STRIP = YES;
				DEBUG_INFORMATION_FORMAT = "dwarf-with-dsym";
				GCC_ENABLE_FIX_AND_CONTINUE = NO;
				PRODUCT_NAME = "scons test";
				ZERO_LINK = NO;
			};
			name = Release;
		};
/* End XCBuildConfiguration section */

/* Begin XCConfigurationList section */
		1DEB923508733DC60010E9CD /* Build configuration list for PBXProject "mongo" */ = {
			isa = XCConfigurationList;
			buildConfigurations = (
				1DEB923608733DC60010E9CD /* Debug */,
				1DEB923708733DC60010E9CD /* Release */,
			);
			defaultConfigurationIsVisible = 0;
			defaultConfigurationName = Release;
		};
		9302D74B0F2E6E4000DFA4EF /* Build configuration list for PBXLegacyTarget "scons db 64" */ = {
			isa = XCConfigurationList;
			buildConfigurations = (
				9302D74C0F2E6E4000DFA4EF /* Debug */,
				9302D74D0F2E6E4000DFA4EF /* Release */,
			);
			defaultConfigurationIsVisible = 0;
			defaultConfigurationName = Release;
		};
		9302D74F0F2E6E4400DFA4EF /* Build configuration list for PBXLegacyTarget "scons all 64" */ = {
			isa = XCConfigurationList;
			buildConfigurations = (
				9302D7500F2E6E4400DFA4EF /* Debug */,
				9302D7510F2E6E4400DFA4EF /* Release */,
			);
			defaultConfigurationIsVisible = 0;
			defaultConfigurationName = Release;
		};
		9302D7530F2E6E4600DFA4EF /* Build configuration list for PBXLegacyTarget "scons test 64" */ = {
			isa = XCConfigurationList;
			buildConfigurations = (
				9302D7540F2E6E4600DFA4EF /* Debug */,
				9302D7550F2E6E4600DFA4EF /* Release */,
			);
			defaultConfigurationIsVisible = 0;
			defaultConfigurationName = Release;
		};
		932F1DD40F213B0F008FA2E7 /* Build configuration list for PBXLegacyTarget "scons db" */ = {
			isa = XCConfigurationList;
			buildConfigurations = (
				932F1DCD0F213B06008FA2E7 /* Debug */,
				932F1DCE0F213B06008FA2E7 /* Release */,
			);
			defaultConfigurationIsVisible = 0;
			defaultConfigurationName = Release;
		};
		934BEB2F10DFED2700178102 /* Build configuration list for PBXLegacyTarget "scons debug test v8" */ = {
			isa = XCConfigurationList;
			buildConfigurations = (
				934BEB3010DFED2700178102 /* Debug */,
				934BEB3110DFED2700178102 /* Release */,
			);
			defaultConfigurationIsVisible = 0;
			defaultConfigurationName = Release;
		};
		93A47B0F0FAF474A00E760DD /* Build configuration list for PBXLegacyTarget "scons debug all" */ = {
			isa = XCConfigurationList;
			buildConfigurations = (
				93A47B080FAF46EB00E760DD /* Debug */,
				93A47B090FAF46EB00E760DD /* Release */,
			);
			defaultConfigurationIsVisible = 0;
			defaultConfigurationName = Release;
		};
		93A8D0710F36AE0200C92B85 /* Build configuration list for PBXLegacyTarget "scons debug test" */ = {
			isa = XCConfigurationList;
			buildConfigurations = (
				93A8D0720F36AE0200C92B85 /* Debug */,
				93A8D0730F36AE0200C92B85 /* Release */,
			);
			defaultConfigurationIsVisible = 0;
			defaultConfigurationName = Release;
		};
		93AF75250F213D2500994C66 /* Build configuration list for PBXLegacyTarget "scons all" */ = {
			isa = XCConfigurationList;
			buildConfigurations = (
				93AF75130F213CC500994C66 /* Debug */,
				93AF75140F213CC500994C66 /* Release */,
			);
			defaultConfigurationIsVisible = 0;
			defaultConfigurationName = Release;
		};
		93AF75260F213D2500994C66 /* Build configuration list for PBXLegacyTarget "scons test" */ = {
			isa = XCConfigurationList;
			buildConfigurations = (
				93AF75180F213CFC00994C66 /* Debug */,
				93AF75190F213CFC00994C66 /* Release */,
			);
			defaultConfigurationIsVisible = 0;
			defaultConfigurationName = Release;
		};
/* End XCConfigurationList section */
	};
	rootObject = 08FB7793FE84155DC02AAC07 /* Project object */;
}<|MERGE_RESOLUTION|>--- conflicted
+++ resolved
@@ -496,11 +496,7 @@
 		93BCE5A610F3FB5200FA139B /* basicPlus.js */ = {isa = PBXFileReference; fileEncoding = 4; lastKnownFileType = sourcecode.javascript; path = basicPlus.js; sourceTree = "<group>"; };
 		93BFA0E311330A8C0045D084 /* not2.js */ = {isa = PBXFileReference; fileEncoding = 4; lastKnownFileType = sourcecode.javascript; path = not2.js; sourceTree = "<group>"; };
 		93C38E940FA66622007D6E4A /* basictests.cpp */ = {isa = PBXFileReference; fileEncoding = 4; lastKnownFileType = sourcecode.cpp.cpp; path = basictests.cpp; sourceTree = "<group>"; };
-<<<<<<< HEAD
-		93CC4057113C1AC300734218 /* repl10.js */ = {isa = PBXFileReference; fileEncoding = 4; lastKnownFileType = sourcecode.javascript; path = repl10.js; sourceTree = "<group>"; };
-=======
 		93CC40C2113C407A00734218 /* insert1.js */ = {isa = PBXFileReference; fileEncoding = 4; lastKnownFileType = sourcecode.javascript; path = insert1.js; sourceTree = "<group>"; };
->>>>>>> 119b5afa
 		93D0C1520EF1D377005253B7 /* jsobjtests.cpp */ = {isa = PBXFileReference; fileEncoding = 4; lastKnownFileType = sourcecode.cpp.cpp; path = jsobjtests.cpp; sourceTree = "<group>"; };
 		93D0C1FB0EF1E267005253B7 /* namespacetests.cpp */ = {isa = PBXFileReference; fileEncoding = 4; lastKnownFileType = sourcecode.cpp.cpp; path = namespacetests.cpp; sourceTree = "<group>"; };
 		93D5A8921117A1380052C931 /* regex6.js */ = {isa = PBXFileReference; fileEncoding = 4; lastKnownFileType = sourcecode.javascript; path = regex6.js; sourceTree = "<group>"; };
@@ -1020,7 +1016,6 @@
 		934BEC5010DFFA9600178102 /* repl */ = {
 			isa = PBXGroup;
 			children = (
-				93CC4057113C1AC300734218 /* repl10.js */,
 				93B9F7E6112B98710066ECD2 /* snapshot3.js */,
 				93B9F76B112B6C1D0066ECD2 /* snapshot2.js */,
 				93B9F76A112B6C020066ECD2 /* snapshot1.js */,
