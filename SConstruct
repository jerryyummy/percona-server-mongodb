--- conflicted
+++ resolved
@@ -296,19 +296,14 @@
 )
 
 add_option(
-<<<<<<< HEAD
-    'enable-fcbis',
-    help='Enable file copy-based initial sync',
+    "enable-fcbis",
+    help="Enable file copy-based initial sync",
     nargs=0,
 )
 
 add_option(
-    'full-featured',
-    help='Enable all optional features',
-=======
     "full-featured",
     help="Enable all optional features",
->>>>>>> 992ef094
     nargs=0,
 )
 
@@ -2849,15 +2844,11 @@
     env.SetConfigHeaderDefine("PERCONA_FIPSMODE_ENABLED")
     env["PSMDB_PRO_FEATURES"].append("FIPSMode")
 
-<<<<<<< HEAD
-if has_option('enable-fcbis') or has_option('full-featured'):
+if has_option("enable-fcbis") or has_option("full-featured"):
     env.SetConfigHeaderDefine("PERCONA_FCBIS_ENABLED")
-    env['PSMDB_PRO_FEATURES'].append('FCBIS')
-
-env.Tool('forceincludes')
-=======
+    env["PSMDB_PRO_FEATURES"].append("FCBIS")
+
 env.Tool("forceincludes")
->>>>>>> 992ef094
 
 # ---- other build setup -----
 if debugBuild:
