# -*- mode: python; -*-

import atexit
import copy
import errno
import json
import os
import re
import shlex
import shutil
import stat
import subprocess
import sys
import textwrap
import uuid
from glob import glob

from pkg_resources import parse_version

import SCons

# This must be first, even before EnsureSConsVersion, if
# we are to avoid bulk loading all tools in the DefaultEnvironment.
DefaultEnvironment(tools=[])

# These come from site_scons/mongo. Import these things
# after calling DefaultEnvironment, for the sake of paranoia.
import mongo
import mongo.platform as mongo_platform
import mongo.toolchain as mongo_toolchain
import mongo.generators as mongo_generators
import mongo.install_actions as install_actions

EnsurePythonVersion(3, 6)
EnsureSConsVersion(3, 1, 1)


# Monkey patch SCons.FS.File.release_target_info to be a no-op.
# See https://github.com/SCons/scons/issues/3454
def release_target_info_noop(self):
    pass


SCons.Node.FS.File.release_target_info = release_target_info_noop

from buildscripts import utils
from buildscripts import moduleconfig

import psutil

scons_invocation = '{} {}'.format(sys.executable, ' '.join(sys.argv))
print('scons: running with args {}'.format(scons_invocation))

atexit.register(mongo.print_build_failures)


def add_option(name, **kwargs):

    if 'dest' not in kwargs:
        kwargs['dest'] = name

    if 'metavar' not in kwargs and kwargs.get('type', None) == 'choice':
        kwargs['metavar'] = '[' + '|'.join(kwargs['choices']) + ']'

    AddOption('--' + name, **kwargs)


def get_option(name):
    return GetOption(name)


def has_option(name):
    optval = GetOption(name)
    # Options with nargs=0 are true when their value is the empty tuple. Otherwise,
    # if the value is falsish (empty string, None, etc.), coerce to False.
    return True if optval == () else bool(optval)


def use_system_version_of_library(name):
    return has_option('use-system-all') or has_option('use-system-' + name)


# Returns true if we have been configured to use a system version of any C++ library. If you
# add a new C++ library dependency that may be shimmed out to the system, add it to the below
# list.
def using_system_version_of_cxx_libraries():
    cxx_library_names = ["tcmalloc", "boost"]
    return True in [use_system_version_of_library(x) for x in cxx_library_names]


def make_variant_dir_generator():
    memoized_variant_dir = [False]

    def generate_variant_dir(target, source, env, for_signature):
        if not memoized_variant_dir[0]:
            memoized_variant_dir[0] = env.subst('$BUILD_ROOT/$VARIANT_DIR')
        return memoized_variant_dir[0]

    return generate_variant_dir


# Always randomize the build order to shake out missing edges, and to help the cache:
# http://scons.org/doc/production/HTML/scons-user/ch24s06.html
SetOption('random', 1)

# Options TODOs:
#
# - We should either alphabetize the entire list of options, or split them into logical groups
#   with clear boundaries, and then alphabetize the groups. There is no way in SCons though to
#   inform it of options groups.
#
# - Many of these options are currently only either present or absent. This is not good for
#   scripting the build invocation because it means you need to interpolate in the presence of
#   the whole option. It is better to make all options take an optional on/off or true/false
#   using the nargs='const' mechanism.
#

add_option(
    'ninja',
    choices=['enabled', 'disabled'],
    default='disabled',
    nargs='?',
    const='enabled',
    type='choice',
    help='Enable the build.ninja generator tool stable or canary version',
)

add_option(
    'force-jobs',
    help='Allow more jobs than available cpu\'s when icecream is not enabled.',
    nargs=0,
)

add_option(
    'build-tools',
    choices=['stable', 'next'],
    default='stable',
    type='choice',
    help='Enable experimental build tools',
)

add_option(
    'legacy-tarball',
    choices=['true', 'false'],
    default='false',
    const='true',
    nargs='?',
    type='choice',
    help='Build a tarball matching the old MongoDB dist targets',
)

add_option(
    'lint-scope',
    choices=['all', 'changed'],
    default='all',
    type='choice',
    help='Lint files in the current git diff instead of all files',
)

add_option(
    'install-mode',
    choices=['hygienic'],
    default='hygienic',
    help='select type of installation',
    nargs=1,
    type='choice',
)

add_option(
    'install-action',
    choices=([*install_actions.available_actions] + ['default']),
    default='default',
    help=
    'select mechanism to use to install files (advanced option to reduce disk IO and utilization)',
    nargs=1,
    type='choice',
)

add_option(
    'build-dir',
    default='#build',
    help='build output directory',
)

add_option(
    'release',
    help='release build',
    nargs=0,
)

add_option(
    'lto',
    help='enable link time optimizations (experimental, except with MSVC)',
    nargs=0,
)

add_option(
    'endian',
    choices=['big', 'little', 'auto'],
    default='auto',
    help='endianness of target platform',
    nargs=1,
    type='choice',
)

add_option(
    'disable-minimum-compiler-version-enforcement',
    help='allow use of unsupported older compilers (NEVER for production builds)',
    nargs=0,
)

add_option(
    'ssl',
    help='Enable or Disable SSL',
    choices=['on', 'off'],
    default='on',
    const='on',
    nargs='?',
    type='choice',
)

add_option(
    'wiredtiger',
    choices=['on', 'off'],
    const='on',
    default='on',
    help='Enable wiredtiger',
    nargs='?',
    type='choice',
)

<<<<<<< HEAD
add_option('inmemory',
    choices=['on', 'off'],
    const='on',
    default='off',
    help='Enable InMemory',
    nargs='?',
    type='choice',
)

add_option('audit',
    help='Enable auditing',
    nargs=0,
)

add_option('hotbackup',
    help='Enable Hot Backup',
    nargs=0,
)

add_option('ocsp-stapling',
=======
add_option(
    'ocsp-stapling',
>>>>>>> 9ea1d6f0
    choices=['on', 'off'],
    default='on',
    help='Enable OCSP Stapling on servers',
    nargs='?',
    type='choice',
)

js_engine_choices = ['mozjs', 'none']
add_option(
    'js-engine',
    choices=js_engine_choices,
    default=js_engine_choices[0],
    help='JavaScript scripting engine implementation',
    type='choice',
)

add_option(
    'server-js',
    choices=['on', 'off'],
    default='on',
    help='Build mongod without JavaScript support',
    type='choice',
)

add_option(
    'libc++',
    help='use libc++ (experimental, requires clang)',
    nargs=0,
)

add_option(
    'use-glibcxx-debug',
    help='Enable the glibc++ debug implementations of the C++ standard libary',
    nargs=0,
)

add_option(
    'noshell',
    help="don't build shell",
    nargs=0,
)

add_option(
    'dbg',
    choices=['on', 'off'],
    const='on',
    default='off',
    help='Enable runtime debugging checks',
    nargs='?',
    type='choice',
)

add_option(
    'separate-debug',
    choices=['on', 'off'],
    const='on',
    default='off',
    help='Produce separate debug files',
    nargs='?',
    type='choice',
)

add_option(
    'spider-monkey-dbg',
    choices=['on', 'off'],
    const='on',
    default='off',
    help='Enable SpiderMonkey debug mode',
    nargs='?',
    type='choice',
)

add_option(
    'opt',
    choices=['on', 'size', 'off'],
    const='on',
    help='Enable compile-time optimization',
    nargs='?',
    type='choice',
)

experimental_optimizations = [
    'O3',
    'builtin-memcmp',
    'fnsi',
    'nofp',
    'nordyn',
    'sandybridge',
    'tbaa',
    'treevec',
    'vishidden',
]
experimental_optimization_choices = ['*']
experimental_optimization_choices.extend("+" + opt for opt in experimental_optimizations)
experimental_optimization_choices.extend("-" + opt for opt in experimental_optimizations)

add_option(
    'experimental-optimization',
    action="append",
    choices=experimental_optimization_choices,
    const=experimental_optimization_choices[0],
    default=['+sandybridge'],
    help='Enable experimental optimizations',
    nargs='?',
    type='choice',
)

add_option(
    'debug-compress',
    action="append",
    choices=["off", "as", "ld"],
    default=["auto"],
    help="Compress debug sections",
)

add_option(
    'sanitize',
    help='enable selected sanitizers',
    metavar='san1,san2,...sanN',
)

add_option(
    'sanitize-coverage',
    help='enable selected coverage sanitizers',
    metavar='cov1,cov2,...covN',
)

add_option(
    'allocator',
    choices=["auto", "system", "tcmalloc", "tcmalloc-experimental"],
    default="auto",
    help='allocator to use (use "auto" for best choice for current platform)',
    type='choice',
)

add_option(
    'gdbserver',
    help='build in gdb server support',
    nargs=0,
)

add_option(
    'lldb-server',
    help='build in lldb server support',
    nargs=0,
)

add_option(
    'gcov',
    help='compile with flags for gcov',
    nargs=0,
)

add_option(
    'enable-free-mon',
    choices=["auto", "on", "off"],
    default="auto",
    help='Disable support for Free Monitoring to avoid HTTP client library dependencies',
    type='choice',
)

add_option(
    'enable-http-client',
    choices=["auto", "on", "off"],
    default="auto",
    help='Enable support for HTTP client requests (required WinHTTP or cURL)',
    type='choice',
)

add_option(
    'use-sasl-client',
    help='Support SASL authentication in the client library',
    nargs=0,
)

add_option(
    'use-diagnostic-latches',
    choices=['on', 'off'],
    default='on',
    help='Enable annotated Mutex types',
    type='choice',
)

# Most of the "use-system-*" options follow a simple form.
for pack in [
    (
        'asio',
        'ASIO',
    ),
    ('boost', ),
    ('fmt', ),
    ('google-benchmark', 'Google benchmark'),
    ('icu', 'ICU'),
    ('intel_decimal128', 'intel decimal128'),
    ('kms-message', ),
    ('pcre', ),
    ('pcre2', ),
    ('snappy', ),
    ('stemmer', ),
    ('tcmalloc', ),
    ('libunwind', ),
    ('valgrind', ),
    ('wiredtiger', ),
    ('yaml', ),
    ('zlib', ),
    ('zstd', 'Zstandard'),
]:
    name = pack[0]
    pretty = name
    if len(pack) == 2:
        pretty = pack[1]
    add_option(
        f'use-system-{name}',
        help=f'use system version of {pretty} library',
        nargs=0,
    )

add_option(
    'system-boost-lib-search-suffixes',
    help='Comma delimited sequence of boost library suffixes to search',
)

add_option(
    'use-system-mongo-c',
    choices=['on', 'off', 'auto'],
    const='on',
    default="auto",
    help="use system version of the mongo-c-driver (auto will use it if it's found)",
    nargs='?',
    type='choice',
)

add_option(
    'use-system-all',
    help='use all system libraries',
    nargs=0,
)

add_option(
    'build-fast-and-loose',
    choices=['on', 'off', 'auto'],
    const='on',
    default='auto',
    help='looser dependency checking',
    nargs='?',
    type='choice',
)

add_option(
    "disable-warnings-as-errors",
    action="append",
    choices=["configure", "source"],
    const="source",
    default=[],
    help=
    "Don't add a warnings-as-errors flag to compiler command lines in selected contexts; defaults to 'source' if no argument is provided",
    nargs="?",
    type="choice",
)

add_option(
    'detect-odr-violations',
    help="Have the linker try to detect ODR violations, if supported",
    nargs=0,
)

add_option(
    'variables-help',
    help='Print the help text for SCons variables',
    nargs=0,
)

add_option(
    'osx-version-min',
    help='minimum OS X version to support',
)

# https://docs.microsoft.com/en-us/cpp/porting/modifying-winver-and-win32-winnt?view=vs-2017
# https://docs.microsoft.com/en-us/windows-server/get-started/windows-server-release-info
win_version_min_choices = {
    'win10': ('0A00', '0000'),
    'ws2016': ('0A00', '1607'),
    'ws2019': ('0A00', '1809'),
}

add_option(
    'win-version-min',
    choices=list(win_version_min_choices.keys()),
    default=None,
    help='minimum Windows version to support',
    type='choice',
)

add_option(
    'cache',
    choices=["all", "nolinked"],
    const='all',
    help='Use an object cache rather than a per-build variant directory (experimental)',
    nargs='?',
)

add_option(
    'cache-dir',
    default='$BUILD_ROOT/scons/cache',
    help='Specify the directory to use for caching objects if --cache is in use',
)

add_option(
    'cache-signature-mode',
    choices=['none', 'validate'],
    default="none",
    help='Extra check to validate integrity of cache files after pulling from cache',
)

add_option(
    "cxx-std",
    choices=["17", "20"],
    default="17",
    help="Select the C++ language standard to build with",
)


def find_mongo_custom_variables():
    files = []
    paths = [path for path in sys.path if 'site_scons' in path]
    for path in paths:
        probe = os.path.join(path, 'mongo_custom_variables.py')
        if os.path.isfile(probe):
            files.append(probe)
    return files


add_option(
    'variables-files',
    default=[],
    action="append",
    help="Specify variables files to load.",
)

link_model_choices = ['auto', 'object', 'static', 'dynamic', 'dynamic-strict', 'dynamic-sdk']
add_option(
    'link-model',
    choices=link_model_choices,
    default='auto',
    help='Select the linking model for the project',
    type='choice',
)

add_option(
    'linker',
    choices=['auto', 'gold', 'lld', 'bfd'],
    default='auto',
    help='Specify the type of linker to use.',
    type='choice',
)

variable_parse_mode_choices = ['auto', 'posix', 'other']
add_option(
    'variable-parse-mode',
    choices=variable_parse_mode_choices,
    default=variable_parse_mode_choices[0],
    help='Select which parsing mode is used to interpret command line variables',
    type='choice',
)

add_option(
    'modules',
    help="Comma-separated list of modules to build. Empty means none. Default is all.",
)

add_option(
    'runtime-hardening',
    choices=["on", "off"],
    default="on",
    help="Enable runtime hardening features (e.g. stack smash protection)",
    type='choice',
)

experimental_runtime_hardenings = [
    'cfex',
    'controlflow',
    'stackclash',
]
experimental_runtime_hardening_choices = ['*']
experimental_runtime_hardening_choices.extend("+" + opt for opt in experimental_runtime_hardenings)
experimental_runtime_hardening_choices.extend("-" + opt for opt in experimental_runtime_hardenings)

add_option(
    'experimental-runtime-hardening',
    action="append",
    choices=experimental_runtime_hardening_choices,
    const=experimental_runtime_hardening_choices[0],
    default=[],
    help='Enable experimental runtime hardenings',
    nargs='?',
    type='choice',
)

add_option(
    'use-hardware-crc32',
    choices=["on", "off"],
    default="on",
    help="Enable CRC32 hardware acceleration",
    type='choice',
)

add_option(
    'git-decider',
    choices=["on", "off"],
    const='on',
    default="off",
    help="Use git metadata for out-of-date detection for source files",
    nargs='?',
    type="choice",
)

add_option(
    'toolchain-root',
    default=None,
    help="Name a toolchain root for use with toolchain selection Variables files in etc/scons",
)

add_option(
    'msvc-debugging-format',
    choices=["codeview", "pdb"],
    default="codeview",
    help=
    'Debugging format in debug builds using msvc. Codeview (/Z7) or Program database (/Zi). Default is codeview.',
    type='choice',
)

add_option(
    'use-libunwind',
    choices=["on", "off", "auto"],
    const="on",
    default="auto",
    help="Enable libunwind for backtraces",
    nargs="?",
    type='choice',
)

add_option(
    'jlink',
    help="Limit link concurrency. Takes either an integer to limit to or a"
    " float between 0 and 1.0 whereby jobs will be multiplied to get the final"
    " jlink value."
    "\n\nExample: --jlink=0.75 --jobs 8 will result in a jlink value of 6",
    const=0.5,
    default=None,
    nargs='?',
    type=float,
)

add_option(
    'enable-usdt-probes',
    choices=["on", "off", "auto"],
    default="auto",
    help=
    'Enable USDT probes. Default is auto, which is enabled only on Linux with SystemTap headers',
    type='choice',
    nargs='?',
    const='on',
)

add_option(
    'libdeps-debug',
    choices=['on', 'off'],
    const='off',
    help='Print way too much debugging information on how libdeps is handling dependencies.',
    nargs='?',
    type='choice',
)

add_option(
    'libdeps-linting',
    choices=['on', 'off', 'print'],
    const='on',
    default='on',
    help='Enable linting of libdeps. Default is on, optionally \'print\' will not stop the build.',
    nargs='?',
    type='choice',
)

add_option(
    'visibility-support',
    choices=['auto', 'on', 'off'],
    const='auto',
    default='auto',
    help='Enable visibility annotations',
    nargs='?',
    type='choice',
)

try:
    with open("version.json", "r") as version_fp:
        version_data = json.load(version_fp)

    if 'version' not in version_data:
        print("version.json does not contain a version string")
        Exit(1)
    if 'githash' not in version_data:
        version_data['githash'] = utils.get_git_version()

except IOError as e:
    # If the file error wasn't because the file is missing, error out
    if e.errno != errno.ENOENT:
        print(("Error opening version.json: {0}".format(e.strerror)))
        Exit(1)

    version_data = {
        'version': utils.get_git_describe()[1:],
        'githash': utils.get_git_version(),
    }

except ValueError as e:
    print(("Error decoding version.json: {0}".format(e)))
    Exit(1)


# Setup the command-line variables
def variable_shlex_converter(val):
    # If the argument is something other than a string, propagate
    # it literally.
    if not isinstance(val, str):
        return val
    parse_mode = get_option('variable-parse-mode')
    if parse_mode == 'auto':
        parse_mode = 'other' if mongo_platform.is_running_os('windows') else 'posix'
    return shlex.split(val, posix=(parse_mode == 'posix'))


def variable_arch_converter(val):
    arches = {
        'x86_64': 'x86_64',
        'amd64': 'x86_64',
        'emt64': 'x86_64',
        'x86': 'i386',
    }
    val = val.lower()

    if val in arches:
        return arches[val]

    # Uname returns a bunch of possible x86's on Linux.
    # Check whether the value is an i[3456]86 processor.
    if re.match(r'^i[3-6]86$', val):
        return 'i386'

    # Return whatever val is passed in - hopefully it's legit
    return val


# The Scons 'default' tool enables a lot of tools that we don't actually need to enable.
# On platforms like Solaris, it actually does the wrong thing by enabling the sunstudio
# toolchain first. As such it is simpler and more efficient to manually load the precise
# set of tools we need for each platform.
# If we aren't on a platform where we know the minimal set of tools, we fall back to loading
# the 'default' tool.
def decide_platform_tools():
    if mongo_platform.is_running_os('windows'):
        # we only support MS toolchain on windows
        return ['msvc', 'mslink', 'mslib', 'masm', 'vcredist']
    elif mongo_platform.is_running_os('linux', 'solaris'):
        return ['gcc', 'g++', 'gnulink', 'ar', 'gas']
    elif mongo_platform.is_running_os('darwin'):
        return ['gcc', 'g++', 'applelink', 'ar', 'libtool', 'as', 'xcode']
    else:
        return ["default"]


def variable_tools_converter(val):
    tool_list = shlex.split(val)
    # This list is intentionally not sorted; the order of tool loading
    # matters as some of the tools have dependencies on other tools.
    return tool_list + [
        "distsrc",
        "gziptool",
        "idl_tool",
        "jsheader",
        "mongo_test_execution",
        "mongo_test_list",
        "mongo_benchmark",
        "mongo_integrationtest",
        "mongo_unittest",
        "mongo_libfuzzer",
        "textfile",
    ]


def variable_distsrc_converter(val):
    if not val.endswith("/"):
        return val + "/"
    return val


def fatal_error(env, msg, *args):
    print(msg.format(*args))
    Exit(1)


# Apply the default variables files, and walk the provided
# arguments. Interpret any falsy argument (like the empty string) as
# resetting any prior state. This makes the argument
# --variables-files= destructive of any prior variables files
# arguments, including the default.
variables_files_args = get_option('variables-files')
variables_files = find_mongo_custom_variables()
for variables_file in variables_files_args:
    if variables_file:
        variables_files.append(variables_file)
    else:
        variables_files = []
for vf in variables_files:
    if not os.path.isfile(vf):
        fatal_error(None, f"Specified variables file '{vf}' does not exist")
    print(f"Using variable customization file {vf}")

env_vars = Variables(
    files=variables_files,
    args=ARGUMENTS,
)

sconsflags = os.environ.get('SCONSFLAGS', None)
if sconsflags:
    print(("Using SCONSFLAGS environment variable arguments: %s" % sconsflags))

env_vars.Add(
    'ABIDW',
    help="Configures the path to the 'abidw' (a libabigail) utility",
)

env_vars.Add(
    'AR',
    help='Sets path for the archiver',
)

env_vars.Add(
    'ARFLAGS',
    help='Sets flags for the archiver',
    converter=variable_shlex_converter,
)

env_vars.Add(
    'CCACHE',
    help='Tells SCons where the ccache binary is',
)

env_vars.Add(
    'CACHE_SIZE',
    help='Maximum size of the SCons cache (in gigabytes)',
    default=32,
    converter=lambda x: int(x),
)

env_vars.Add(
    'CACHE_PRUNE_TARGET',
    help='Maximum percent in-use in SCons cache after pruning',
    default=66,
    converter=lambda x: int(x),
)

env_vars.Add(
    'CC',
    help='Selects the C compiler to use',
)

env_vars.Add(
    'CCFLAGS',
    help='Sets flags for the C and C++ compiler',
    converter=variable_shlex_converter,
)

env_vars.Add(
    'ASFLAGS',
    help='Sets assembler specific flags',
    converter=variable_shlex_converter,
)

env_vars.Add(
    'CFLAGS',
    help='Sets flags for the C compiler',
    converter=variable_shlex_converter,
)

env_vars.Add(
    'CPPDEFINES',
    help='Sets pre-processor definitions for C and C++',
    converter=variable_shlex_converter,
    default=[],
)

env_vars.Add(
    'CPPPATH',
    help='Adds paths to the preprocessor search path',
    converter=variable_shlex_converter,
)

env_vars.Add(
    'CXX',
    help='Selects the C++ compiler to use',
)

env_vars.Add(
    'CXXFLAGS',
    help='Sets flags for the C++ compiler',
    converter=variable_shlex_converter,
)

default_destdir = '$BUILD_ROOT/install'
if get_option('ninja') != 'disabled':
    # Workaround for SERVER-53952 where issues wih different
    # ninja files building to the same install dir. Different
    # ninja files need to build to different install dirs.
    default_destdir = '$BUILD_DIR/install'

env_vars.Add(
    'DESTDIR',
    help='Where builds will install files',
    default=default_destdir,
)

env_vars.Add(
    'DSYMUTIL',
    help='Path to the dsymutil utility',
)

env_vars.Add(
    'GITDIFFFLAGS',
    help='Sets flags for git diff',
    default='',
)

env_vars.Add(
    'REVISION',
    help='Base git revision',
    default='',
)

env_vars.Add(
    'ENTERPRISE_REV',
    help='Base git revision of enterprise modules',
    default='',
)

# Note: This probably is only really meaningful when configured via a variables file. It will
# also override whatever the SCons platform defaults would be.
env_vars.Add(
    'ENV',
    help='Sets the environment for subprocesses',
)

env_vars.Add(
    'FRAMEWORKPATH',
    help='Adds paths to the linker search path for darwin frameworks',
    converter=variable_shlex_converter,
)

env_vars.Add(
    'FRAMEWORKS',
    help='Adds extra darwin frameworks to link against',
    converter=variable_shlex_converter,
)

env_vars.Add(
    'HOST_ARCH',
    help='Sets the native architecture of the compiler',
    converter=variable_arch_converter,
    default=None,
)

env_vars.Add(
    'ICECC',
    help='Tells SCons where icecream icecc tool is',
)

env_vars.Add(
    'ICERUN',
    help='Tells SCons where icecream icerun tool is',
)

env_vars.Add(
    'ICECC_CREATE_ENV',
    help='Tells SCons where icecc-create-env tool is',
    default='icecc-create-env',
)

env_vars.Add(
    'ICECC_DEBUG',
    help='Tell ICECC to create debug logs (auto, on/off true/false 1/0)',
    default=False,
)

env_vars.Add(
    'ICECC_SCHEDULER',
    help='Tells ICECC where the scheduler daemon is running',
)

env_vars.Add(
    'ICECC_VERSION',
    help='Tells ICECC where the compiler package is',
)

env_vars.Add(
    'ICECC_VERSION_ARCH',
    help='Tells ICECC the target architecture for the compiler package, if non-native',
)

env_vars.Add(
    'LIBPATH',
    help='Adds paths to the linker search path',
    converter=variable_shlex_converter,
)

env_vars.Add(
    'LIBS',
    help='Adds extra libraries to link against',
    converter=variable_shlex_converter,
)

env_vars.Add(
    'LINKFLAGS',
    help='Sets flags for the linker',
    converter=variable_shlex_converter,
)

env_vars.Add(
    'LLVM_SYMBOLIZER',
    help='Name of or path to the LLVM symbolizer',
)

env_vars.Add(
    'MAXLINELENGTH',
    help='Maximum line length before using temp files',
    # This is very small, but appears to be the least upper bound
    # across our platforms.
    #
    # See https://support.microsoft.com/en-us/help/830473/command-prompt-cmd.-exe-command-line-string-limitation
    default=4095,
)

# Note: This is only really meaningful when configured via a variables file. See the
# default_buildinfo_environment_data() function for examples of how to use this.
env_vars.Add(
    'MONGO_BUILDINFO_ENVIRONMENT_DATA',
    help='Sets the info returned from the buildInfo command and --version command-line flag',
    default=mongo_generators.default_buildinfo_environment_data(),
)

env_vars.Add(
    'MONGO_DIST_SRC_PREFIX',
    help='Sets the prefix for files in the source distribution archive',
    converter=variable_distsrc_converter,
    default="mongodb-src-r${MONGO_VERSION}",
)

env_vars.Add(
    'MONGO_DISTARCH',
    help='Adds a string representing the target processor architecture to the dist archive',
    default='$TARGET_ARCH',
)

env_vars.Add(
    'MONGO_DISTMOD',
    help='Adds a string that will be embedded in the dist archive naming',
    default='',
)

env_vars.Add(
    'MONGO_DISTNAME',
    help='Sets the version string to be used in dist archive naming',
    default='$MONGO_VERSION',
)


def validate_mongo_version(key, val, env):
    valid_version_re = re.compile(r'^(\d+)\.(\d+)\.(\d+)-?((?:(rc)(\d+))?.*)?$', re.MULTILINE)
    invalid_version_re = re.compile(r'^0\.0\.0(?:-.*)?', re.MULTILINE)
    if not valid_version_re.match(val) or invalid_version_re.match(val):
        print((
            "Invalid MONGO_VERSION '{}', or could not derive from version.json or git metadata. Please add a conforming MONGO_VERSION=x.y.z[-extra] as an argument to SCons"
            .format(val)))
        Exit(1)


env_vars.Add(
    'MONGO_VERSION',
    help='Sets the version string for MongoDB',
    default=version_data['version'],
    validator=validate_mongo_version,
)

env_vars.Add(
    'MONGO_GIT_HASH',
    help='Sets the githash to store in the MongoDB version information',
    default=version_data['githash'],
)

env_vars.Add(
    'MSVC_USE_SCRIPT',
    help='Sets the script used to setup Visual Studio.',
)

env_vars.Add(
    'MSVC_VERSION',
    help='Sets the version of Visual C++ to use (e.g. 14.2 for VS2019, 14.3 for VS2022)',
    default="14.3",
)

env_vars.Add(
    'NINJA_BUILDDIR',
    help="Location for shared Ninja state",
    default="$BUILD_DIR/ninja",
)

env_vars.Add(
    'NINJA_PREFIX',
    default="build",
    help="""A prefix to add to the beginning of generated ninja
files. Useful for when compiling multiple build ninja files for
different configurations, for instance:

    scons --sanitize=asan --ninja NINJA_PREFIX=asan asan.ninja
    scons --sanitize=tsan --ninja NINJA_PREFIX=tsan tsan.ninja

Will generate the files (respectively):

    asan.ninja
    tsan.ninja

Defaults to build. Best used with the generate-ninja alias so you don't have to
reiterate the prefix in the target name and variable.
""",
)

env_vars.Add(
    'NINJA_SUFFIX', help="""A suffix to add to the end of generated build.ninja
files. Useful for when compiling multiple build ninja files for
different configurations, for instance:

    scons --sanitize=asan --ninja NINJA_SUFFIX=asan build.ninja
    scons --sanitize=tsan --ninja NINJA_SUFFIX=tsan build.ninja

Will generate the files (respectively):

    build.ninja.asan
    build.ninja.tsan
""")

env_vars.Add(
    '__NINJA_NO',
    help="Disables the Ninja tool unconditionally. Not intended for human use.",
    default=0,
)

env_vars.Add(
    'OBJCOPY',
    help='Sets the path to objcopy',
    default=WhereIs('objcopy'),
)

env_vars.Add(
    'PKGDIR',
    help='Directory in which to build packages and archives',
    default='$BUILD_DIR/pkgs',
)

env_vars.Add(
    'PREFIX',
    help='Final installation location of files. Will be made into a sub dir of $DESTDIR',
    default='.',
)

# Exposed to be able to cross compile Android/*nix from Windows without ending up with the .exe suffix.
env_vars.Add(
    'PROGSUFFIX',
    help='Sets the suffix for built executable files',
)

env_vars.Add(
    'RPATH',
    help='Set the RPATH for dynamic libraries and executables',
    converter=variable_shlex_converter,
)

env_vars.Add(
    'SHCCFLAGS',
    help='Sets flags for the C and C++ compiler when building shared libraries',
    converter=variable_shlex_converter,
)

env_vars.Add(
    'SHCFLAGS',
    help='Sets flags for the C compiler when building shared libraries',
    converter=variable_shlex_converter,
)

env_vars.Add(
    'SHCXXFLAGS',
    help='Sets flags for the C++ compiler when building shared libraries',
    converter=variable_shlex_converter,
)

env_vars.Add(
    'SHELL',
    help='Picks the shell to use when spawning commands',
)

env_vars.Add(
    'SHLINKFLAGS',
    help='Sets flags for the linker when building shared libraries',
    converter=variable_shlex_converter,
)

env_vars.Add(
    'SHLINKFLAGS_EXTRA',
    help=
    'Adds additional flags for shared links without overwriting tool configured SHLINKFLAGS values',
    converter=variable_shlex_converter,
)

env_vars.Add(
    'STRIP',
    help='Path to the strip utility (non-darwin platforms probably use OBJCOPY for this)',
)

env_vars.Add(
    'TAPI',
    help="Configures the path to the 'tapi' (an Xcode) utility",
)

env_vars.Add(
    'TARGET_ARCH',
    help='Sets the architecture to build for',
    converter=variable_arch_converter,
    default=None,
)

env_vars.Add(
    'TARGET_OS',
    help='Sets the target OS to build for',
    default=mongo_platform.get_running_os_name(),
)

env_vars.Add(
    'TOOLS',
    help='Sets the list of SCons tools to add to the environment',
    converter=variable_tools_converter,
    default=decide_platform_tools(),
)

env_vars.Add(
    'VARIANT_DIR',
    help='Sets the name (or generator function) for the variant directory',
    default=mongo_generators.default_variant_dir_generator,
)

env_vars.Add(
    'VERBOSE',
    help='Controls build verbosity (auto, on/off true/false 1/0)',
    default='auto',
)

env_vars.Add(
    'WINDOWS_OPENSSL_BIN',
    help='Sets the path to the openssl binaries for packaging',
    default='c:/openssl/bin',
)

# TODO SERVER-42170 switch to PathIsDirCreate validator
env_vars.Add(
    PathVariable(
        "LOCAL_TMPDIR",
        help='Set the TMPDIR when running tests.',
        default='$BUILD_ROOT/tmp_test_data',
        validator=PathVariable.PathAccept,
    ), )
# -- Validate user provided options --

# A dummy environment that should *only* have the variables we have set. In practice it has
# some other things because SCons isn't quite perfect about keeping variable initialization
# scoped to Tools, but it should be good enough to do validation on any Variable values that
# came from the command line or from loaded files.
variables_only_env = Environment(
    # Disable platform specific variable injection
    platform=(lambda x: ()),
    # But do *not* load any tools, since those might actually set variables. Note that this
    # causes the value of our TOOLS variable to have no effect.
    tools=[],
    # Use the Variables specified above.
    variables=env_vars,
)

# don't run configure if user calls --help
if GetOption('help'):
    try:
        Help('\nThe following variables may also be set like scons VARIABLE=value\n', append=True)
        Help(env_vars.GenerateHelpText(variables_only_env), append=True)
        Help(
            '\nThe \'list-targets\' target can be built to list useful comprehensive build targets\n',
            append=True)
    except TypeError:
        # The append=true kwarg is only supported in scons>=2.4. Without it, calls to Help() clobber
        # the automatically generated options help, which we don't want. Users on older scons
        # versions will need to use --variables-help to learn about which variables we support.
        pass

    Return()

if ('CC' in variables_only_env) != ('CXX' in variables_only_env):
    print('Cannot customize C compiler without customizing C++ compiler, and vice versa')
    Exit(1)

# --- environment setup ---

# If the user isn't using the # to indicate top-of-tree or $ to expand a variable, forbid
# relative paths. Relative paths don't really work as expected, because they end up relative to
# the top level SConstruct, not the invoker's CWD. We could in theory fix this with
# GetLaunchDir, but that seems a step too far.
buildDir = get_option('build-dir').rstrip('/')
if buildDir[0] not in ['$', '#']:
    if not os.path.isabs(buildDir):
        print("Do not use relative paths with --build-dir")
        Exit(1)

cacheDir = get_option('cache-dir').rstrip('/')
if cacheDir[0] not in ['$', '#']:
    if not os.path.isabs(cacheDir):
        print("Do not use relative paths with --cache-dir")
        Exit(1)

sconsDataDir = Dir(buildDir).Dir('scons')
SConsignFile(str(sconsDataDir.File('sconsign.py3')))


def printLocalInfo():
    import sys, SCons
    print(("scons version: " + SCons.__version__))
    print(("python version: " + " ".join([repr(i) for i in sys.version_info])))


printLocalInfo()

boostLibs = ["filesystem", "program_options", "system", "iostreams", "thread", "log"]

onlyServer = len(COMMAND_LINE_TARGETS) == 0 or (len(COMMAND_LINE_TARGETS) == 1 and str(
    COMMAND_LINE_TARGETS[0]) in ["mongod", "mongos", "test"])

releaseBuild = has_option("release")

dbg_opt_mapping = {
    # --dbg, --opt   :   dbg    opt
    ("on", None): (True, False),  # special case interaction
    ("on", "on"): (True, True),
    ("on", "off"): (True, False),
    ("off", None): (False, True),
    ("off", "on"): (False, True),
    ("off", "off"): (False, False),
    ("on", "size"): (True, True),
    ("off", "size"): (False, True),
}
debugBuild, optBuild = dbg_opt_mapping[(get_option('dbg'), get_option('opt'))]
optBuildForSize = True if optBuild and get_option('opt') == "size" else False

if releaseBuild and (debugBuild or not optBuild):
    print("Error: A --release build may not have debugging, and must have optimization")
    Exit(1)

noshell = has_option("noshell")

jsEngine = get_option("js-engine")

serverJs = get_option("server-js") == "on"

if not serverJs and not jsEngine:
    print("Warning: --server-js=off is not needed with --js-engine=none")

# We defer building the env until we have determined whether we want certain values. Some values
# in the env actually have semantics for 'None' that differ from being absent, so it is better
# to build it up via a dict, and then construct the Environment in one shot with kwargs.
#
# Yes, BUILD_ROOT vs BUILD_DIR is confusing. Ideally, BUILD_DIR would actually be called
# VARIANT_DIR, and at some point we should probably do that renaming. Until we do though, we
# also need an Environment variable for the argument to --build-dir, which is the parent of all
# variant dirs. For now, we call that BUILD_ROOT. If and when we s/BUILD_DIR/VARIANT_DIR/g,
# then also s/BUILD_ROOT/BUILD_DIR/g.
envDict = dict(
    BUILD_ROOT=buildDir,
    BUILD_DIR=make_variant_dir_generator(),
    DIST_ARCHIVE_SUFFIX='.tgz',
    MODULE_BANNERS=[],
    MODULE_INJECTORS=dict(),
    PYTHON="$( {} $)".format(sys.executable),
    SERVER_ARCHIVE='${SERVER_DIST_BASENAME}${DIST_ARCHIVE_SUFFIX}',
    UNITTEST_ALIAS='install-unittests',
    # TODO: Move unittests.txt to $BUILD_DIR, but that requires
    # changes to MCI.
    UNITTEST_LIST='$BUILD_ROOT/unittests.txt',
    LIBFUZZER_TEST_ALIAS='install-fuzzertests',
    LIBFUZZER_TEST_LIST='$BUILD_ROOT/libfuzzer_tests.txt',
    INTEGRATION_TEST_ALIAS='install-integration-tests',
    INTEGRATION_TEST_LIST='$BUILD_ROOT/integration_tests.txt',
    BENCHMARK_ALIAS='install-benchmarks',
    BENCHMARK_LIST='$BUILD_ROOT/benchmarks.txt',
    CONFIGUREDIR='$BUILD_ROOT/scons/$VARIANT_DIR/sconf_temp',
    CONFIGURELOG='$BUILD_ROOT/scons/config.log',
    CONFIG_HEADER_DEFINES={},
    LIBDEPS_TAG_EXPANSIONS=[],
)

# By default, we will get the normal SCons tool search. But if the
# user has opted into the next gen tools, add our experimental tool
# directory into the default toolpath, ahead of whatever is already in
# there so it overrides it.
if get_option('build-tools') == 'next':
    SCons.Tool.DefaultToolpath.insert(0, os.path.abspath('site_scons/site_tools/next'))

env = Environment(variables=env_vars, **envDict)
del envDict

# TODO SERVER-42170 We can remove this Execute call
# when support for PathIsDirCreate can be used as a validator
# to the Variable above.
env.Execute(SCons.Defaults.Mkdir(env.Dir('$LOCAL_TMPDIR')))

if get_option('cache-signature-mode') == 'validate':
    validate_cache_dir = Tool('validate_cache_dir')
    if validate_cache_dir.exists(env):
        validate_cache_dir(env)
    else:
        env.FatalError("Failed to enable validate_cache_dir tool.")

# Only print the spinner if stdout is a tty
if sys.stdout.isatty():
    Progress(['-\r', '\\\r', '|\r', '/\r'], interval=50)


# We are going to start running conf tests soon, so setup
# --disable-warnings-as-errors as soon as possible.
def create_werror_generator(flagname):
    werror_conftests = 'configure' not in get_option('disable-warnings-as-errors')
    werror_source = 'source' not in get_option('disable-warnings-as-errors')

    def generator(target, source, env, for_signature):
        if werror_conftests and "conftest" in str(target[0]):
            return flagname

        if werror_source:
            return flagname

        return str()

    return generator


env.Append(
    CCFLAGS=['$CCFLAGS_GENERATE_WERROR'],
    CCFLAGS_GENERATE_WERROR=create_werror_generator('$CCFLAGS_WERROR'),
    CXXFLAGS=['$CXXFLAGS_GENERATE_WERROR'],
    CXXFLAGS_GENERATE_WERROR=create_werror_generator('$CXXFLAGS_WERROR'),
    LINKFLAGS=['$LINKFLAGS_GENERATE_WERROR'],
    LINKFLAGS_GENERATE_WERROR=create_werror_generator('$LINKFLAGS_WERROR'),
)

for var in ['CC', 'CXX']:
    if var not in env:
        continue
    path = env[var]
    print('{} is {}'.format(var, path))
    if not os.path.isabs(path):
        which = shutil.which(path)
        if which is None:
            print('{} was not found in $PATH'.format(path))
        else:
            print('{} found in $PATH at {}'.format(path, which))
            path = which

    realpath = os.path.realpath(path)
    if realpath != path:
        print('{} resolves to {}'.format(path, realpath))

env.AddMethod(mongo_platform.env_os_is_wrapper, 'TargetOSIs')
env.AddMethod(mongo_platform.env_get_os_name_wrapper, 'GetTargetOSName')


def conf_error(env, msg, *args):
    print(msg.format(*args))
    print("See {0} for details".format(env.File('$CONFIGURELOG').abspath))
    Exit(1)


env.AddMethod(fatal_error, 'FatalError')
env.AddMethod(conf_error, 'ConfError')


def to_boolean(s):
    if isinstance(s, bool):
        return s
    elif s.lower() in ('1', "on", "true", "yes"):
        return True
    elif s.lower() in ('0', "off", "false", "no"):
        return False
    raise ValueError(f'Invalid value {s}, must be a boolean-like string')


# Normalize the VERBOSE Option, and make its value available as a
# function.
if env['VERBOSE'] == "auto":
    env['VERBOSE'] = not sys.stdout.isatty()
else:
    try:
        env['VERBOSE'] = to_boolean(env['VERBOSE'])
    except ValueError as e:
        env.FatalError(f"Error setting VERBOSE variable: {e}")
env.AddMethod(lambda env: env['VERBOSE'], 'Verbose')

# Normalize the ICECC_DEBUG option
try:
    env['ICECC_DEBUG'] = to_boolean(env['ICECC_DEBUG'])
except ValueError as e:
    env.FatalError("Error setting ICECC_DEBUG variable: {e}")

if has_option('variables-help'):
    print(env_vars.GenerateHelpText(env))
    Exit(0)

unknown_vars = env_vars.UnknownVariables()
if unknown_vars:
    env.FatalError("Unknown variables specified: {0}", ", ".join(list(unknown_vars.keys())))

if get_option('install-action') != 'default' and get_option('ninja') != "disabled":
    env.FatalError("Cannot use non-default install actions when generating Ninja.")
install_actions.setup(env, get_option('install-action'))


def set_config_header_define(env, varname, varval=1):
    env['CONFIG_HEADER_DEFINES'][varname] = varval


env.AddMethod(set_config_header_define, 'SetConfigHeaderDefine')

detectEnv = env.Clone()

# Identify the toolchain in use. We currently support the following:
# These macros came from
# http://nadeausoftware.com/articles/2012/10/c_c_tip_how_detect_compiler_name_and_version_using_compiler_predefined_macros
toolchain_macros = {
    'GCC': 'defined(__GNUC__) && !defined(__clang__)',
    'clang': 'defined(__clang__)',
    'MSVC': 'defined(_MSC_VER)',
}


def CheckForToolchain(context, toolchain, lang_name, compiler_var, source_suffix):
    test_body = textwrap.dedent("""
    #if {0}
    /* we are using toolchain {0} */
    #else
    #error
    #endif
    """.format(toolchain_macros[toolchain]))

    print_tuple = (lang_name, context.env[compiler_var], toolchain)
    context.Message('Checking if %s compiler "%s" is %s... ' % print_tuple)

    # Strip indentation from the test body to ensure that the newline at the end of the
    # endif is the last character in the file (rather than a line of spaces with no
    # newline), and that all of the preprocessor directives start at column zero. Both of
    # these issues can trip up older toolchains.
    result = context.TryCompile(test_body, source_suffix)
    context.Result(result)
    return result


endian = get_option("endian")

if endian == "auto":
    endian = sys.byteorder

processor_macros = {
    'aarch64': {'endian': 'little', 'check': '(defined(__arm64__) || defined(__aarch64__))'},
    'emscripten': {'endian': 'little', 'check': '(defined(__EMSCRIPTEN__))'},
    'ppc64le': {'endian': 'little', 'check': '(defined(__powerpc64__))'},
    'riscv64': {'endian': 'little', 'check': '(defined(__riscv)) && (__riscv_xlen == 64)'},
    's390x': {'endian': 'big', 'check': '(defined(__s390x__))'},
    'x86_64': {'endian': 'little', 'check': '(defined(__x86_64) || defined(_M_AMD64))'},
}


def CheckForProcessor(context, which_arch):
    def run_compile_check(arch):
        if not endian == processor_macros[arch]['endian']:
            return False

        test_body = """
        #if {0}
        /* Detected {1} */
        #else
        #error not {1}
        #endif
        """.format(processor_macros[arch]['check'], arch)

        return context.TryCompile(textwrap.dedent(test_body), ".c")

    if which_arch:
        ret = run_compile_check(which_arch)
        context.Message('Checking if target processor is %s ' % which_arch)
        context.Result(ret)
        return ret

    for k in list(processor_macros.keys()):
        ret = run_compile_check(k)
        if ret:
            context.Result('Detected a %s processor' % k)
            return k

    context.Result('Could not detect processor model/architecture')
    return False


# Taken from http://nadeausoftware.com/articles/2012/01/c_c_tip_how_use_compiler_predefined_macros_detect_operating_system
os_macros = {
    "windows": "defined(_WIN32)",
    "solaris": "defined(__sun)",
    "freebsd": "defined(__FreeBSD__)",
    "openbsd": "defined(__OpenBSD__)",
    "iOS": "defined(__APPLE__) && TARGET_OS_IOS && !TARGET_OS_SIMULATOR",
    "iOS-sim": "defined(__APPLE__) && TARGET_OS_IOS && TARGET_OS_SIMULATOR",
    "tvOS": "defined(__APPLE__) && TARGET_OS_TV && !TARGET_OS_SIMULATOR",
    "tvOS-sim": "defined(__APPLE__) && TARGET_OS_TV && TARGET_OS_SIMULATOR",
    "watchOS": "defined(__APPLE__) && TARGET_OS_WATCH && !TARGET_OS_SIMULATOR",
    "watchOS-sim": "defined(__APPLE__) && TARGET_OS_WATCH && TARGET_OS_SIMULATOR",

    # NOTE: Once we have XCode 8 required, we can rely on the value of TARGET_OS_OSX. In case
    # we are on an older XCode, use TARGET_OS_MAC and TARGET_OS_IPHONE. We don't need to correct
    # the above declarations since we will never target them with anything other than XCode 8.
    "macOS": "defined(__APPLE__) && (TARGET_OS_OSX || (TARGET_OS_MAC && !TARGET_OS_IPHONE))",
    "linux": "defined(__linux__)",
    "android": "defined(__ANDROID__)",
    "emscripten": "defined(__EMSCRIPTEN__)",
}


def CheckForOS(context, which_os):
    test_body = """
    #if defined(__APPLE__)
    #include <TargetConditionals.h>
    #endif
    #if {0}
    /* detected {1} */
    #else
    #error
    #endif
    """.format(os_macros[which_os], which_os)
    context.Message('Checking if target OS {0} is supported by the toolchain... '.format(which_os))
    ret = context.TryCompile(textwrap.dedent(test_body), ".c")
    context.Result(ret)
    return ret


def CheckForCXXLink(context):
    test_body = """
    #include <iostream>
    #include <cstdlib>

    int main() {
        std::cout << "Hello, World" << std::endl;
        return EXIT_SUCCESS;
    }
    """
    context.Message('Checking that the C++ compiler can link a C++ program... ')
    ret = context.TryLink(textwrap.dedent(test_body), ".cpp")
    context.Result(ret)
    return ret


detectSystem = Configure(
    detectEnv,
    help=False,
    custom_tests={
        'CheckForToolchain': CheckForToolchain,
        'CheckForProcessor': CheckForProcessor,
        'CheckForOS': CheckForOS,
    },
)

toolchain_search_sequence = ["GCC", "clang"]
if mongo_platform.is_running_os('windows'):
    toolchain_search_sequence = ['MSVC', 'clang', 'GCC']

detected_toolchain = None
for candidate_toolchain in toolchain_search_sequence:
    if detectSystem.CheckForToolchain(candidate_toolchain, "C++", "CXX", ".cpp"):
        detected_toolchain = candidate_toolchain
        break

if not detected_toolchain:
    env.ConfError("Couldn't identify the C++ compiler")

if not detectSystem.CheckForToolchain(detected_toolchain, "C", "CC", ".c"):
    env.ConfError("C compiler does not match identified C++ compiler")


# Now that we've detected the toolchain, we add methods to the env
# to get the canonical name of the toolchain and to test whether
# scons is using a particular toolchain.
def get_toolchain_name(self):
    return detected_toolchain.lower()


def is_toolchain(self, *args):
    actual_toolchain = self.ToolchainName()
    for v in args:
        if v.lower() == actual_toolchain:
            return True
    return False


env.AddMethod(get_toolchain_name, 'ToolchainName')
env.AddMethod(is_toolchain, 'ToolchainIs')

if env['TARGET_ARCH']:
    if not detectSystem.CheckForProcessor(env['TARGET_ARCH']):
        env.ConfError("Could not detect processor specified in TARGET_ARCH variable")
else:
    detected_processor = detectSystem.CheckForProcessor(None)
    if not detected_processor:
        env.ConfError("Failed to detect a supported target architecture")
    env['TARGET_ARCH'] = detected_processor

if env['TARGET_OS'] not in os_macros:
    print("No special config for [{0}] which probably means it won't work".format(env['TARGET_OS']))
elif not detectSystem.CheckForOS(env['TARGET_OS']):
    env.ConfError("TARGET_OS ({0}) is not supported by compiler", env['TARGET_OS'])

detectSystem.Finish()

if env.TargetOSIs('posix'):
    if env.ToolchainIs('gcc', 'clang'):
        env.Append(
            CCFLAGS_WERROR=["-Werror"],
            CXXFLAGS_WERROR=['-Werror=unused-result'] if env.ToolchainIs('clang') else [],
            LINKFLAGS_WERROR=[
                '-Wl,-fatal_warnings' if env.TargetOSIs('darwin') else "-Wl,--fatal-warnings"
            ],
        )
elif env.TargetOSIs('windows'):
    env.Append(CCFLAGS_WERROR=["/WX"])

if env.ToolchainIs('clang'):

    def assembler_with_cpp_gen(target, source, env, for_signature):
        if source[0].get_suffix() == '.sx':
            return '-x assembler-with-cpp'

    env['CLANG_ASSEMBLER_WITH_CPP'] = assembler_with_cpp_gen
    env.Append(ASFLAGS=['$CLANG_ASSEMBLER_WITH_CPP'])

env['CC_VERSION'] = mongo_toolchain.get_toolchain_ver(env, 'CC')
env['CXX_VERSION'] = mongo_toolchain.get_toolchain_ver(env, 'CXX')

if not env['HOST_ARCH']:
    env['HOST_ARCH'] = env['TARGET_ARCH']

# In some places we have POSIX vs Windows cpp files, and so there's an additional
# env variable to interpolate their names in child sconscripts

env['TARGET_OS_FAMILY'] = 'posix' if env.TargetOSIs('posix') else env.GetTargetOSName()

# Currently we only use tcmalloc on windows and linux x86_64. Other
# linux targets (power, s390x, arm) do not currently support tcmalloc.
#
# Normalize the allocator option and store it in the Environment. It
# would be nicer to use SetOption here, but you can't reset user
# options for some strange reason in SCons. Instead, we store this
# option as a new variable in the environment.
if get_option('allocator') == "auto":
    # using an allocator besides system on android would require either fixing or disabling
    # gperftools on android
    if env.TargetOSIs('windows') or \
       env.TargetOSIs('linux') and not env.TargetOSIs('android'):
        env['MONGO_ALLOCATOR'] = "tcmalloc"
    else:
        env['MONGO_ALLOCATOR'] = "system"
else:
    env['MONGO_ALLOCATOR'] = get_option('allocator')

if has_option("cache"):
    if has_option("gcov"):
        env.FatalError("Mixing --cache and --gcov doesn't work correctly yet. See SERVER-11084")
    env.CacheDir(str(env.Dir(cacheDir)))

# Normalize the link model. If it is auto, then for now both developer and release builds
# use the "static" mode. Someday later, we probably want to make the developer build default
# dynamic.
link_model = get_option('link-model')
if link_model == "auto":
    link_model = "static"

if link_model.startswith('dynamic') and get_option('install-action') == 'symlink':
    env.FatalError(
        f"Options '--link-model={link_model}' not supported with '--install-action={get_option('install-action')}'."
    )

# libunwind configuration.
# In which the following globals are set and normalized to bool:
#     - use_libunwind
#     - use_system_libunwind
#     - use_vendored_libunwind
use_libunwind = get_option("use-libunwind")
use_system_libunwind = use_system_version_of_library("libunwind")

# Assume system libunwind works if it's installed and selected.
can_use_libunwind = (use_system_libunwind or env.TargetOSIs('linux') and
                     (env['TARGET_ARCH'] in ('x86_64', 'aarch64', 'ppc64le', 's390x')))

if use_libunwind == "off":
    use_libunwind = False
    use_system_libunwind = False
elif use_libunwind == "on":
    use_libunwind = True
    if not can_use_libunwind:
        env.ConfError("libunwind not supported on target platform")
        Exit(1)
elif use_libunwind == "auto":
    use_libunwind = can_use_libunwind

use_vendored_libunwind = use_libunwind and not use_system_libunwind
if use_system_libunwind and not use_libunwind:
    print("Error: --use-system-libunwind requires --use-libunwind")
    Exit(1)
if use_libunwind == True:
    env.SetConfigHeaderDefine("MONGO_CONFIG_USE_LIBUNWIND")

if get_option('visibility-support') == 'auto':
    visibility_annotations_enabled = (not env.TargetOSIs('windows')
                                      and link_model.startswith("dynamic"))
else:
    visibility_annotations_enabled = get_option('visibility-support') == 'on'

# Windows can't currently support anything other than 'object' or 'static', until
# we have annotated functions for export.
if env.TargetOSIs('windows') and not visibility_annotations_enabled:
    if link_model not in ['object', 'static', 'dynamic-sdk']:
        env.FatalError(
            "Windows builds must use the 'object', 'dynamic-sdk', or 'static' link models")

# The 'object' mode for libdeps is enabled by setting _LIBDEPS to $_LIBDEPS_OBJS. The other two
# modes operate in library mode, enabled by setting _LIBDEPS to $_LIBDEPS_LIBS.
env['_LIBDEPS'] = '$_LIBDEPS_OBJS' if link_model == "object" else '$_LIBDEPS_LIBS'

env['BUILDERS']['ProgramObject'] = env['BUILDERS']['StaticObject']
env['BUILDERS']['LibraryObject'] = env['BUILDERS']['StaticObject']

env['SHARPREFIX'] = '$LIBPREFIX'
env['SHARSUFFIX'] = '${SHLIBSUFFIX}${LIBSUFFIX}'
env['BUILDERS']['SharedArchive'] = SCons.Builder.Builder(
    action=env['BUILDERS']['StaticLibrary'].action,
    emitter='$SHAREMITTER',
    prefix='$SHARPREFIX',
    suffix='$SHARSUFFIX',
    src_suffix=env['BUILDERS']['SharedLibrary'].src_suffix,
)

# Teach builders how to build idl files
for builder in ['SharedObject', 'StaticObject']:
    env['BUILDERS'][builder].add_src_builder("Idlc")

if link_model.startswith("dynamic"):

    if link_model == "dynamic" and visibility_annotations_enabled:

        def visibility_cppdefines_generator(target, source, env, for_signature):
            if not 'MONGO_API_NAME' in env:
                return None
            return "MONGO_API_${MONGO_API_NAME}"

        env['MONGO_VISIBILITY_CPPDEFINES_GENERATOR'] = visibility_cppdefines_generator

        def visibility_shccflags_generator(target, source, env, for_signature):
            if env.get('MONGO_API_NAME'):
                return "-fvisibility=hidden"
            return None

        if not env.TargetOSIs('windows'):
            env['MONGO_VISIBILITY_SHCCFLAGS_GENERATOR'] = visibility_shccflags_generator

        env.AppendUnique(
            CPPDEFINES=[
                'MONGO_USE_VISIBILITY',
                '$MONGO_VISIBILITY_CPPDEFINES_GENERATOR',
            ],
            SHCCFLAGS=[
                '$MONGO_VISIBILITY_SHCCFLAGS_GENERATOR',
            ],
        )

    def library(env, target, source, *args, **kwargs):
        sharedLibrary = env.SharedLibrary(target, source, *args, **kwargs)
        sharedArchive = env.SharedArchive(target, source=sharedLibrary[0].sources, *args, **kwargs)
        sharedLibrary.extend(sharedArchive)
        return sharedLibrary

    env['BUILDERS']['Library'] = library
    env['BUILDERS']['LibraryObject'] = env['BUILDERS']['SharedObject']

    # TODO: Ideally, the conditions below should be based on a
    # detection of what linker we are using, not the local OS, but I
    # doubt very much that we will see the mach-o linker on anything
    # other than Darwin, or a BFD/sun-esque linker elsewhere.

    # On Darwin, we need to tell the linker that undefined symbols are
    # resolved via dynamic lookup; otherwise we get build failures. On
    # other unixes, we need to suppress as-needed behavior so that
    # initializers are ensured present, even if there is no visible
    # edge to the library in the symbol graph.
    #
    # NOTE: The darwin linker flag is only needed because the library
    # graph is not a DAG. Once the graph is a DAG, we will require all
    # edges to be expressed, and we should drop the flag. When that
    # happens, we should also add -z,defs flag on ELF platforms to
    # ensure that missing symbols due to unnamed dependency edges
    # result in link errors.
    #
    # NOTE: The `illegal_cyclic_or_unresolved_dependencies_allowlisted`
    # tag can be applied to a library to indicate that it does not (or
    # cannot) completely express all of its required link dependencies.
    # This can occur for four reasons:
    #
    # - No unique provider for the symbol: Some symbols do not have a
    #   unique dependency that provides a definition, in which case it
    #   is impossible for the library to express a dependency edge to
    #   resolve the symbol.
    #
    # - The library is part of a cycle: If library A depends on B,
    #   which depends on C, which depends on A, then it is impossible
    #   to express all three edges in SCons, since otherwise there is
    #   no way to sequence building the libraries. The cyclic
    #   libraries actually work at runtime, because some parent object
    #   links all of them.
    #
    # - The symbol is provided by an executable into which the library
    #   will be linked. The mongo::inShutdown symbol is a good
    #   example.
    #
    # - The symbol is provided by a third-party library, outside of our
    #   control.
    #
    # All of these are defects in the linking model. In an effort to
    # eliminate these issues, we have begun tagging those libraries
    # that are affected, and requiring that all non-tagged libraries
    # correctly express all dependencies. As we repair each defective
    # library, we can remove the tag. When all the tags are removed
    # the graph will be acyclic. Libraries which are incomplete for the
    # final reason, "libraries outside of our control", may remain for
    # reasons beyond our control. Such libraries ideally should
    # have no dependencies (and thus be leaves in our linking DAG).
    # If that condition is met, then the graph will be acyclic.

    if env.TargetOSIs('darwin'):
        if link_model.startswith('dynamic'):
            print("WARNING: Building MongoDB server with dynamic linking " +
                  "on macOS is not supported. Static linking is recommended.")

        if link_model == "dynamic-strict":
            # Darwin is strict by default
            pass
        else:

            def libdeps_tags_expand_incomplete(source, target, env, for_signature):
                # On darwin, since it is strict by default, we need to add a flag
                # when libraries are tagged incomplete.
                if ('illegal_cyclic_or_unresolved_dependencies_allowlisted' in
                        target[0].get_env().get("LIBDEPS_TAGS", [])):
                    return ["-Wl,-undefined,dynamic_lookup"]
                return []

            env['LIBDEPS_TAG_EXPANSIONS'].append(libdeps_tags_expand_incomplete)
    elif env.TargetOSIs('windows'):
        if link_model == "dynamic-strict":
            # Windows is strict by default
            pass
        else:

            def libdeps_tags_expand_incomplete(source, target, env, for_signature):
                # On windows, since it is strict by default, we need to add a flag
                # when libraries are tagged incomplete.
                if ('illegal_cyclic_or_unresolved_dependencies_allowlisted' in
                        target[0].get_env().get("LIBDEPS_TAGS", [])):
                    return ["/FORCE:UNRESOLVED"]
                return []

            env['LIBDEPS_TAG_EXPANSIONS'].append(libdeps_tags_expand_incomplete)
    else:
        env.AppendUnique(LINKFLAGS=["-Wl,--no-as-needed"])

        # Using zdefs doesn't work at all with the sanitizers
        if not has_option('sanitize'):

            if link_model == "dynamic-strict":
                env.AppendUnique(SHLINKFLAGS=["-Wl,-z,defs"])
            else:
                # On BFD/gold linker environments, which are not strict by
                # default, we need to add a flag when libraries are not
                # tagged incomplete.
                def libdeps_tags_expand_incomplete(source, target, env, for_signature):
                    if ('illegal_cyclic_or_unresolved_dependencies_allowlisted' not in
                            target[0].get_env().get("LIBDEPS_TAGS", [])):
                        return ["-Wl,-z,defs"]
                    return []

                env['LIBDEPS_TAG_EXPANSIONS'].append(libdeps_tags_expand_incomplete)

if optBuild:
    env.SetConfigHeaderDefine("MONGO_CONFIG_OPTIMIZED_BUILD")

# Enable the fast decider if explicitly requested or if in 'auto' mode
# and not in conflict with other options like the ninja option which
# sets its own decider.
if (get_option('ninja') == 'disabled' and get_option('build-fast-and-loose') == 'on'
        or (get_option('build-fast-and-loose') == 'auto' and not has_option('release'))):
    # See http://www.scons.org/wiki/GoFastButton for details
    env.Decider('MD5-timestamp')
    env.SetOption('max_drift', 1)

# If the user has requested the git decider, enable it if it is available. We want to do this after
# we set the basic decider above, so that we 'chain' to that one.
if get_option('git-decider') == 'on':
    git_decider = Tool('git_decider')
    if git_decider.exists(env):
        git_decider(env)

# On non-windows platforms, we may need to differentiate between flags being used to target an
# executable (like -fPIE), vs those being used to target a (shared) library (like -fPIC). To do so,
# we inject a new family of SCons variables PROG*FLAGS, by reaching into the various COMs.
if not env.TargetOSIs('windows'):
    env["CCCOM"] = env["CCCOM"].replace("$CCFLAGS", "$PROGCCFLAGS")
    env["CXXCOM"] = env["CXXCOM"].replace("$CCFLAGS", "$PROGCCFLAGS")
    env["PROGCCFLAGS"] = ['$CCFLAGS']

    env["CCCOM"] = env["CCCOM"].replace("$CFLAGS", "$PROGCFLAGS")
    env["PROGCFLAGS"] = ['$CFLAGS']

    env["CXXCOM"] = env["CXXCOM"].replace("$CXXFLAGS", "$PROGCXXFLAGS")
    env['PROGCXXFLAGS'] = ['$CXXFLAGS']

    env["LINKCOM"] = env["LINKCOM"].replace("$LINKFLAGS", "$PROGLINKFLAGS")
    env["PROGLINKFLAGS"] = ['$LINKFLAGS']

# When it is necessary to supply additional SHLINKFLAGS without modifying the toolset default,
# following appends contents of SHLINKFLAGS_EXTRA variable to the linker command
env.AppendUnique(SHLINKFLAGS=['$SHLINKFLAGS_EXTRA'])


class ForceVerboseConftest():
    """
    This class allows for configurable substition calls to enable forcing
    the conftest to use verbose logs even when verbose mode is not specified.
    """

    def __init__(self, msg):
        self.msg = msg

    def __call__(self, target, source, env, for_signature):
        for t in target:
            # TODO: SERVER-60915 switch to SCons api conftest check
            if 'conftest' in str(t):
                return None
        return self.msg


if not env.Verbose():
    # Even though we are not in Verbose mode, conftest logs should
    # always be verbose, because they go to a file and not seen
    # by the user anyways.
    env.Append(CCCOMSTR=ForceVerboseConftest("Compiling $TARGET"))
    env.Append(CXXCOMSTR=ForceVerboseConftest(env["CCCOMSTR"]))
    env.Append(SHCCCOMSTR=ForceVerboseConftest("Compiling $TARGET"))
    env.Append(SHCXXCOMSTR=ForceVerboseConftest(env["SHCCCOMSTR"]))
    env.Append(LINKCOMSTR=ForceVerboseConftest("Linking $TARGET"))
    env.Append(SHLINKCOMSTR=ForceVerboseConftest(env["LINKCOMSTR"]))
    env.Append(ARCOMSTR=ForceVerboseConftest("Generating library $TARGET"))

# Link tools other than mslink don't setup TEMPFILE in LINKCOM,
# disabling SCons automatically falling back to a temp file when
# running link commands that are over MAXLINELENGTH. With our object
# file linking mode, we frequently hit even the large linux command
# line length, so we want it everywhere. If we aren't using mslink,
# add TEMPFILE in. For verbose builds when using a tempfile, we need
# some trickery so that we print the command we are running, and not
# just the invocation of the compiler being fed the command file.
if not 'mslink' in env['TOOLS']:
    if env.Verbose():
        env["LINKCOM"] = "${{TEMPFILE('{0}', '')}}".format(env['LINKCOM'])
        env["SHLINKCOM"] = "${{TEMPFILE('{0}', '')}}".format(env['SHLINKCOM'])
        if not 'libtool' in env['TOOLS']:
            env["ARCOM"] = "${{TEMPFILE('{0}', '')}}".format(env['ARCOM'])
    else:
        env["LINKCOM"] = "${{TEMPFILE('{0}', 'LINKCOMSTR')}}".format(env['LINKCOM'])
        env["SHLINKCOM"] = "${{TEMPFILE('{0}', 'SHLINKCOMSTR')}}".format(env['SHLINKCOM'])
        if not 'libtool' in env['TOOLS']:
            env["ARCOM"] = "${{TEMPFILE('{0}', 'ARCOMSTR')}}".format(env['ARCOM'])

if env['_LIBDEPS'] == '$_LIBDEPS_OBJS':
    # The libraries we build in LIBDEPS_OBJS mode are just placeholders for tracking dependencies.
    # This avoids wasting time and disk IO on them.
    def write_uuid_to_file(env, target, source):
        with open(env.File(target[0]).abspath, 'w') as fake_lib:
            fake_lib.write(str(uuid.uuid4()))
            fake_lib.write('\n')

    # We originally did this by setting ARCOM to write_uuid_to_file.
    # This worked more or less by accident. It works when SCons is
    # doing the action execution because when it would subst the
    # command line subst would execute the function as part of string
    # resolution which would have the side effect of writing the
    # file. Since it returned None subst would do some special
    # handling to make sure it never made it to the command line. This
    # breaks Ninja however because we are taking that return value and
    # trying to pass it to the command executor (/bin/sh or
    # cmd.exe) and end up with the function name as a command. The
    # resulting command looks something like `/bin/sh -c
    # 'write_uuid_to_file(env, target, source)`. If we instead
    # actually do what we want and that is make the StaticLibrary
    # builder's action a FunctionAction the Ninja generator will
    # correctly dispatch it and not generate an invalid command
    # line. This also has the side benefit of being more clear that
    # we're expecting a Python function to execute here instead of
    # pretending to be a CommandAction that just happens to not run a
    # command but instead runs a function.
    env["BUILDERS"]["StaticLibrary"].action = SCons.Action.Action(
        write_uuid_to_file, "Generating placeholder library $TARGET")

import libdeps

libdeps.setup_environment(
    env,
    emitting_shared=(link_model.startswith("dynamic")),
    debug=get_option('libdeps-debug'),
    linting=get_option('libdeps-linting'),
)

# Both the abidw tool and the thin archive tool must be loaded after
# libdeps, so that the scanners they inject can see the library
# dependencies added by libdeps.
if link_model.startswith("dynamic"):
    # Add in the abi linking tool if the user requested and it is
    # supported on this platform.
    if env.get('ABIDW'):
        abilink = Tool('abilink')
        if abilink.exists(env):
            abilink(env)

    if env.TargetOSIs('darwin') and env.get('TAPI'):
        tapilink = Tool('tapilink')
        if tapilink.exists(env):
            tapilink(env)

if env['_LIBDEPS'] == '$_LIBDEPS_LIBS':
    # The following platforms probably aren't using the binutils
    # toolchain, or may be using it for the archiver but not the
    # linker, and binutils currently is the only thing that supports
    # thin archives. Don't even try on those platforms.
    if not env.TargetOSIs('solaris', 'darwin', 'windows', 'openbsd'):
        env.Tool('thin_archive')

if env.TargetOSIs('linux', 'freebsd', 'openbsd'):
    env['LINK_WHOLE_ARCHIVE_LIB_START'] = '-Wl,--whole-archive'
    env['LINK_WHOLE_ARCHIVE_LIB_END'] = '-Wl,--no-whole-archive'
    env['LINK_AS_NEEDED_LIB_START'] = '-Wl,--as-needed'
    env['LINK_AS_NEEDED_LIB_END'] = '-Wl,--no-as-needed'
elif env.TargetOSIs('darwin'):
    env['LINK_WHOLE_ARCHIVE_LIB_START'] = '-Wl,-force_load'
    env['LINK_WHOLE_ARCHIVE_LIB_END'] = ''
    env['LINK_AS_NEEDED_LIB_START'] = '-Wl,-mark_dead_strippable_dylib'
    env['LINK_AS_NEEDED_LIB_END'] = ''
elif env.TargetOSIs('solaris'):
    env['LINK_WHOLE_ARCHIVE_LIB_START'] = '-Wl,-z,allextract'
    env['LINK_WHOLE_ARCHIVE_LIB_END'] = '-Wl,-z,defaultextract'
elif env.TargetOSIs('windows'):
    env['LINK_WHOLE_ARCHIVE_LIB_START'] = '/WHOLEARCHIVE'
    env['LINK_WHOLE_ARCHIVE_LIB_END'] = ''
    env['LIBDEPS_FLAG_SEPARATORS'] = {env['LINK_WHOLE_ARCHIVE_LIB_START']: {'suffix': ':'}}

if env.TargetOSIs('darwin') and link_model.startswith('dynamic'):

    def init_no_global_libdeps_tag_expansion(source, target, env, for_signature):
        """
        This callable will be expanded by scons and modify the environment by
        adjusting the prefix and postfix flags to account for linking options
        related to the use of global static initializers for any given libdep.
        """

        if "init-no-global-side-effects" in env.get(libdeps.Constants.LibdepsTags, []):
            # macos as-needed flag is used on the library directly when it is built
            return env.get('LINK_AS_NEEDED_LIB_START', '')

    env['LIBDEPS_TAG_EXPANSIONS'].append(init_no_global_libdeps_tag_expansion)


def init_no_global_add_flags(target, start_flag, end_flag):
    """ Helper function for init_no_global_libdeps_tag_expand"""

    setattr(target[0].attributes, "libdeps_prefix_flags", [start_flag])
    setattr(target[0].attributes, "libdeps_postfix_flags", [end_flag])
    if env.TargetOSIs('linux', 'freebsd', 'openbsd'):
        setattr(
            target[0].attributes,
            "libdeps_switch_flags",
            [{
                'on': start_flag,
                'off': end_flag,
            }],
        )


def init_no_global_libdeps_tag_emitter(target, source, env):
    """
    This emitter will be attached the correct pre and post fix flags to
    a given library to cause it to have certain flags before or after on the link
    line.
    """

    if link_model == 'dynamic':
        start_flag = env.get('LINK_AS_NEEDED_LIB_START', '')
        end_flag = env.get('LINK_AS_NEEDED_LIB_END', '')

        # In the dynamic case, any library that is known to not have global static
        # initializers can supply the flag and be wrapped in --as-needed linking,
        # allowing the linker to be smart about linking libraries it may not need.
        if ("init-no-global-side-effects" in env.get(libdeps.Constants.LibdepsTags, [])
                and not env.TargetOSIs('darwin')):
            init_no_global_add_flags(target, start_flag, end_flag)
        else:
            init_no_global_add_flags(target, "", "")

    else:
        start_flag = env.get('LINK_WHOLE_ARCHIVE_LIB_START', '')
        end_flag = env.get('LINK_WHOLE_ARCHIVE_LIB_END', '')

        # In the static case, any library that is unknown to have global static
        # initializers should supply the flag and be wrapped in --whole-archive linking,
        # allowing the linker to bring in all those symbols which may not be directly needed
        # at link time.
        if "init-no-global-side-effects" not in env.get(libdeps.Constants.LibdepsTags, []):
            init_no_global_add_flags(target, start_flag, end_flag)
        else:
            init_no_global_add_flags(target, "", "")
    return target, source


for target_builder in ['SharedLibrary', 'SharedArchive', 'StaticLibrary']:
    builder = env['BUILDERS'][target_builder]
    base_emitter = builder.emitter
    new_emitter = SCons.Builder.ListEmitter([base_emitter, init_no_global_libdeps_tag_emitter])
    builder.emitter = new_emitter

link_guard_rules = {
    "test": ["dist", ],
}


class LibdepsLinkGuard(SCons.Errors.UserError):
    pass


def checkComponentType(target_comps, comp, target, lib):
    """
    For a libdep and each AIB_COMPONENT its labeled as, check if its violates
    any of the link gaurd rules.
    """
    for target_comp in target_comps:
        for link_guard_rule in link_guard_rules:
            if (target_comp in link_guard_rules[link_guard_rule] and link_guard_rule in comp):
                raise LibdepsLinkGuard(
                    textwrap.dedent(f"""\n
                    LibdepsLinkGuard:
                    \tTarget '{target[0]}' links LIBDEP '{lib}'
                    \tbut is listed as AIB_COMPONENT '{target_comp}' which is not allowed link libraries
                    \twith AIB_COMPONENTS that include the word '{link_guard_rule}'\n"""))


def get_comps(env):
    """util function for extracting all AIB_COMPONENTS as a list"""
    comps = env.get("AIB_COMPONENTS_EXTRA", [])
    comp = env.get("AIB_COMPONENT", None)
    if comp:
        comps += [comp]
    return comps


def link_guard_libdeps_tag_expand(source, target, env, for_signature):
    """
    Callback function called on all binaries to check if a certain binary
    from a given component is linked to another binary of a given component,
    the goal being to define rules that prevents test components from being
    linked into production or releaseable components.
    """
    for lib in libdeps.get_libdeps(source, target, env, for_signature):
        if not lib.env:
            continue

        for comp in get_comps(lib.env):
            checkComponentType(get_comps(env), comp, target, lib)

    return []


env['LIBDEPS_TAG_EXPANSIONS'].append(link_guard_libdeps_tag_expand)

if has_option('audit'):
    env.Append( CPPDEFINES=[ 'PERCONA_AUDIT_ENABLED' ] )

env.Tool('forceincludes')

# ---- other build setup -----
if debugBuild:
    env.SetConfigHeaderDefine("MONGO_CONFIG_DEBUG_BUILD")
else:
    env.AppendUnique(CPPDEFINES=['NDEBUG'])

# Normalize our experimental optimiation and hardening flags
selected_experimental_optimizations = set()
for suboption in get_option('experimental-optimization'):
    if suboption == "*":
        selected_experimental_optimizations.update(experimental_optimizations)
    elif suboption.startswith('-'):
        selected_experimental_optimizations.discard(suboption[1:])
    elif suboption.startswith('+'):
        selected_experimental_optimizations.add(suboption[1:])

selected_experimental_runtime_hardenings = set()
for suboption in get_option('experimental-runtime-hardening'):
    if suboption == "*":
        selected_experimental_runtime_hardenings.update(experimental_runtime_hardenings)
    elif suboption.startswith('-'):
        selected_experimental_runtime_hardenings.discard(suboption[1:])
    elif suboption.startswith('+'):
        selected_experimental_runtime_hardenings.add(suboption[1:])

if env.TargetOSIs('linux'):
    env.Append(LIBS=["m"])
    if not env.TargetOSIs('android'):
        env.Append(LIBS=["resolv"])

elif env.TargetOSIs('solaris'):
    env.Append(LIBS=["socket", "resolv", "lgrp"])

elif env.TargetOSIs('freebsd'):
    env.Append(LIBS=["kvm"])
    env.Append(CCFLAGS=["-fno-omit-frame-pointer"])

elif env.TargetOSIs('darwin'):
    env.Append(LIBS=["resolv"])

elif env.TargetOSIs('openbsd'):
    env.Append(LIBS=["kvm"])

elif env.TargetOSIs('windows'):
    env['DIST_ARCHIVE_SUFFIX'] = '.zip'

    # If tools configuration fails to set up 'cl' in the path, fall back to importing the whole
    # shell environment and hope for the best. This will work, for instance, if you have loaded
    # an SDK shell.
    for pathdir in env['ENV']['PATH'].split(os.pathsep):
        if os.path.exists(os.path.join(pathdir, 'cl.exe')):
            break
    else:
        print("NOTE: Tool configuration did not find 'cl' compiler, falling back to os environment")
        env['ENV'] = dict(os.environ)

    env.Append(CPPDEFINES=[
        # This tells the Windows compiler not to link against the .lib files
        # and to use boost as a bunch of header-only libraries
        "BOOST_ALL_NO_LIB",
    ])

    env.Append(CPPDEFINES=["_UNICODE"])
    env.Append(CPPDEFINES=["UNICODE"])

    # Temporary fixes to allow compilation with VS2017
    env.Append(CPPDEFINES=[
        "_SILENCE_CXX17_ALLOCATOR_VOID_DEPRECATION_WARNING",
        "_SILENCE_CXX17_OLD_ALLOCATOR_MEMBERS_DEPRECATION_WARNING",
        "_SILENCE_CXX17_CODECVT_HEADER_DEPRECATION_WARNING",

        # TODO(SERVER-60151): Until we are fully in C++20 mode, it is
        # easier to simply suppress C++20 deprecations. After we have
        # switched over we should address any actual deprecated usages
        # and then remove this flag.
        "_SILENCE_ALL_CXX20_DEPRECATION_WARNINGS",
    ])

    # /EHsc exception handling style for visual studio
    # /W3 warning level
    env.Append(CCFLAGS=["/EHsc", "/W3"])

    # Suppress some warnings we don't like, or find necessary to
    # suppress. Please keep this list alphabetized and commented.
    env.Append(CCFLAGS=[

        # C4068: unknown pragma. added so that we can specify unknown
        # pragmas for other compilers.
        "/wd4068",

        # C4244: 'conversion' conversion from 'type1' to 'type2',
        # possible loss of data. An integer type is converted to a
        # smaller integer type.
        "/wd4244",

        # C4267: 'var' : conversion from 'size_t' to 'type', possible
        # loss of data. When compiling with /Wp64, or when compiling
        # on a 64-bit operating system, type is 32 bits but size_t is
        # 64 bits when compiling for 64-bit targets. To fix this
        # warning, use size_t instead of a type.
        "/wd4267",

        # C4290: C++ exception specification ignored except to
        # indicate a function is not __declspec(nothrow). A function
        # is declared using exception specification, which Visual C++
        # accepts but does not implement.
        "/wd4290",

        # C4351: On extremely old versions of MSVC (pre 2k5), default
        # constructing an array member in a constructor's
        # initialization list would not zero the array members "in
        # some cases". Since we don't target MSVC versions that old,
        # this warning is safe to ignore.
        "/wd4351",

        # C4355: 'this' : used in base member initializer list. The
        # this pointer is valid only within nonstatic member
        # functions. It cannot be used in the initializer list for a
        # base class.
        "/wd4355",

        # C4373: Older versions of MSVC would fail to make a function
        # in a derived class override a virtual function in the
        # parent, when defined inline and at least one of the
        # parameters is made const. The behavior is incorrect under
        # the standard. MSVC is fixed now, and the warning exists
        # merely to alert users who may have relied upon the older,
        # non-compliant behavior. Our code should not have any
        # problems with the older behavior, so we can just disable
        # this warning.
        "/wd4373",

        # C4800: 'type' : forcing value to bool 'true' or 'false'
        # (performance warning). This warning is generated when a
        # value that is not bool is assigned or coerced into type
        # bool.
        "/wd4800",

        # C4251: This warning attempts to prevent usage of CRT (C++
        # standard library) types in DLL interfaces. That is a good
        # idea for DLLs you ship to others, but in our case, we know
        # that all DLLs are built consistently. Suppress the warning.
        "/wd4251",
    ])

    # mozjs requires the following
    #  'declaration' : no matching operator delete found; memory will not be freed if
    #  initialization throws an exception
    env.Append(CCFLAGS=["/wd4291"])

    # some warnings we should treat as errors:
    # c4013
    #  'function' undefined; assuming extern returning int
    #    This warning occurs when files compiled for the C language use functions not defined
    #    in a header file.
    # c4099
    #  'identifier' : type name first seen using 'objecttype1' now seen using 'objecttype2'
    #    This warning occurs when classes and structs are declared with a mix of struct and class
    #    which can cause linker failures
    # c4930
    #  'identifier': prototyped function not called (was a variable definition intended?)
    #     This warning indicates a most-vexing parse error, where a user declared a function that
    #     was probably intended as a variable definition.  A common example is accidentally
    #     declaring a function called lock that takes a mutex when one meant to create a guard
    #     object called lock on the stack.
    env.Append(CCFLAGS=["/we4013", "/we4099", "/we4930"])

    env.Append(CPPDEFINES=[
        "_CONSOLE",
        "_CRT_SECURE_NO_WARNINGS",
        "_ENABLE_EXTENDED_ALIGNED_STORAGE",
        "_SCL_SECURE_NO_WARNINGS",
    ])

    # this would be for pre-compiled headers, could play with it later
    #env.Append( CCFLAGS=['/Yu"pch.h"'] )

    # Don't send error reports in case of internal compiler error
    env.Append(CCFLAGS=["/errorReport:none"])

    # Select debugging format. /Zi gives faster links but seems to use more memory.
    if get_option('msvc-debugging-format') == "codeview":
        env['CCPDBFLAGS'] = "/Z7"
    elif get_option('msvc-debugging-format') == "pdb":
        env['CCPDBFLAGS'] = '/Zi /Fd${TARGET}.pdb'

    # The SCons built-in pdbGenerator always adds /DEBUG, but we would like
    # control over that flag so that users can override with /DEBUG:fastlink
    # for better local builds. So we overwrite the builtin.
    def pdbGenerator(env, target, source, for_signature):
        try:
            return ['/PDB:%s' % target[0].attributes.pdb]
        except (AttributeError, IndexError):
            return None

    env['_PDB'] = pdbGenerator

    # /DEBUG will tell the linker to create a .pdb file
    # which WinDbg and Visual Studio will use to resolve
    # symbols if you want to debug a release-mode image.
    # Note that this means we can't do parallel links in the build.
    #
    # Please also note that this has nothing to do with _DEBUG or optimization.

    # If the user set a /DEBUG flag explicitly, don't add
    # another. Otherwise use the standard /DEBUG flag, since we always
    # want PDBs.
    if not any(flag.startswith('/DEBUG') for flag in env['LINKFLAGS']):
        env.Append(LINKFLAGS=["/DEBUG"])

    # /MD:  use the multithreaded, DLL version of the run-time library (MSVCRT.lib/MSVCR###.DLL)
    # /MDd: Defines _DEBUG, _MT, _DLL, and uses MSVCRTD.lib/MSVCRD###.DLL
    env.Append(CCFLAGS=["/MDd" if debugBuild else "/MD"])

    if optBuild:
        # /O1:  optimize for size
        # /O2:  optimize for speed (as opposed to size)
        # /Oy-: disable frame pointer optimization (overrides /O2, only affects 32-bit)
        # /INCREMENTAL: NO - disable incremental link - avoid the level of indirection for function
        # calls

        optStr = "/O2" if not optBuildForSize else "/O1"
        env.Append(CCFLAGS=[optStr, "/Oy-"])
        env.Append(LINKFLAGS=["/INCREMENTAL:NO"])
    else:
        env.Append(CCFLAGS=["/Od"])

    if debugBuild and not optBuild:
        # /RTC1: - Enable Stack Frame Run-Time Error Checking; Reports when a variable is used
        # without having been initialized (implies /Od: no optimizations)
        env.Append(CCFLAGS=["/RTC1"])

    # Support large object files since some unit-test sources contain a lot of code
    env.Append(CCFLAGS=["/bigobj"])

    # Set Source and Executable character sets to UTF-8, this will produce a warning C4828 if the
    # file contains invalid UTF-8.
    env.Append(CCFLAGS=["/utf-8"])

    # Specify standards conformance mode to the compiler.
    env.Append(CCFLAGS=["/permissive-"])

    # Enables the __cplusplus preprocessor macro to report an updated value for recent C++ language
    # standards support.
    env.Append(CCFLAGS=["/Zc:__cplusplus"])

    # Tells the compiler to preferentially call global operator delete or operator delete[]
    # functions that have a second parameter of type size_t when the size of the object is available.
    env.Append(CCFLAGS=["/Zc:sizedDealloc"])

    # Treat volatile according to the ISO standard and do not guarantee acquire/release semantics.
    env.Append(CCFLAGS=["/volatile:iso"])

    # Tell CL to produce more useful error messages.
    env.Append(CCFLAGS=["/diagnostics:caret"])

    # This gives 32-bit programs 4 GB of user address space in WOW64, ignored in 64-bit builds.
    env.Append(LINKFLAGS=["/LARGEADDRESSAWARE"])

    env.Append(
        LIBS=[
            'DbgHelp',
            'Iphlpapi',
            'Psapi',
            'advapi32',
            'bcrypt',
            'crypt32',
            'dnsapi',
            'kernel32',
            'shell32',
            'pdh',
            'version',
            'winmm',
            'ws2_32',
            'secur32',
        ], )

# When building on visual studio, this sets the name of the debug symbols file
if env.ToolchainIs('msvc'):
    env['PDB'] = '${TARGET.base}.pdb'

# Python uses APPDATA to determine the location of user installed
# site-packages. If we do not pass this variable down to Python
# subprocesses then anything installed with `pip install --user`
# will be inaccessible leading to import errors.
#
# Use env['PLATFORM'] instead of TargetOSIs since we always want this
# to run on Windows hosts but not always for Windows targets.
if env['PLATFORM'] == 'win32':
    appdata = os.getenv('APPDATA', None)
    if appdata is not None:
        env['ENV']['APPDATA'] = appdata

if env.TargetOSIs('posix'):

    # On linux, C code compiled with gcc/clang -std=c11 causes
    # __STRICT_ANSI__ to be set, and that drops out all of the feature
    # test definitions, resulting in confusing errors when we run C
    # language configure checks and expect to be able to find newer
    # POSIX things. Explicitly enabling _XOPEN_SOURCE fixes that, and
    # should be mostly harmless as on Linux, these macros are
    # cumulative. The C++ compiler already sets _XOPEN_SOURCE, and,
    # notably, setting it again does not disable any other feature
    # test macros, so this is safe to do. Other platforms like macOS
    # and BSD have crazy rules, so don't try this there.
    #
    # Furthermore, as both C++ compilers appear to define _GNU_SOURCE
    # unconditionally (because libstdc++ requires it), it seems
    # prudent to explicitly add that too, so that C language checks
    # see a consistent set of definitions.
    if env.TargetOSIs('linux'):
        env.AppendUnique(CPPDEFINES=[
            ('_XOPEN_SOURCE', 700),
            '_GNU_SOURCE',
        ], )

    # If shared and static object files stripped of their rightmost
    # dot-delimited suffix would collide, modify the shared library
    # ones so that they won't. We do this because if split dwarf is in
    # play, static and dynamic builds would otherwise overwrite each
    # other's .dwo files, because GCC strips the last suffix and adds
    # .dwo, rather than simply appending .dwo to the full filename.
    objsuffelts = env.subst('$OBJSUFFIX').split('.')
    shobjsuffelts = env.subst('$SHOBJSUFFIX').split('.')
    if objsuffelts[0:-1] == shobjsuffelts[0:-1]:
        env['SHOBJSUFFIX'] = '.dyn${OBJSUFFIX}'

    # Everything on OS X is position independent by default.
    if not env.TargetOSIs('darwin'):
        if get_option('runtime-hardening') == "on":
            # If runtime hardening is requested, then build anything
            # destined for an executable with the necessary flags for PIE.
            env.AppendUnique(
                PROGCCFLAGS=['-fPIE'],
                PROGLINKFLAGS=['-pie'],
            )

    # -Winvalid-pch Warn if a precompiled header (see Precompiled Headers) is found in the search path but can't be used.
    env.Append(
        CCFLAGS=[
            "-fasynchronous-unwind-tables",
            "-ggdb" if not env.TargetOSIs('emscripten') else "-g",
            "-Wall",
            "-Wsign-compare",
            "-Wno-unknown-pragmas",
            "-Winvalid-pch",
        ], )

    # TODO: At least on x86, glibc as of 2.3.4 will consult the
    # .eh_frame info via _Unwind_Backtrace to do backtracing without
    # needing the frame pointer, despite what the backtrace man page
    # actually says. We should see if we can drop the requirement that
    # we use libunwind here.
    can_nofp = (env.TargetOSIs('darwin') or use_libunwind)

    # For debug builds with tcmalloc, we need the frame pointer so it can
    # record the stack of allocations.
    can_nofp &= not (debugBuild and (env['MONGO_ALLOCATOR'] == 'tcmalloc'))

    # Only disable frame pointers if requested
    can_nofp &= ("nofp" in selected_experimental_optimizations)

    if not can_nofp:
        env.Append(CCFLAGS=["-fno-omit-frame-pointer"])

    if not "tbaa" in selected_experimental_optimizations:
        env.Append(CCFLAGS=["-fno-strict-aliasing"])

    # Enabling hidden visibility on non-darwin requires that we have
    # libunwind in play, since glibc backtrace will not work
    # correctly.
    if "vishidden" in selected_experimental_optimizations and (env.TargetOSIs('darwin')
                                                               or use_libunwind):
        if link_model.startswith('dynamic'):
            # In dynamic mode, we can't make the default visibility
            # hidden because not all libraries have export tags. But
            # we can at least make inlines hidden.
            #
            # TODO: Except on macOS, where we observe lots of crashes
            # when we enable this. We should investigate further but
            # it isn't relevant for the purpose of exploring these
            # flags on linux, where they seem to work fine.
            if not env.TargetOSIs('darwin'):
                env.Append(CXXFLAGS=["-fvisibility-inlines-hidden"])
        else:
            # In static mode, we need an escape hatch for a few
            # libraries that don't work correctly when built with
            # hidden visiblity.
            def conditional_visibility_generator(target, source, env, for_signature):
                if 'DISALLOW_VISHIDDEN' in env:
                    return
                return "-fvisibility=hidden"

            env.Append(
                CCFLAGS_VISIBILITY_HIDDEN_GENERATOR=conditional_visibility_generator,
                CCFLAGS='$CCFLAGS_VISIBILITY_HIDDEN_GENERATOR',
            )

    # env.Append( " -Wconversion" ) TODO: this doesn't really work yet
    env.Append(CXXFLAGS=["-Woverloaded-virtual"])

    # On OS X, clang doesn't want the pthread flag at link time, or it
    # issues warnings which make it impossible for us to declare link
    # warnings as errors. See http://stackoverflow.com/a/19382663.
    if not (env.TargetOSIs('darwin') and env.ToolchainIs('clang')):
        env.Append(LINKFLAGS=["-pthread"])

    # SERVER-9761: Ensure early detection of missing symbols in dependent libraries at program
    # startup.
    env.Append(LINKFLAGS=[
        "-Wl,-bind_at_load" if env.TargetOSIs('macOS') else "-Wl,-z,now",
    ], )

    # We need to use rdynamic for backtraces with glibc unless we have libunwind.
    nordyn = (env.TargetOSIs('darwin') or use_libunwind)

    # And of course only do rdyn if the experimenter asked for it.
    nordyn &= ("nordyn" in selected_experimental_optimizations)

    if nordyn:

        def export_symbol_generator(source, target, env, for_signature):
            symbols = copy.copy(env.get('EXPORT_SYMBOLS', []))
            for lib in libdeps.get_libdeps(source, target, env, for_signature):
                if lib.env:
                    symbols.extend(lib.env.get('EXPORT_SYMBOLS', []))
            export_expansion = '${EXPORT_SYMBOL_FLAG}'
            return [f'-Wl,{export_expansion}{symbol}' for symbol in symbols]

        env['EXPORT_SYMBOL_GEN'] = export_symbol_generator

        # For darwin, we need the leading underscore but for others we
        # don't. Hacky but it works to jam that distinction into the
        # flag itself, since it already differs on darwin.
        if env.TargetOSIs('darwin'):
            env['EXPORT_SYMBOL_FLAG'] = "-exported_symbol,_"
        else:
            env['EXPORT_SYMBOL_FLAG'] = "--export-dynamic-symbol,"

        env.Append(PROGLINKFLAGS=[
            '$EXPORT_SYMBOL_GEN',
        ], )
    elif not env.TargetOSIs('darwin'):
        env.Append(PROGLINKFLAGS=[
            "-rdynamic",
        ], )

    #make scons colorgcc friendly
    # also use GCC_COLORS from external environment
    for key in ('HOME', 'TERM', 'GCC_COLORS'):
        try:
            env['ENV'][key] = os.environ[key]
        except KeyError:
            pass

    if has_option("gcov"):
        if not (env.TargetOSIs('linux') and (env.ToolchainIs('gcc', 'clang'))):
            # TODO: This should become supported under: https://jira.mongodb.org/browse/SERVER-49877
            env.FatalError(
                "Coverage option 'gcov' is currently only supported on linux with gcc and clang. See SERVER-49877."
            )

        env.AppendUnique(
            CCFLAGS=['--coverage'],
            LINKFLAGS=['--coverage'],
        )

    if optBuild and not optBuildForSize:
        env.Append(CCFLAGS=["-O3" if "O3" in selected_experimental_optimizations else "-O2"])
    elif optBuild and optBuildForSize:
        env.Append(CCFLAGS=["-Os"])
    else:
        env.Append(CCFLAGS=["-O0"])

    if optBuild and "treevec" in selected_experimental_optimizations:
        env.Append(CCFLAGS=["-ftree-vectorize"])

wiredtiger = False
if get_option('wiredtiger') == 'on':
    # Wiredtiger only supports 64-bit architecture, and will fail to compile on 32-bit
    # so disable WiredTiger automatically on 32-bit since wiredtiger is on by default
    if env['TARGET_ARCH'] == 'i386':
        env.FatalError("WiredTiger is not supported on 32-bit platforms\n"
                       "Re-run scons with --wiredtiger=off to build on 32-bit platforms")
    else:
        wiredtiger = True
        env.SetConfigHeaderDefine("MONGO_CONFIG_WIREDTIGER_ENABLED")

inmemory = False
if get_option('inmemory') == 'on':
    inmemory = True
    if not wiredtiger:
        env.FatalError("InMemory engine requires WiredTiger to build")

if get_option('ocsp-stapling') == 'on':
    # OCSP Stapling needs to be disabled on ubuntu 18.04 machines because when TLS 1.3 is
    # enabled on that machine, the status-response message sent contains garbage data. This
    # is a known bug and needs to be fixed by upstream, but for the time being we need to
    # disable OCSP Stapling on Ubuntu 18.04 machines. See SERVER-51364 for more details.
    env.SetConfigHeaderDefine("MONGO_CONFIG_OCSP_STAPLING_ENABLED")

if not env.TargetOSIs('windows', 'macOS') and (env.ToolchainIs('GCC', 'clang')):

    # By default, apply our current microarchitecture minima. If the
    # user has customized a flag of the same name in any of CCFLAGS,
    # CFLAGS, or CXXFLAGS, we disable applying our default to
    # CCFLAGS. We are assuming the user knows what they are doing,
    # e.g. we don't try to be smart and notice that they applied it to
    # CXXFLAGS and therefore still apply it to CFLAGS since they
    # didn't customize that. Basically, don't send those flags in
    # unless you a) mean it, and b) know what you are doing, and c)
    # cover all your bases by either setting it via CCFLAGS, or
    # setting it for both C and C++ by setting both of CFLAGS and
    # CXXFLAGS.

    default_targeting_flags_for_architecture = {
        "aarch64": {"-march=": "armv8.2-a", "-mtune=": "generic"},
        "i386": {"-march=": "nocona", "-mtune=": "generic"},
        "ppc64le": {"-mcpu=": "power8", "-mtune=": "power8", "-mcmodel=": "medium"},
        "s390x": {"-march=": "z196", "-mtune=": "zEC12"},
    }

    # If we are enabling vectorization in sandybridge mode, we'd
    # rather not hit the 256 wide vector instructions because the
    # heavy versions can cause clock speed reductions.
    if "sandybridge" in selected_experimental_optimizations:
        default_targeting_flags_for_architecture["x86_64"] = {
            "-march=": "sandybridge",
            "-mtune=": "generic",
            "-mprefer-vector-width=": "128",
        }

    default_targeting_flags = default_targeting_flags_for_architecture.get(env['TARGET_ARCH'])
    if default_targeting_flags:
        search_variables = ['CCFLAGS', 'CFLAGS', 'CXXFLAGS']
        for targeting_flag, targeting_flag_value in default_targeting_flags.items():
            if not any(
                    flag_value.startswith(targeting_flag) for search_variable in search_variables
                    for flag_value in env[search_variable]):
                env.Append(CCFLAGS=[f'{targeting_flag}{targeting_flag_value}'])

# Needed for auth tests since key files are stored in git with mode 644.
if not env.TargetOSIs('windows'):
    for keysuffix in ["1", "2", "ForRollover"]:
        keyfile = "jstests/libs/key%s" % keysuffix
        os.chmod(keyfile, stat.S_IWUSR | stat.S_IRUSR)

# boostSuffixList is used when using system boost to select a search sequence
# for boost libraries.
boostSuffixList = ["-mt", ""]
if get_option("system-boost-lib-search-suffixes") is not None:
    if not use_system_version_of_library("boost"):
        env.FatalError("The --system-boost-lib-search-suffixes option is only valid "
                       "with --use-system-boost")
    boostSuffixList = get_option("system-boost-lib-search-suffixes")
    if boostSuffixList == "":
        boostSuffixList = []
    else:
        boostSuffixList = boostSuffixList.split(',')

# discover modules, and load the (python) module for each module's build.py
mongo_modules = moduleconfig.discover_modules('src/mongo/db/modules', get_option('modules'))

if get_option('ninja') != 'disabled':
    for module in mongo_modules:
        if hasattr(module, 'NinjaFile'):
            env.FatalError(
                textwrap.dedent("""\
                ERROR: Ninja tool option '--ninja' should not be used with the ninja module.
                    Remove the ninja module directory or use '--modules= ' to select no modules.
                    If using enterprise module, explicitly set '--modules=<name-of-enterprise-module>' to exclude the ninja module."""
                                ))

# --- check system ---
ssl_provider = None
free_monitoring = get_option("enable-free-mon")
http_client = get_option("enable-http-client")


def isSanitizerEnabled(self, sanitizerName):
    if 'SANITIZERS_ENABLED' not in self:
        return False
    if sanitizerName == 'fuzzer':
        return 'fuzzer-no-link' in self['SANITIZERS_ENABLED']
    return sanitizerName in self['SANITIZERS_ENABLED']


env.AddMethod(isSanitizerEnabled, 'IsSanitizerEnabled')


def doConfigure(myenv):
    global wiredtiger
    global ssl_provider
    global free_monitoring
    global http_client

    # Check that the compilers work.
    #
    # TODO: Currently, we have some flags already injected. Eventually, this should test the
    # bare compilers, and we should re-check at the very end that TryCompile and TryLink still
    # work with the flags we have selected.
    if myenv.ToolchainIs('msvc'):
        compiler_minimum_string = "Microsoft Visual Studio 2022 17.0"
        compiler_test_body = textwrap.dedent("""
        #if !defined(_MSC_VER)
        #error
        #endif

        #if _MSC_VER < 1930
        #error %s or newer is required to build MongoDB
        #endif

        int main(int argc, char* argv[]) {
            return 0;
        }
        """ % compiler_minimum_string)
    elif myenv.ToolchainIs('gcc'):
        if get_option('cxx-std') == "20":
            compiler_minimum_string = "GCC 11.2"
            compiler_test_body = textwrap.dedent("""
            #if !defined(__GNUC__) || defined(__clang__)
            #error
            #endif

            #if (__GNUC__ < 11) || (__GNUC__ == 11 && __GNUC_MINOR__ < 2)
            #error %s or newer is required to build MongoDB
            #endif

            int main(int argc, char* argv[]) {
                return 0;
            }
            """ % compiler_minimum_string)
        else:
            compiler_minimum_string = "GCC 8.2"
            compiler_test_body = textwrap.dedent("""
            #if !defined(__GNUC__) || defined(__clang__)
            #error
            #endif

            #if (__GNUC__ < 8) || (__GNUC__ == 8 && __GNUC_MINOR__ < 2)
            #error %s or newer is required to build MongoDB
            #endif

            int main(int argc, char* argv[]) {
                return 0;
            }
            """ % compiler_minimum_string)
    elif myenv.ToolchainIs('clang'):
        if get_option('cxx-std') == "20":
            compiler_minimum_string = "clang 12.0 (or Apple XCode 13.0)"
            compiler_test_body = textwrap.dedent("""
            #if !defined(__clang__)
            #error
            #endif

            #if defined(__apple_build_version__)
            #if __apple_build_version__ < 13000029
            #error %s or newer is required to build MongoDB
            #endif
            #elif (__clang_major__ < 12) || (__clang_major__ == 12 && __clang_minor__ < 0)
            #error %s or newer is required to build MongoDB
            #endif

            int main(int argc, char* argv[]) {
                return 0;
            }
            """ % (compiler_minimum_string, compiler_minimum_string))
        else:
            compiler_minimum_string = "clang 7.0 (or Apple XCode 13.0)"
            compiler_test_body = textwrap.dedent("""
            #if !defined(__clang__)
            #error
            #endif

            #if defined(__apple_build_version__)
            #if __apple_build_version__ < 13000029
            #error %s or newer is required to build MongoDB
            #endif
            #elif (__clang_major__ < 7) || (__clang_major__ == 7 && __clang_minor__ < 0)
            #error %s or newer is required to build MongoDB
            #endif

            int main(int argc, char* argv[]) {
                return 0;
            }
            """ % (compiler_minimum_string, compiler_minimum_string))

    else:
        myenv.ConfError("Error: can't check compiler minimum; don't know this compiler...")

    def CheckForMinimumCompiler(context, language):
        extension_for = {
            "C": ".c",
            "C++": ".cpp",
        }
        context.Message(
            "Checking if %s compiler is %s or newer..." % (language, compiler_minimum_string))
        result = context.TryCompile(compiler_test_body, extension_for[language])
        context.Result(result)
        return result

    conf = Configure(
        myenv,
        help=False,
        custom_tests={
            'CheckForMinimumCompiler': CheckForMinimumCompiler,
        },
    )

    c_compiler_validated = conf.CheckForMinimumCompiler('C')
    cxx_compiler_validated = conf.CheckForMinimumCompiler('C++')

    suppress_invalid = has_option("disable-minimum-compiler-version-enforcement")
    if releaseBuild and suppress_invalid:
        env.FatalError("--disable-minimum-compiler-version-enforcement is forbidden with --release")

    if not (c_compiler_validated and cxx_compiler_validated):
        if not suppress_invalid:
            env.ConfError("ERROR: Refusing to build with compiler that does not meet requirements")
        print("WARNING: Ignoring failed compiler version check per explicit user request.")
        print("WARNING: The build may fail, binaries may crash, or may run but corrupt data...")

    # Figure out what our minimum windows version is. If the user has specified, then use
    # that.
    if env.TargetOSIs('windows'):
        if has_option('win-version-min'):
            win_version_min = get_option('win-version-min')
        else:
            # If no minimum version has been specified, use our default.
            win_version_min = 'win10'

        env['WIN_VERSION_MIN'] = win_version_min
        win_version_min = win_version_min_choices[win_version_min]
        env.Append(CPPDEFINES=[("_WIN32_WINNT", "0x" + win_version_min[0])])
        env.Append(CPPDEFINES=[("BOOST_USE_WINAPI_VERSION", "0x" + win_version_min[0])])
        env.Append(CPPDEFINES=[("NTDDI_VERSION", "0x" + win_version_min[0] + win_version_min[1])])

    conf.Finish()

    # We require macOS 10.14 or newer
    if env.TargetOSIs('darwin'):

        # TODO: Better error messages, mention the various -mX-version-min-flags in the error, and
        # single source of truth for versions, plumbed through #ifdef ladder and error messages.
        def CheckDarwinMinima(context):
            test_body = """
            #include <Availability.h>
            #include <AvailabilityMacros.h>
            #include <TargetConditionals.h>

            #if TARGET_OS_OSX && (__MAC_OS_X_VERSION_MIN_REQUIRED < __MAC_10_14)
            #error 1
            #endif
            """

            context.Message("Checking for sufficient {0} target version minimum... ".format(
                context.env['TARGET_OS']))
            ret = context.TryCompile(textwrap.dedent(test_body), ".c")
            context.Result(ret)
            return ret

        conf = Configure(
            myenv,
            help=False,
            custom_tests={
                "CheckDarwinMinima": CheckDarwinMinima,
            },
        )

        if not conf.CheckDarwinMinima():
            conf.env.ConfError("Required target minimum of macOS 10.14 not found")

        conf.Finish()

    def AddFlagIfSupported(env, tool, extension, flag, link, **mutation):
        def CheckFlagTest(context, tool, extension, flag):
            if link:
                if tool == 'C':
                    test_body = """
                    #include <stdlib.h>
                    #include <stdio.h>
                    int main() {
                        printf("Hello, World!");
                        return EXIT_SUCCESS;
                    }"""
                elif tool == 'C++':
                    test_body = """
                    #include <iostream>
                    #include <cstdlib>
                    int main() {
                        std::cout << "Hello, World!" << std::endl;
                        return EXIT_SUCCESS;
                    }"""
                context.Message('Checking if linker supports %s... ' % (flag))
                ret = context.TryLink(textwrap.dedent(test_body), extension)
            else:
                test_body = ""
                context.Message('Checking if %s compiler supports %s... ' % (tool, flag))
                ret = context.TryCompile(textwrap.dedent(test_body), extension)
            context.Result(ret)
            return ret

        if env.ToolchainIs('msvc'):
            env.FatalError("AddFlagIfSupported is not currently supported with MSVC")

        test_mutation = mutation
        if env.ToolchainIs('gcc'):
            test_mutation = copy.deepcopy(mutation)
            # GCC helpfully doesn't issue a diagnostic on unknown flags of the form -Wno-xxx
            # unless other diagnostics are triggered. That makes it tough to check for support
            # for -Wno-xxx. To work around, if we see that we are testing for a flag of the
            # form -Wno-xxx (but not -Wno-error=xxx), we also add -Wxxx to the flags. GCC does
            # warn on unknown -Wxxx style flags, so this lets us probe for availablity of
            # -Wno-xxx.
            for kw in list(test_mutation.keys()):
                test_flags = test_mutation[kw]
                for test_flag in test_flags:
                    if test_flag.startswith("-Wno-") and not test_flag.startswith("-Wno-error="):
                        test_flags.append(re.sub("^-Wno-", "-W", test_flag))

        # If the user has selected ``configure` in
        # `disable-warnings-as-errors`, the usual mechanisms that
        # would inject Werror or similar are disabled for
        # conftests. But AddFlagIfSupported requires that those flags
        # be used. Disable the generators so we have explicit control.
        cloned = env.Clone(
            CCFLAGS_GENERATE_WERROR=[],
            CXXFLAGS_GENERATE_WERROR=[],
            LINKFLAGS_GENERATE_WERROR=[],
        )

        cloned.Append(**test_mutation)

        # Add these *after* the test mutation, so that the mutation
        # can't step on the warnings-as-errors state.
        cloned.Append(
            CCFLAGS=["$CCFLAGS_WERROR"],
            CXXFLAGS=["$CXXFLAGS_WERROR"],
            LINKFLAGS=["$LINKFLAGS_WERROR"],
        )

        conf = Configure(
            cloned,
            help=False,
            custom_tests={
                'CheckFlag': lambda ctx: CheckFlagTest(ctx, tool, extension, flag),
            },
        )
        available = conf.CheckFlag()
        conf.Finish()
        if available:
            env.Append(**mutation)
        return available

    def AddToCFLAGSIfSupported(env, flag):
        return AddFlagIfSupported(env, 'C', '.c', flag, False, CFLAGS=[flag])

    env.AddMethod(AddToCFLAGSIfSupported)

    def AddToCCFLAGSIfSupported(env, flag):
        return AddFlagIfSupported(env, 'C', '.c', flag, False, CCFLAGS=[flag])

    env.AddMethod(AddToCCFLAGSIfSupported)

    def AddToCXXFLAGSIfSupported(env, flag):
        return AddFlagIfSupported(env, 'C++', '.cpp', flag, False, CXXFLAGS=[flag])

    env.AddMethod(AddToCXXFLAGSIfSupported)

    def AddToLINKFLAGSIfSupported(env, flag):
        return AddFlagIfSupported(env, 'C', '.c', flag, True, LINKFLAGS=[flag])

    env.AddMethod(AddToLINKFLAGSIfSupported)

    def AddToSHLINKFLAGSIfSupported(env, flag):
        return AddFlagIfSupported(env, 'C', '.c', flag, True, SHLINKFLAGS=[flag])

    env.AddMethod(AddToSHLINKFLAGSIfSupported)

    if myenv.ToolchainIs('gcc', 'clang'):
        # This tells clang/gcc to use the gold linker if it is available - we prefer the gold linker
        # because it is much faster. Don't use it if the user has already configured another linker
        # selection manually.
        if any(flag.startswith('-fuse-ld=') for flag in env['LINKFLAGS']):
            myenv.FatalError(
                f"Use the '--linker' option instead of modifying the LINKFLAGS directly.")

        linker_ld = get_option('linker')
        if linker_ld == 'auto':
            # lld has problems with separate debug info on some platforms. See:
            # - https://bugzilla.mozilla.org/show_bug.cgi?id=1485556
            # - https://bugzilla.mozilla.org/show_bug.cgi?id=1485556
            #
            # lld also apparently has problems with symbol resolution
            # in some esoteric configurations that apply for us when
            # using --link-model=dynamic mode, so disable lld there
            # too. See:
            # - https://bugs.llvm.org/show_bug.cgi?id=46676
            #
            # We should revisit all of these issues the next time we upgrade our clang minimum.
            if get_option('separate-debug') == 'off' and get_option('link-model') != 'dynamic':
                if not AddToLINKFLAGSIfSupported(myenv, '-fuse-ld=lld'):
                    AddToLINKFLAGSIfSupported(myenv, '-fuse-ld=gold')
            else:
                AddToLINKFLAGSIfSupported(myenv, '-fuse-ld=gold')
        elif link_model.startswith("dynamic") and linker_ld == 'bfd':
            # BFD is not supported due to issues with it causing warnings from some of
            # the third party libraries that mongodb is linked with:
            # https://jira.mongodb.org/browse/SERVER-49465
            myenv.FatalError(f"Linker {linker_ld} is not supported with dynamic link model builds.")
        else:
            if not AddToLINKFLAGSIfSupported(myenv, f'-fuse-ld={linker_ld}'):
                myenv.FatalError(f"Linker {linker_ld} could not be configured.")

        if has_option('gcov') and AddToCCFLAGSIfSupported(myenv, '-fprofile-update=single'):
            myenv.AppendUnique(LINKFLAGS=['-fprofile-update=single'])

    detectCompiler = Configure(
        myenv,
        help=False,
        custom_tests={
            'CheckForCXXLink': CheckForCXXLink,
        },
    )

    if not detectCompiler.CheckCC():
        env.ConfError(
            "C compiler {0} doesn't work",
            detectEnv['CC'],
        )

    if not detectCompiler.CheckCXX():
        env.ConfError(
            "C++ compiler {0} doesn't work",
            detectEnv['CXX'],
        )

    if not detectCompiler.CheckForCXXLink():
        env.ConfError(
            "C++ compiler {0} can't link C++ programs",
            detectEnv['CXX'],
        )

    detectCompiler.Finish()

    if myenv.ToolchainIs('clang', 'gcc'):
        # This warning was added in g++-4.8.
        AddToCCFLAGSIfSupported(myenv, '-Wno-unused-local-typedefs')

        # Clang likes to warn about unused functions, which seems a tad aggressive and breaks
        # -Werror, which we want to be able to use.
        AddToCCFLAGSIfSupported(myenv, '-Wno-unused-function')

        # TODO: Note that the following two flags are added to CCFLAGS even though they are
        # really C++ specific. We need to do this because SCons passes CXXFLAGS *before*
        # CCFLAGS, but CCFLAGS contains -Wall, which re-enables the warnings we are trying to
        # suppress. In the future, we should move all warning flags to CCWARNFLAGS and
        # CXXWARNFLAGS and add these to CCOM and CXXCOM as appropriate.
        #
        # Clang likes to warn about unused private fields, but some of our third_party
        # libraries have such things.
        AddToCCFLAGSIfSupported(myenv, '-Wno-unused-private-field')

        # Prevents warning about using deprecated features (such as auto_ptr in c++11)
        # Using -Wno-error=deprecated-declarations does not seem to work on some compilers,
        # including at least g++-4.6.
        AddToCCFLAGSIfSupported(myenv, "-Wno-deprecated-declarations")

        # As of clang-3.4, this warning appears in v8, and gets escalated to an error.
        AddToCCFLAGSIfSupported(myenv, "-Wno-tautological-constant-out-of-range-compare")

        # As of clang in Android NDK 17, these warnings appears in boost and/or ICU, and get escalated to errors
        AddToCCFLAGSIfSupported(myenv, "-Wno-tautological-constant-compare")
        AddToCCFLAGSIfSupported(myenv, "-Wno-tautological-unsigned-zero-compare")
        AddToCCFLAGSIfSupported(myenv, "-Wno-tautological-unsigned-enum-zero-compare")

        # New in clang-3.4, trips up things mostly in third_party, but in a few places in the
        # primary mongo sources as well.
        AddToCCFLAGSIfSupported(myenv, "-Wno-unused-const-variable")

        # Prevents warning about unused but set variables found in boost version 1.49
        # in boost/date_time/format_date_parser.hpp which does not work for compilers
        # GCC >= 4.6. Error explained in https://svn.boost.org/trac/boost/ticket/6136 .
        AddToCCFLAGSIfSupported(myenv, "-Wno-unused-but-set-variable")

        # This has been suppressed in gcc 4.8, due to false positives, but not in clang.  So
        # we explicitly disable it here.
        AddToCCFLAGSIfSupported(myenv, "-Wno-missing-braces")

        # Suppress warnings about not consistently using override everywhere in a class. It seems
        # very pedantic, and we have a fair number of instances.
        AddToCCFLAGSIfSupported(myenv, "-Wno-inconsistent-missing-override")

        # Don't issue warnings about potentially evaluated expressions
        AddToCCFLAGSIfSupported(myenv, "-Wno-potentially-evaluated-expression")

        # Warn about moves of prvalues, which can inhibit copy elision.
        AddToCXXFLAGSIfSupported(myenv, "-Wpessimizing-move")

        # Disable warning about variables that may not be initialized
        # Failures are triggered in the case of boost::optional in GCC 4.8.x
        # TODO: re-evaluate when we move to GCC 5.3
        # see: http://stackoverflow.com/questions/21755206/how-to-get-around-gcc-void-b-4-may-be-used-uninitialized-in-this-funct
        AddToCXXFLAGSIfSupported(myenv, "-Wno-maybe-uninitialized")

        # Disable warning about templates that can't be implicitly instantiated. It is an attempt to
        # make a link error into an easier-to-debug compiler failure, but it triggers false
        # positives if explicit instantiation is used in a TU that can see the full definition. This
        # is a problem at least for the S2 headers.
        AddToCXXFLAGSIfSupported(myenv, "-Wno-undefined-var-template")

        # This warning was added in clang-4.0, but it warns about code that is required on some
        # platforms. Since the warning just states that 'explicit instantiation of [a template] that
        # occurs after an explicit specialization has no effect', it is harmless on platforms where
        # it isn't required
        AddToCXXFLAGSIfSupported(myenv, "-Wno-instantiation-after-specialization")

        # This warning was added in clang-5 and flags many of our lambdas. Since it isn't actively
        # harmful to capture unused variables we are suppressing for now with a plan to fix later.
        AddToCCFLAGSIfSupported(myenv, "-Wno-unused-lambda-capture")

        # Enable sized deallocation support.
        AddToCXXFLAGSIfSupported(myenv, '-fsized-deallocation')

        # This warning was added in Apple clang version 11 and flags many explicitly defaulted move
        # constructors and assignment operators for being implicitly deleted, which is not useful.
        AddToCXXFLAGSIfSupported(myenv, "-Wno-defaulted-function-deleted")

        # SERVER-44856: Our windows builds complain about unused
        # exception parameters, but GCC and clang don't seem to do
        # that for us automatically. In the interest of making it more
        # likely to catch these errors early, add the (currently clang
        # only) flag that turns it on.
        AddToCXXFLAGSIfSupported(myenv, "-Wunused-exception-parameter")

        # TODO(SERVER-60151): Avoid the dilemma identified in
        # https://gcc.gnu.org/bugzilla/show_bug.cgi?id=100493. Unfortunately,
        # we don't have a more targeted warning suppression we can use
        # other than disabling all deprecation warnings. We will
        # revisit this once we are fully on C++20 and can commit the
        # C++20 style code.
        #
        # TODO(SERVER-60175): In fact we will want to explicitly opt
        # in to -Wdeprecated, since clang doesn't include it in -Wall.
        if get_option('cxx-std') == "20":
            AddToCXXFLAGSIfSupported(myenv, '-Wno-deprecated')

        # Check if we can set "-Wnon-virtual-dtor" when "-Werror" is set. The only time we can't set it is on
        # clang 3.4, where a class with virtual function(s) and a non-virtual destructor throws a warning when
        # it shouldn't.
        def CheckNonVirtualDtor(context):

            test_body = """
            class Base {
            public:
                virtual void foo() const = 0;
            protected:
                ~Base() {};
            };

            class Derived : public Base {
            public:
                virtual void foo() const {}
            };
            """

            context.Message('Checking if -Wnon-virtual-dtor works reasonably... ')
            ret = context.TryCompile(textwrap.dedent(test_body), ".cpp")
            context.Result(ret)
            return ret

        myenvClone = myenv.Clone()
        myenvClone.Append(CCFLAGS=[
            '$CCFLAGS_WERROR',
            '-Wnon-virtual-dtor',
        ], )
        conf = Configure(
            myenvClone,
            help=False,
            custom_tests={
                'CheckNonVirtualDtor': CheckNonVirtualDtor,
            },
        )
        if conf.CheckNonVirtualDtor():
            myenv.Append(CXXFLAGS=["-Wnon-virtual-dtor"])
        conf.Finish()

        # As of XCode 9, this flag must be present (it is not enabled
        # by -Wall), in order to enforce that -mXXX-version-min=YYY
        # will enforce that you don't use APIs from ZZZ.
        if env.TargetOSIs('darwin'):
            AddToCCFLAGSIfSupported(env, '-Wunguarded-availability')

    if get_option('runtime-hardening') == "on":
        # Enable 'strong' stack protection preferentially, but fall back to 'all' if it is not
        # available. Note that we need to add these to the LINKFLAGS as well, since otherwise we
        # might not link libssp when we need to (see SERVER-12456).
        if myenv.ToolchainIs('gcc', 'clang'):
            if AddToCCFLAGSIfSupported(myenv, '-fstack-protector-strong'):
                myenv.Append(LINKFLAGS=[
                    '-fstack-protector-strong',
                ], )
            elif AddToCCFLAGSIfSupported(myenv, '-fstack-protector-all'):
                myenv.Append(LINKFLAGS=[
                    '-fstack-protector-all',
                ], )

            if 'cfex' in selected_experimental_runtime_hardenings:
                myenv.Append(CFLAGS=[
                    "-fexceptions",
                ], )

            if 'stackclash' in selected_experimental_runtime_hardenings:
                AddToCCFLAGSIfSupported(myenv, "-fstack-clash-protection")

            if 'controlflow' in selected_experimental_runtime_hardenings:
                AddToCCFLAGSIfSupported(myenv, "-fcf-protection=full")

        if myenv.ToolchainIs('clang'):
            # TODO: There are several interesting things to try here, but they each have
            # consequences we need to investigate.
            #
            # - fsanitize=bounds: This does static bounds checking. We can
            #   probably turn this on along with fsanitize-trap so that we
            #   don't depend on the ASAN runtime.
            #
            # - fsanitize=safestack: This looks very interesting, and is
            #   probably what we want. However there are a few problems:
            #
            #   - It relies on having the RT library available, and it is
            #     unclear whether we can ship binaries that depend on
            #     that.
            #
            #   - It is incompatible with a shared object build.
            #
            #   - It may not work with SpiderMonkey due to needing to
            #     inform the GC about the stacks so that mark-sweep
            #
            # - fsanitize=cfi: Again, very interesting, however it
            #   requires LTO builds.
            pass

    if has_option('osx-version-min'):
        message = """
        The --osx-version-min option is no longer supported.

        To specify a target minimum for Darwin platforms, please explicitly add the appropriate options
        to CCFLAGS and LINKFLAGS on the command line:

        macOS: scons CCFLAGS="-mmacosx-version-min=10.14" LINKFLAGS="-mmacosx-version-min=10.14" ..

        Note that MongoDB requires macOS 10.14 or later.
        """
        myenv.ConfError(textwrap.dedent(message))

    usingLibStdCxx = False
    if has_option('libc++'):
        if not myenv.ToolchainIs('clang'):
            myenv.FatalError('libc++ is currently only supported for clang')
        if AddToCXXFLAGSIfSupported(myenv, '-stdlib=libc++'):
            myenv.Append(LINKFLAGS=['-stdlib=libc++'])
        else:
            myenv.ConfError('libc++ requested, but compiler does not support -stdlib=libc++')
    else:

        def CheckLibStdCxx(context):
            test_body = """
            #include <vector>
            #if !defined(__GLIBCXX__)
            #error
            #endif
            """

            context.Message('Checking if we are using libstdc++... ')
            ret = context.TryCompile(textwrap.dedent(test_body), ".cpp")
            context.Result(ret)
            return ret

        conf = Configure(
            myenv,
            help=False,
            custom_tests={
                'CheckLibStdCxx': CheckLibStdCxx,
            },
        )
        usingLibStdCxx = conf.CheckLibStdCxx()
        conf.Finish()

    if myenv.ToolchainIs('msvc'):
        if get_option('cxx-std') == "17":
            myenv.AppendUnique(CCFLAGS=['/std:c++17'])
        elif get_option('cxx-std') == "20":
            myenv.AppendUnique(CCFLAGS=['/std:c++20'])
    else:
        if get_option('cxx-std') == "17":
            if not AddToCXXFLAGSIfSupported(myenv, '-std=c++17'):
                myenv.ConfError('Compiler does not honor -std=c++17')
        elif get_option('cxx-std') == "20":
            if not AddToCXXFLAGSIfSupported(myenv, '-std=c++20'):
                myenv.ConfError('Compiler does not honor -std=c++20')

        if not AddToCFLAGSIfSupported(myenv, '-std=c11'):
            myenv.ConfError("C++17 mode selected for C++ files, but can't enable C11 for C files")

    if using_system_version_of_cxx_libraries():
        print('WARNING: System versions of C++ libraries must be compiled with C++17 support')

    def CheckCxx17(context):
        test_body = """
        #if __cplusplus < 201703L
        #error
        #endif
        namespace NestedNamespaceDecls::AreACXX17Feature {};
        """

        context.Message('Checking for C++17... ')
        ret = context.TryCompile(textwrap.dedent(test_body), ".cpp")
        context.Result(ret)
        return ret

    def CheckCxx20(context):
        test_body = """
        #if __cplusplus < 202002L
        #error
        #endif
        #include <compare>
        [[maybe_unused]] constexpr auto spaceship_operator_is_a_cxx20_feature = 2 <=> 4;
        """

        context.Message('Checking for C++20... ')
        ret = context.TryCompile(textwrap.dedent(test_body), ".cpp")
        context.Result(ret)
        return ret

    conf = Configure(
        myenv,
        help=False,
        custom_tests={
            'CheckCxx17': CheckCxx17,
            'CheckCxx20': CheckCxx20,
        },
    )

    if get_option('cxx-std') == "17" and not conf.CheckCxx17():
        myenv.ConfError('C++17 support is required to build MongoDB')
    elif get_option('cxx-std') == "20" and not conf.CheckCxx20():
        myenv.ConfError('C++20 support was not detected')

    conf.Finish()

    # C11 memset_s - a secure memset
    def CheckMemset_s(context):
        test_body = """
        #define __STDC_WANT_LIB_EXT1__ 1
        #include <cstring>
        int main(int argc, char* argv[]) {
            void* data = nullptr;
            return memset_s(data, 0, 0, 0);
        }
        """

        context.Message('Checking for memset_s... ')
        ret = context.TryLink(textwrap.dedent(test_body), ".cpp")
        context.Result(ret)
        return ret

    conf = Configure(
        env,
        custom_tests={
            'CheckMemset_s': CheckMemset_s,
        },
    )
    if conf.CheckMemset_s():
        conf.env.SetConfigHeaderDefine("MONGO_CONFIG_HAVE_MEMSET_S")

    if conf.CheckFunc('strnlen'):
        conf.env.SetConfigHeaderDefine("MONGO_CONFIG_HAVE_STRNLEN")

    # Glibc 2.25+, OpenBSD 5.5+ and FreeBSD 11.0+ offer explicit_bzero, a secure way to zero memory
    if conf.CheckFunc('explicit_bzero'):
        conf.env.SetConfigHeaderDefine("MONGO_CONFIG_HAVE_EXPLICIT_BZERO")

    conf.Finish()

    # If we are using libstdc++, check to see if we are using a
    # libstdc++ that is older than our GCC minimum of 5.3.0. This is
    # primarly to help people using clang on OS X but forgetting to
    # use --libc++ (or set the target OS X version high enough to get
    # it as the default). We would, ideally, check the __GLIBCXX__
    # version, but for various reasons this is not workable. Instead,
    # we switch on the fact that the <experimental/filesystem> header
    # wasn't introduced until libstdc++ 5.3.0. Yes, this is a terrible
    # hack.
    if usingLibStdCxx:

        def CheckModernLibStdCxx(context):
            test_body = """
            #if !__has_include(<experimental/filesystem>)
            #error "libstdc++ from GCC 5.3.0 or newer is required"
            #endif
            """

            context.Message('Checking for libstdc++ 5.3.0 or better... ')
            ret = context.TryCompile(textwrap.dedent(test_body), ".cpp")
            context.Result(ret)
            return ret

        conf = Configure(
            myenv,
            help=False,
            custom_tests={
                'CheckModernLibStdCxx': CheckModernLibStdCxx,
            },
        )

        suppress_invalid = has_option("disable-minimum-compiler-version-enforcement")
        if not conf.CheckModernLibStdCxx() and not suppress_invalid:
            myenv.ConfError(
                "When using libstdc++, MongoDB requires libstdc++ from GCC 5.3.0 or newer")

        conf.Finish()

    if has_option("use-glibcxx-debug"):
        # If we are using a modern libstdc++ and this is a debug build and we control all C++
        # dependencies, then turn on the debugging features in libstdc++.
        # TODO: Need a new check here.
        if not debugBuild:
            myenv.FatalError("--use-glibcxx-debug requires --dbg=on")
        if not usingLibStdCxx:
            myenv.FatalError("--use-glibcxx-debug is only compatible with the GNU implementation "
                             "of the C++ standard libary")
        if using_system_version_of_cxx_libraries():
            myenv.FatalError("--use-glibcxx-debug not compatible with system versions of "
                             "C++ libraries.")
        myenv.Append(CPPDEFINES=["_GLIBCXX_DEBUG"])

    # Check if we have a modern Windows SDK
    if env.TargetOSIs('windows'):

        def CheckWindowsSDKVersion(context):

            test_body = """
            #include <windows.h>
            #if !defined(NTDDI_WINBLUE)
            #error Need Windows SDK Version 8.1 or higher
            #endif
            """

            context.Message('Checking Windows SDK is 8.1 or newer... ')
            ret = context.TryCompile(textwrap.dedent(test_body), ".c")
            context.Result(ret)
            return ret

        conf = Configure(
            myenv,
            help=False,
            custom_tests={
                'CheckWindowsSDKVersion': CheckWindowsSDKVersion,
            },
        )

        if not conf.CheckWindowsSDKVersion():
            myenv.ConfError('Windows SDK Version 8.1 or higher is required to build MongoDB')

        conf.Finish()

    # Check if we are on a POSIX system by testing if _POSIX_VERSION is defined.
    def CheckPosixSystem(context):

        test_body = """
        // POSIX requires the existence of unistd.h, so if we can't include unistd.h, we
        // are definitely not a POSIX system.
        #include <unistd.h>
        #if !defined(_POSIX_VERSION)
        #error not a POSIX system
        #endif
        """

        context.Message('Checking if we are on a POSIX system... ')
        ret = context.TryCompile(textwrap.dedent(test_body), ".c")
        context.Result(ret)
        return ret

    conf = Configure(
        myenv,
        help=False,
        custom_tests={
            'CheckPosixSystem': CheckPosixSystem,
        },
    )
    posix_system = conf.CheckPosixSystem()

    conf.Finish()

    # Check if we are on a system that support the POSIX clock_gettime function
    #  and the "monotonic" clock.
    posix_monotonic_clock = False
    if posix_system:

        def CheckPosixMonotonicClock(context):

            test_body = """
            #include <unistd.h>
            #if !(defined(_POSIX_TIMERS) && _POSIX_TIMERS > 0)
            #error POSIX clock_gettime not supported
            #elif !(defined(_POSIX_MONOTONIC_CLOCK) && _POSIX_MONOTONIC_CLOCK >= 0)
            #error POSIX monotonic clock not supported
            #endif
            """

            context.Message('Checking if the POSIX monotonic clock is supported... ')
            ret = context.TryCompile(textwrap.dedent(test_body), ".c")
            context.Result(ret)
            return ret

        conf = Configure(
            myenv,
            help=False,
            custom_tests={
                'CheckPosixMonotonicClock': CheckPosixMonotonicClock,
            },
        )
        posix_monotonic_clock = conf.CheckPosixMonotonicClock()

        # On 32-bit systems, we need to define this in order to get access to
        # the 64-bit versions of fseek, etc.
        # except on 32 bit android where it breaks boost
        if not conf.CheckTypeSize('off_t', includes="#include <sys/types.h>", expect=8):
            if not env.TargetOSIs('android'):
                myenv.Append(CPPDEFINES=["_FILE_OFFSET_BITS=64"])

        conf.Finish()

    if has_option('sanitize'):

        if not myenv.ToolchainIs('clang', 'gcc'):
            env.FatalError('sanitize is only supported with clang or gcc')

        if myenv.ToolchainIs('gcc'):
            # GCC's implementation of ASAN depends on libdl.
            env.Append(LIBS=['dl'])

        sanitizer_list = get_option('sanitize').split(',')

        using_asan = 'address' in sanitizer_list
        using_fsan = 'fuzzer' in sanitizer_list
        using_lsan = 'leak' in sanitizer_list
        using_tsan = 'thread' in sanitizer_list
        using_ubsan = 'undefined' in sanitizer_list

        if using_lsan:
            env.FatalError("Please use --sanitize=address instead of --sanitize=leak")

        if using_asan and env['MONGO_ALLOCATOR'] in ['tcmalloc', 'tcmalloc-experimental']:
            # There are multiply defined symbols between the sanitizer and
            # our vendorized tcmalloc.
            env.FatalError("Cannot use --sanitize=address with tcmalloc")

        if using_fsan:

            def CheckForFuzzerCompilerSupport(context):

                test_body = """
                #include <stddef.h>
                #include <stdint.h>

                // fuzz_target.cc
                extern "C" int LLVMFuzzerTestOneInput(const uint8_t *Data, size_t Size) {
                    return 0;
                }
                """

                context.Message("Checking if libfuzzer is supported by the compiler... ")

                context.env.AppendUnique(
                    LINKFLAGS=[
                        '-fprofile-instr-generate',
                        '-fcoverage-mapping',
                        '-fsanitize=fuzzer',
                    ],
                    CCFLAGS=[
                        '-fprofile-instr-generate',
                        '-fcoverage-mapping',
                    ],
                )

                ret = context.TryLink(textwrap.dedent(test_body), ".cpp")
                context.Result(ret)
                return ret

            confEnv = myenv.Clone()
            fuzzerConf = Configure(
                confEnv,
                help=False,
                custom_tests={
                    'CheckForFuzzerCompilerSupport': CheckForFuzzerCompilerSupport,
                },
            )
            if not fuzzerConf.CheckForFuzzerCompilerSupport():
                myenv.FatalError("libfuzzer is not supported by the compiler")
            fuzzerConf.Finish()

            # We can't include the fuzzer flag with the other sanitize flags
            # The libfuzzer library already has a main function, which will cause the dependencies check
            # to fail
            sanitizer_list.remove('fuzzer')
            sanitizer_list.append('fuzzer-no-link')
            # These flags are needed to generate a coverage report
            myenv.Append(LINKFLAGS=[
                '-fprofile-instr-generate',
                '-fcoverage-mapping',
            ], )
            myenv.Append(CCFLAGS=[
                '-fprofile-instr-generate',
                '-fcoverage-mapping',
            ], )

        sanitizer_option = '-fsanitize=' + ','.join(sanitizer_list)

        if AddToCCFLAGSIfSupported(myenv, sanitizer_option):
            myenv.Append(LINKFLAGS=[sanitizer_option])
            myenv.Append(CCFLAGS=['-fno-omit-frame-pointer'])
        else:
            myenv.ConfError('Failed to enable sanitizers with flag: {0}', sanitizer_option)

        myenv['SANITIZERS_ENABLED'] = sanitizer_list

        if has_option('sanitize-coverage') and using_fsan:
            sanitize_coverage_list = get_option('sanitize-coverage')
            sanitize_coverage_option = '-fsanitize-coverage=' + sanitize_coverage_list
            if AddToCCFLAGSIfSupported(myenv, sanitize_coverage_option):
                myenv.Append(LINKFLAGS=[sanitize_coverage_option])
            else:
                myenv.ConfError('Failed to enable -fsanitize-coverage with flag: {0}',
                                sanitize_coverage_option)

        denyfiles_map = {
            "address": myenv.File("#etc/asan.denylist"),
            "thread": myenv.File("#etc/tsan.denylist"),
            "undefined": myenv.File("#etc/ubsan.denylist"),
        }

        # Select those unique deny files that are associated with the
        # currently enabled sanitizers, but filter out those that are
        # zero length.
        denyfiles = {v for (k, v) in denyfiles_map.items() if k in sanitizer_list}
        denyfiles = [f for f in denyfiles if os.stat(f.path).st_size != 0]

        # Filter out any denylist options that the toolchain doesn't support.
        supportedDenyfiles = []
        denyfilesTestEnv = myenv.Clone()
        for denyfile in denyfiles:
            if AddToCCFLAGSIfSupported(denyfilesTestEnv, f"-fsanitize-blacklist={denyfile}"):
                supportedDenyfiles.append(denyfile)
        denyfilesTestEnv = None
        supportedDenyfiles = sorted(supportedDenyfiles)

        # If we ended up with any denyfiles after the above filters,
        # then expand them into compiler flag arguments, and use a
        # generator to return at command line expansion time so that
        # we can change the signature if the file contents change.
        if supportedDenyfiles:
            # Unconditionally using the full path can affect SCons cached builds, so we only do
            # this in cases where we know it's going to matter.
            denylist_options = [
                f"-fsanitize-blacklist={denyfile.path}" for denyfile in supportedDenyfiles
            ]

            if 'ICECC' in env and env['ICECC']:

                # Make these files available to remote icecream builds if requested.
                # These paths *must* be absolute to match the paths in the remote
                # toolchain archive. Local builds remain relative.
                local_denylist_options = denylist_options[:]
                denylist_options = [
                    f"-fsanitize-blacklist={denyfile.abspath}" for denyfile in supportedDenyfiles
                ]

                # Build a regex of all the regexes in the denylist
                # the regex in the denylist are a shell wildcard format
                # https://clang.llvm.org/docs/SanitizerSpecialCaseList.html#format
                # so a bit of massaging (* -> .*) to get a python regex.
                icecc_denylist_regexes = []
                for denyfile in supportedDenyfiles:
                    for line in denyfile.get_contents().decode('utf-8').split('\n'):
                        if line.strip().startswith('src:'):
                            regex_line = line.replace('src:', '').strip()
                            regex_line = re.escape(regex_line)
                            icecc_denylist_regexes += [regex_line.replace('\\*', ".*")]

                icecc_denylist_regex = re.compile('^(?:' + '|'.join(icecc_denylist_regexes) + ')$')

                def is_local_compile(env, target, source, for_signature):
                    return icecc_denylist_regex.match(str(source[0])) is not None

                env['ICECC_LOCAL_COMPILATION_FILTER'] = is_local_compile
                # If a sanitizer is in use with a denylist file, we have to ensure they get
                # added to the toolchain package that gets sent to the remote hosts so they
                # can be found by the remote compiler.
                env.Append(ICECC_CREATE_ENV_ADDFILES=supportedDenyfiles)

            if 'CCACHE' in env and env['CCACHE']:
                # Work around the fact that some versions of ccache either don't yet support
                # -fsanitize-blacklist at all or only support one instance of it. This will
                # work on any version of ccache because the point is only to ensure that the
                # resulting hash for any compiled object is guaranteed to take into account
                # the effect of any sanitizer denylist files used as part of the build.
                # TODO: This will no longer be required when the following pull requests/
                # issues have been merged and deployed.
                # https://github.com/ccache/ccache/pull/258
                # https://github.com/ccache/ccache/issues/318
                env.Append(CCACHE_EXTRAFILES=supportedDenyfiles)
                env['CCACHE_EXTRAFILES_USE_SOURCE_PATHS'] = True

            def CCSanitizerDenylistGenerator(source, target, env, for_signature):
                # TODO: SERVER-60915 use new conftest API
                if "conftest" in str(target[0]):
                    return ''

                # TODO: SERVER-64620 use scanner instead of for_signature
                if for_signature:
                    return [f.get_csig() for f in supportedDenyfiles]

                # Check if the denylist gets a match and if so it will be local
                # build and should use the non-abspath.
                # NOTE: in non icecream builds denylist_options becomes relative paths.
                if env.subst('$ICECC_LOCAL_COMPILATION_FILTER', target=target,
                             source=source) == 'True':
                    return local_denylist_options

                return denylist_options

            def LinkSanitizerDenylistGenerator(source, target, env, for_signature):
                # TODO: SERVER-60915 use new conftest API
                if "conftest" in str(target[0]):
                    return ''

                # TODO: SERVER-64620 use scanner instead of for_signature
                if for_signature:
                    return [f.get_csig() for f in supportedDenyfiles]

                return denylist_options

            myenv.AppendUnique(
                CC_SANITIZER_DENYLIST_GENERATOR=CCSanitizerDenylistGenerator,
                LINK_SANITIZER_DENYLIST_GENERATOR=LinkSanitizerDenylistGenerator,
                CCFLAGS="${CC_SANITIZER_DENYLIST_GENERATOR}",
                LINKFLAGS="${LINK_SANITIZER_DENYLIST_GENERATOR}",
            )

        symbolizer_option = ""
        if env.get('LLVM_SYMBOLIZER', False):
            llvm_symbolizer = env['LLVM_SYMBOLIZER']

            if not os.path.isabs(llvm_symbolizer):
                llvm_symbolizer = myenv.WhereIs(llvm_symbolizer)

            if not myenv.File(llvm_symbolizer).exists():
                myenv.FatalError(f"Symbolizer binary at path {llvm_symbolizer} does not exist")

            symbolizer_option = f":external_symbolizer_path=\"{llvm_symbolizer}\""

        elif using_asan or using_tsan or using_ubsan:
            myenv.FatalError(
                "The address, thread, and undefined behavior sanitizers require llvm-symbolizer for meaningful reports. Please set LLVM_SYMBOLIZER to the path to llvm-symbolizer in your SCons invocation"
            )

        if using_asan:
            # Unfortunately, abseil requires that we make these macros
            # (this, and THREAD_ and UNDEFINED_BEHAVIOR_ below) set,
            # because apparently it is too hard to query the running
            # compiler. We do this unconditionally because abseil is
            # basically pervasive via the 'base' library.
            myenv.AppendUnique(CPPDEFINES=['ADDRESS_SANITIZER'])
            # If anything is changed, added, or removed in either asan_options or
            # lsan_options, be sure to make the corresponding changes to the
            # appropriate build variants in etc/evergreen.yml
            asan_options = "detect_leaks=1:check_initialization_order=true:strict_init_order=true:abort_on_error=1:disable_coredump=0:handle_abort=1"
            lsan_options = f"report_objects=1:suppressions={myenv.File('#etc/lsan.suppressions').abspath}"
            env['ENV']['ASAN_OPTIONS'] = asan_options + symbolizer_option
            env['ENV']['LSAN_OPTIONS'] = lsan_options + symbolizer_option

        if using_tsan:

            if use_libunwind:
                # TODO: SERVER-48622
                #
                # See https://github.com/google/sanitizers/issues/943
                # for why we disallow combining TSAN with
                # libunwind. We could, atlernatively, have added logic
                # to automate the decision about whether to enable
                # libunwind based on whether TSAN is enabled, but that
                # logic is already complex, and it feels better to
                # make it explicit that using TSAN means you won't get
                # the benefits of libunwind. Fixing this is:
                env.FatalError(
                    "Cannot use libunwind with TSAN, please add --use-libunwind=off to your compile flags"
                )

            # If anything is changed, added, or removed in
            # tsan_options, be sure to make the corresponding changes
            # to the appropriate build variants in etc/evergreen.yml
            #
            # TODO SERVER-49121: die_after_fork=0 is a temporary
            # setting to allow tests to continue while we figure out
            # why we're running afoul of it.
            #
            # TODO SERVER-52413: report_thread_leaks=0 suppresses
            # reporting thread leaks, which we have because we don't
            # do a clean shutdown of the ServiceContext.
            #
            tsan_options = f"halt_on_error=1:report_thread_leaks=0:die_after_fork=0:suppressions={myenv.File('#etc/tsan.suppressions').abspath}"
            myenv['ENV']['TSAN_OPTIONS'] = tsan_options + symbolizer_option
            myenv.AppendUnique(CPPDEFINES=['THREAD_SANITIZER'])

        if using_ubsan:
            # By default, undefined behavior sanitizer doesn't stop on
            # the first error. Make it so. Newer versions of clang
            # have renamed the flag.
            # However, this flag cannot be included when using the fuzzer sanitizer
            # if we want to suppress errors to uncover new ones.
            if not using_fsan and not AddToCCFLAGSIfSupported(myenv, "-fno-sanitize-recover"):
                AddToCCFLAGSIfSupported(myenv, "-fno-sanitize-recover=undefined")
            myenv.AppendUnique(CPPDEFINES=['UNDEFINED_BEHAVIOR_SANITIZER'])

            # If anything is changed, added, or removed in ubsan_options, be
            # sure to make the corresponding changes to the appropriate build
            # variants in etc/evergreen.yml
            ubsan_options = "print_stacktrace=1"
            myenv['ENV']['UBSAN_OPTIONS'] = ubsan_options + symbolizer_option

            # In dynamic builds, the `vptr` sanitizer check can
            # require additional LIBDEPS edges. That is very
            # inconvenient, because such builds can't use z,defs. The
            # result is a very fragile link graph, where refactoring
            # the link graph in one place can have surprising effects
            # in others. Instead, we just disable the `vptr` sanitizer
            # for dynamic builds. We tried some other approaches in
            # SERVER-49798 of adding a new LIBDEPS_TYPEINFO type, but
            # that didn't address the fundamental issue that the
            # correct link graph for a dynamic+ubsan build isn't the
            # same as the correct link graph for a regular dynamic
            # build.
            if link_model == "dynamic":
                if AddToCCFLAGSIfSupported(myenv, "-fno-sanitize=vptr"):
                    myenv.AppendUnique(LINKFLAGS=["-fno-sanitize=vptr"])

    if myenv.ToolchainIs('msvc') and optBuild:
        # http://blogs.msdn.com/b/vcblog/archive/2013/09/11/introducing-gw-compiler-switch.aspx
        #
        myenv.Append(CCFLAGS=["/Gw", "/Gy"])
        myenv.Append(LINKFLAGS=["/OPT:REF"])

        # http://blogs.msdn.com/b/vcblog/archive/2014/03/25/linker-enhancements-in-visual-studio-2013-update-2-ctp2.aspx
        #
        myenv.Append(CCFLAGS=["/Zc:inline"])

    if myenv.ToolchainIs('gcc', 'clang'):
        # Usually, --gdb-index is too expensive in big static binaries, but for dynamic
        # builds it works well.
        if link_model.startswith("dynamic"):
            AddToLINKFLAGSIfSupported(myenv, '-Wl,--gdb-index')

        # Our build is already parallel.
        AddToLINKFLAGSIfSupported(myenv, '-Wl,--no-threads')

        # Explicitly enable GNU build id's if the linker supports it.
        AddToLINKFLAGSIfSupported(myenv, '-Wl,--build-id')

        # Explicitly use the new gnu hash section if the linker offers
        # it, except on android since older runtimes seem to not
        # support it. For that platform, use 'both'.
        if env.TargetOSIs('android'):
            AddToLINKFLAGSIfSupported(myenv, '-Wl,--hash-style=both')
        else:
            AddToLINKFLAGSIfSupported(myenv, '-Wl,--hash-style=gnu')

        # Try to have the linker tell us about ODR violations. Don't
        # use it when using clang with libstdc++, as libstdc++ was
        # probably built with GCC. That combination appears to cause
        # false positives for the ODR detector. See SERVER-28133 for
        # additional details.
        if has_option('detect-odr-violations'):
            if myenv.ToolchainIs('clang') and usingLibStdCxx:
                env.FatalError(
                    'The --detect-odr-violations flag does not work with clang and libstdc++')
            if optBuild:
                env.FatalError(
                    'The --detect-odr-violations flag is expected to only be reliable with --opt=off'
                )
            AddToLINKFLAGSIfSupported(myenv, '-Wl,--detect-odr-violations')

        # Disallow an executable stack. Also, issue a warning if any files are found that would
        # cause the stack to become executable if the noexecstack flag was not in play, so that we
        # can find them and fix them. We do this here after we check for ld.gold because the
        # --warn-execstack is currently only offered with gold.
        AddToLINKFLAGSIfSupported(myenv, "-Wl,-z,noexecstack")
        AddToLINKFLAGSIfSupported(myenv, "-Wl,--warn-execstack")

        # If possible with the current linker, mark relocations as read-only.
        AddToLINKFLAGSIfSupported(myenv, "-Wl,-z,relro")

        # As far as we know these flags only apply on posix-y systems,
        # and not on Darwin.
        if env.TargetOSIs("posix") and not env.TargetOSIs("darwin"):

            # Disable debug compression in both the assembler and linker
            # by default. If the user requested compression, only allow
            # the zlib-gabi form.
            debug_compress = get_option("debug-compress")

            # If a value was provided on the command line for --debug-compress, it should
            # inhibit the application of auto, so strip it out.
            if "auto" in debug_compress and len(debug_compress) > 1:
                debug_compress = debug_compress[1:]

            # Disallow saying --debug-compress=off --debug-compress=ld and similar
            if "off" in debug_compress and len(debug_compress) > 1:
                env.FatalError("Cannot combine 'off' for --debug-compress with other values")

            # Transform the 'auto' argument into a real value.
            if "auto" in debug_compress:
                debug_compress = []

                # We only automatically enable ld compression for
                # dynamic builds because it seems to use enormous
                # amounts of memory in static builds.
                if link_model.startswith("dynamic"):
                    debug_compress.append("ld")

            compress_type = "zlib-gabi"
            compress_flag = "compress-debug-sections"

            AddToCCFLAGSIfSupported(
                myenv,
                f"-Wa,--{compress_flag}={compress_type}"
                if "as" in debug_compress else f"-Wa,--no{compress_flag}",
            )

            # We shouldn't enable debug compression in the linker
            # (meaning our final binaries contain compressed debug
            # info) unless our local elf environment appears to at
            # least be aware of SHF_COMPRESSED. This seems like a
            # necessary precondition, but is it sufficient?
            #
            # https://gnu.wildebeest.org/blog/mjw/2016/01/13/elf-libelf-compressed-sections-and-elfutils/

            def CheckElfHForSHF_COMPRESSED(context):

                test_body = """
                #include <elf.h>
                #if !defined(SHF_COMPRESSED)
                #error
                #endif
                """

                context.Message('Checking elf.h for SHF_COMPRESSED... ')
                ret = context.TryCompile(textwrap.dedent(test_body), ".c")
                context.Result(ret)
                return ret

            conf = Configure(
                myenv,
                help=False,
                custom_tests={
                    'CheckElfHForSHF_COMPRESSED': CheckElfHForSHF_COMPRESSED,
                },
            )

            have_shf_compressed = conf.CheckElfHForSHF_COMPRESSED()
            conf.Finish()

            if have_shf_compressed and 'ld' in debug_compress:
                AddToLINKFLAGSIfSupported(
                    myenv,
                    f"-Wl,--{compress_flag}={compress_type}",
                )
            else:
                AddToLINKFLAGSIfSupported(
                    myenv,
                    f"-Wl,--{compress_flag}=none",
                )

        if "fnsi" in selected_experimental_optimizations:
            AddToCCFLAGSIfSupported(myenv, "-fno-semantic-interposition")

    # Avoid deduping symbols on OS X debug builds, as it takes a long time.
    if not optBuild and myenv.ToolchainIs('clang') and env.TargetOSIs('darwin'):
        AddToLINKFLAGSIfSupported(myenv, "-Wl,-no_deduplicate")

    # Apply any link time optimization settings as selected by the 'lto' option.
    if has_option('lto'):
        if myenv.ToolchainIs('msvc'):
            # Note that this is actually more aggressive than LTO, it is whole program
            # optimization due to /GL. However, this is historically what we have done for
            # windows, so we are keeping it.
            #
            # /GL implies /LTCG, so no need to say it in CCFLAGS, but we do need /LTCG on the
            # link flags.
            myenv.Append(CCFLAGS=['/GL'])
            myenv.Append(LINKFLAGS=['/LTCG'])
            myenv.Append(ARFLAGS=['/LTCG'])
        elif myenv.ToolchainIs('gcc', 'clang'):
            # For GCC and clang, the flag is -flto, and we need to pass it both on the compile
            # and link lines.
            if not AddToCCFLAGSIfSupported(myenv, '-flto') or \
                    not AddToLINKFLAGSIfSupported(myenv, '-flto'):
                myenv.ConfError("Link time optimization requested, "
                                "but selected compiler does not honor -flto")

            if myenv.TargetOSIs('darwin'):
                AddToLINKFLAGSIfSupported(myenv, '-Wl,-object_path_lto,${TARGET}.lto')

        else:
            myenv.ConfError("Don't know how to enable --lto on current toolchain")

    if get_option('runtime-hardening') == "on" and optBuild:
        # Older glibc doesn't work well with _FORTIFY_SOURCE=2. Selecting 2.11 as the minimum was an
        # emperical decision, as that is the oldest non-broken glibc we seem to require. It is possible
        # that older glibc's work, but we aren't trying.
        #
        # https://gforge.inria.fr/tracker/?func=detail&group_id=131&atid=607&aid=14070
        # https://github.com/jedisct1/libsodium/issues/202
        def CheckForGlibcKnownToSupportFortify(context):
            test_body = """
            #include <features.h>
            #if !__GLIBC_PREREQ(2, 11)
            #error
            #endif
            """
            context.Message('Checking for glibc with non-broken _FORTIFY_SOURCE...')
            ret = context.TryCompile(textwrap.dedent(test_body), ".c")
            context.Result(ret)
            return ret

        conf = Configure(
            myenv,
            help=False,
            custom_tests={
                'CheckForFortify': CheckForGlibcKnownToSupportFortify,
            },
        )

        # Fortify only possibly makes sense on POSIX systems, and we know that clang is not a valid
        # combination:
        #
        # http://lists.llvm.org/pipermail/cfe-dev/2015-November/045852.html
        #
        if env.TargetOSIs('posix') and not env.ToolchainIs('clang') and conf.CheckForFortify():
            conf.env.Append(CPPDEFINES=[
                ('_FORTIFY_SOURCE', 2),
            ], )

        myenv = conf.Finish()

    # Our build generally assumes that we have C11-compliant libc headers for
    # C++ source. On most systems, that will be the case. However, on systems
    # using glibc older than 2.18 (or other libc implementations that have
    # stubbornly refused to update), we need to add some preprocessor defines.
    #
    # See: https://sourceware.org/bugzilla/show_bug.cgi?id=15366
    #
    # These headers are only fully standards-compliant on POSIX platforms. Windows
    # in particular doesn't implement inttypes.h
    if env.TargetOSIs('posix'):

        def NeedStdCLimitMacros(context):
            test_body = """
            #undef __STDC_LIMIT_MACROS
            #include <stdint.h>
            #if defined(INT64_MAX)
            #  error
            #endif
            """
            context.Message('Checking whether to define __STDC_LIMIT_MACROS... ')
            ret = context.TryCompile(textwrap.dedent(test_body), '.cpp')
            context.Result(ret)
            return ret

        def NeedStdCConstantMacros(context):
            test_body = """
            #undef __STDC_CONSTANT_MACROS
            #include <stdint.h>
            #if defined(INTMAX_C)
            #  error
            #endif
            """
            context.Message('Checking whether to define __STDC_CONSTANT_MACROS... ')
            ret = context.TryCompile(textwrap.dedent(test_body), '.cpp')
            context.Result(ret)
            return ret

        def NeedStdCFormatMacros(context):
            test_body = """
            #undef __STDC_FORMAT_MACROS
            #include <inttypes.h>
            #if defined(PRIx64)
            #  error
            #endif
            """
            context.Message('Checking whether to define __STDC_FORMAT_MACROS... ')
            ret = context.TryCompile(textwrap.dedent(test_body), '.cpp')
            context.Result(ret)
            return ret

        conf = Configure(
            myenv,
            help=False,
            custom_tests={
                'NeedStdCLimitMacros': NeedStdCLimitMacros,
                'NeedStdCConstantMacros': NeedStdCConstantMacros,
                'NeedStdCFormatMacros': NeedStdCFormatMacros,
            },
        )

        conf.env.AppendUnique(CPPDEFINES=[
            '__STDC_LIMIT_MACROS' if conf.NeedStdCLimitMacros() else '',
            '__STDC_CONSTANT_MACROS' if conf.NeedStdCConstantMacros() else '',
            '__STDC_FORMAT_MACROS' if conf.NeedStdCFormatMacros() else '',
        ])

        myenv = conf.Finish()

    # We set this with GCC on x86 platforms to work around
    # https://gcc.gnu.org/bugzilla/show_bug.cgi?id=43052
    if myenv.ToolchainIs('gcc') and (env['TARGET_ARCH'] in ['i386', 'x86_64']):
        if not 'builtin-memcmp' in selected_experimental_optimizations:
            AddToCCFLAGSIfSupported(myenv, '-fno-builtin-memcmp')

    # pthread_setname_np was added in GLIBC 2.12, and Solaris 11.3
    if posix_system:

        def CheckPThreadSetNameNP(context):
            compile_test_body = textwrap.dedent("""
            #ifndef _GNU_SOURCE
            #define _GNU_SOURCE
            #endif
            #include <pthread.h>

            int main() {
                pthread_setname_np(pthread_self(), "test");
                return 0;
            }
            """)

            context.Message("Checking if pthread_setname_np is supported... ")
            result = context.TryCompile(compile_test_body, ".cpp")
            context.Result(result)
            return result

        conf = Configure(
            myenv,
            custom_tests={
                'CheckPThreadSetNameNP': CheckPThreadSetNameNP,
            },
        )

        if conf.CheckPThreadSetNameNP():
            conf.env.SetConfigHeaderDefine("MONGO_CONFIG_HAVE_PTHREAD_SETNAME_NP")

        myenv = conf.Finish()

    def CheckBoostMinVersion(context):
        compile_test_body = textwrap.dedent("""
        #include <boost/version.hpp>

        #if BOOST_VERSION < 104900
        #error
        #endif
        """)

        context.Message("Checking if system boost version is 1.49 or newer...")
        result = context.TryCompile(compile_test_body, ".cpp")
        context.Result(result)
        return result

    conf = Configure(
        myenv,
        custom_tests={
            'CheckBoostMinVersion': CheckBoostMinVersion,
        },
    )

    libdeps.setup_conftests(conf)

    ### --ssl checks
    def checkOpenSSL(conf):
        sslLibName = "ssl"
        cryptoLibName = "crypto"
        sslLinkDependencies = ["crypto", "dl"]
        if conf.env.TargetOSIs('freebsd'):
            sslLinkDependencies = ["crypto"]

        if conf.env.TargetOSIs('windows'):
            sslLibName = "ssleay32"
            cryptoLibName = "libeay32"
            sslLinkDependencies = ["libeay32"]

        # Used to import system certificate keychains
        if conf.env.TargetOSIs('darwin'):
            conf.env.AppendUnique(FRAMEWORKS=[
                'CoreFoundation',
                'Security',
            ])

        def maybeIssueDarwinSSLAdvice(env):
            if env.TargetOSIs('macOS'):
                advice = textwrap.dedent("""\
                    NOTE: Recent versions of macOS no longer ship headers for the system OpenSSL libraries.
                    NOTE: Either build without the --ssl flag, or describe how to find OpenSSL.
                    NOTE: Set the include path for the OpenSSL headers with the CPPPATH SCons variable.
                    NOTE: Set the library path for OpenSSL libraries with the LIBPATH SCons variable.
                    NOTE: If you are using HomeBrew, and have installed OpenSSL, this might look like:
                    \tscons CPPPATH=/usr/local/opt/openssl/include LIBPATH=/usr/local/opt/openssl/lib ...
                    NOTE: Consult the output of 'brew info openssl' for details on the correct paths."""
                                         )
                print(advice)
                brew = env.WhereIs('brew')
                if brew:
                    try:
                        # TODO: If we could programmatically extract the paths from the info output
                        # we could give a better message here, but brew info's machine readable output
                        # doesn't seem to include the whole 'caveats' section.
                        message = subprocess.check_output([brew, "info", "openssl"]).decode('utf-8')
                        advice = textwrap.dedent("""\
                            NOTE: HomeBrew installed to {0} appears to have OpenSSL installed.
                            NOTE: Consult the output from '{0} info openssl' to determine CPPPATH and LIBPATH."""
                                                 ).format(brew, message)

                        print(advice)
                    except:
                        pass

        if not conf.CheckLibWithHeader(
                cryptoLibName,
            ["openssl/crypto.h"],
                "C",
                "SSLeay_version(0);",
                autoadd=True,
        ):
            maybeIssueDarwinSSLAdvice(conf.env)
            conf.env.ConfError("Couldn't find OpenSSL crypto.h header and library")

        def CheckLibSSL(context):
            res = SCons.Conftest.CheckLib(
                context,
                libs=[sslLibName],
                extra_libs=sslLinkDependencies,
                header='#include "openssl/ssl.h"',
                language="C",
                call="SSL_version(NULL);",
                autoadd=True,
            )
            context.did_show_result = 1
            return not res

        conf.AddTest("CheckLibSSL", CheckLibSSL)

        if not conf.CheckLibSSL():
            maybeIssueDarwinSSLAdvice(conf.env)
            conf.env.ConfError("Couldn't find OpenSSL ssl.h header and library")

        def CheckLinkSSL(context):
            test_body = """
            #include <openssl/err.h>
            #include <openssl/ssl.h>
            #include <stdlib.h>

            int main() {
                SSL_library_init();
                SSL_load_error_strings();
                ERR_load_crypto_strings();

                OpenSSL_add_all_algorithms();
                ERR_free_strings();

                return EXIT_SUCCESS;
            }
            """
            context.Message("Checking that linking to OpenSSL works...")
            ret = context.TryLink(textwrap.dedent(test_body), ".c")
            context.Result(ret)
            return ret

        conf.AddTest("CheckLinkSSL", CheckLinkSSL)

        if not conf.CheckLinkSSL():
            maybeIssueDarwinSSLAdvice(conf.env)
            conf.env.ConfError("SSL is enabled, but is unavailable")

        if conf.CheckDeclaration(
                "FIPS_mode_set",
                includes="""
                #include <openssl/crypto.h>
                #include <openssl/evp.h>
            """,
        ):
            conf.env.SetConfigHeaderDefine('MONGO_CONFIG_HAVE_FIPS_MODE_SET')

        if conf.CheckDeclaration(
                "d2i_ASN1_SEQUENCE_ANY",
                includes="""
                #include <openssl/asn1.h>
            """,
        ):
            conf.env.SetConfigHeaderDefine('MONGO_CONFIG_HAVE_ASN1_ANY_DEFINITIONS')

        def CheckOpenSSL_EC_DH(context):
            compile_test_body = textwrap.dedent("""
            #include <openssl/ssl.h>

            int main() {
                SSL_CTX_set_ecdh_auto(0, 0);
                SSL_set_ecdh_auto(0, 0);
                return 0;
            }
            """)

            context.Message("Checking if SSL_[CTX_]_set_ecdh_auto is supported... ")
            result = context.TryCompile(compile_test_body, ".cpp")
            context.Result(result)
            return result

        def CheckOpenSSL_EC_KEY_new(context):
            compile_test_body = textwrap.dedent("""
            #include <openssl/ssl.h>
            #include <openssl/ec.h>

            int main() {
                SSL_CTX_set_tmp_ecdh(0, 0);
                EC_KEY_new_by_curve_name(NID_X9_62_prime256v1);
                EC_KEY_free(0);
                return 0;
            }
            """)

            context.Message("Checking if EC_KEY_new_by_curve_name is supported... ")
            result = context.TryCompile(compile_test_body, ".cpp")
            context.Result(result)
            return result

        conf.AddTest("CheckOpenSSL_EC_DH", CheckOpenSSL_EC_DH)
        if conf.CheckOpenSSL_EC_DH():
            conf.env.SetConfigHeaderDefine('MONGO_CONFIG_HAVE_SSL_SET_ECDH_AUTO')

        conf.AddTest("CheckOpenSSL_EC_KEY_new", CheckOpenSSL_EC_KEY_new)
        if conf.CheckOpenSSL_EC_KEY_new():
            conf.env.SetConfigHeaderDefine('MONGO_CONFIG_HAVE_SSL_EC_KEY_NEW')

    # We require ssl by default unless the user has specified --ssl=off
    require_ssl = get_option("ssl") != "off"

    # The following platform checks setup both
    # ssl_provider for TLS implementation
    # and MONGO_CRYPTO for hashing support.
    #
    # MONGO_CRYPTO is always enabled regardless of --ssl=on/off
    # However, ssl_provider will be rewritten to 'none' if --ssl=off
    if conf.env.TargetOSIs('windows'):
        # SChannel on Windows
        ssl_provider = 'windows'
        conf.env.SetConfigHeaderDefine(
            "MONGO_CONFIG_SSL_PROVIDER",
            "MONGO_CONFIG_SSL_PROVIDER_WINDOWS",
        )
        conf.env.Append(MONGO_CRYPTO=["windows"])

    elif conf.env.TargetOSIs('darwin', 'macOS'):
        # SecureTransport on macOS
        ssl_provider = 'apple'
        conf.env.SetConfigHeaderDefine(
            "MONGO_CONFIG_SSL_PROVIDER",
            "MONGO_CONFIG_SSL_PROVIDER_APPLE",
        )
        conf.env.Append(MONGO_CRYPTO=["apple"])
        conf.env.AppendUnique(FRAMEWORKS=['CoreFoundation', 'Security'])

    elif require_ssl:
        checkOpenSSL(conf)
        # Working OpenSSL available, use it.
        conf.env.SetConfigHeaderDefine(
            "MONGO_CONFIG_SSL_PROVIDER",
            "MONGO_CONFIG_SSL_PROVIDER_OPENSSL",
        )
        conf.env.Append(MONGO_CRYPTO=["openssl"])
        ssl_provider = 'openssl'

    else:
        # If we don't need an SSL build, we can get by with TomCrypt.
        conf.env.Append(MONGO_CRYPTO=["tom"])

    if require_ssl:
        # Either crypto engine is native,
        # or it's OpenSSL and has been checked to be working.
        conf.env.SetConfigHeaderDefine("MONGO_CONFIG_SSL")
        print("Using SSL Provider: {0}".format(ssl_provider))
    else:
        ssl_provider = "none"

    def checkHTTPLib(required=False):
        # WinHTTP available on Windows
        if env.TargetOSIs("windows"):
            return True

        # libcurl on all other platforms
        if conf.CheckLibWithHeader(
                "curl",
            ["curl/curl.h"],
                "C",
                "curl_global_init(0);",
                autoadd=False,
        ):
            return True

        if required:
            env.ConfError("Could not find <curl/curl.h> and curl lib")

        return False

    if use_system_version_of_library("pcre"):
        conf.FindSysLibDep("pcre", ["pcre"])
        conf.FindSysLibDep("pcrecpp", ["pcrecpp"])
    else:
        conf.env.Prepend(CPPDEFINES=['PCRE_STATIC'])

    if use_system_version_of_library("pcre2"):
        conf.FindSysLibDep("pcre2", ["pcre2-8"])
    else:
        conf.env.Prepend(CPPDEFINES=['PCRE2_STATIC'])

    if use_system_version_of_library("snappy"):
        conf.FindSysLibDep("snappy", ["snappy"])

    if use_system_version_of_library("zlib"):
        conf.FindSysLibDep("zlib", ["zdll" if conf.env.TargetOSIs('windows') else "z"])

    if use_system_version_of_library("zstd"):
        conf.FindSysLibDep("zstd", ["libzstd" if conf.env.TargetOSIs('windows') else "zstd"])

    if use_system_version_of_library("stemmer"):
        conf.FindSysLibDep("stemmer", ["stemmer"])

    if use_system_version_of_library("yaml"):
        conf.FindSysLibDep("yaml", ["yaml-cpp"])

    if use_system_version_of_library("fmt"):
        conf.FindSysLibDep("fmt", ["fmt"])

    if use_system_version_of_library("libunwind"):
        conf.FindSysLibDep("unwind", ["unwind"])

    if use_libunwind:
        if not conf.FindSysLibDep("lzma", ["lzma"]):
            myenv.ConfError("Cannot find system library 'lzma' required for use with libunwind")

    if use_system_version_of_library("intel_decimal128"):
        conf.FindSysLibDep("intel_decimal128", ["bid"])

    if use_system_version_of_library("icu"):
        conf.FindSysLibDep("icudata", ["icudata"])
        # We can't use FindSysLibDep() for icui18n and icuuc below, since SConf.CheckLib() (which
        # FindSysLibDep() relies on) doesn't expose an 'extra_libs' parameter to indicate that the
        # library being tested has additional dependencies (icuuc depends on icudata, and icui18n
        # depends on both). As a workaround, we skip the configure check for these two libraries and
        # manually assign the library name. We hope that if the user has icudata installed on their
        # system, then they also have icu18n and icuuc installed.
        conf.env['LIBDEPS_ICUI18N_SYSLIBDEP'] = 'icui18n'
        conf.env['LIBDEPS_ICUUC_SYSLIBDEP'] = 'icuuc'

    if wiredtiger and use_system_version_of_library("wiredtiger"):
        if not conf.CheckCXXHeader("wiredtiger.h"):
            myenv.ConfError("Cannot find wiredtiger headers")
        conf.FindSysLibDep("wiredtiger", ["wiredtiger"])

    conf.env.Append(CPPDEFINES=[
        ("BOOST_THREAD_VERSION", "5"),
        "BOOST_THREAD_USES_DATETIME",
        "BOOST_SYSTEM_NO_DEPRECATED",
        "BOOST_MATH_NO_LONG_DOUBLE_MATH_FUNCTIONS",
        "BOOST_ENABLE_ASSERT_DEBUG_HANDLER",
        "BOOST_LOG_NO_SHORTHAND_NAMES",
        "BOOST_LOG_USE_NATIVE_SYSLOG",
        "BOOST_LOG_WITHOUT_THREAD_ATTR",
        "ABSL_FORCE_ALIGNED_ACCESS",
    ])

    if link_model.startswith("dynamic") and not link_model == 'dynamic-sdk':
        conf.env.AppendUnique(CPPDEFINES=[
            "BOOST_LOG_DYN_LINK",
        ])

    if use_system_version_of_library("boost"):
        if not conf.CheckCXXHeader("boost/filesystem/operations.hpp"):
            myenv.ConfError("can't find boost headers")
        if not conf.CheckBoostMinVersion():
            myenv.ConfError("system's version of boost is too old. version 1.49 or better required")

        # Note that on Windows with using-system-boost builds, the following
        # FindSysLibDep calls do nothing useful (but nothing problematic either)
        #
        # NOTE: Pass --system-boost-lib-search-suffixes= to suppress these checks, which you
        # might want to do if using autolib linking on Windows, for example.
        if boostSuffixList:
            for b in boostLibs:
                boostlib = "boost_" + b
                conf.FindSysLibDep(
                    boostlib,
                    [boostlib + suffix for suffix in boostSuffixList],
                    language='C++',
                )
    if posix_system:
        conf.env.SetConfigHeaderDefine("MONGO_CONFIG_HAVE_HEADER_UNISTD_H")
        conf.CheckLib('rt')
        conf.CheckLib('dl')

    if posix_monotonic_clock:
        conf.env.SetConfigHeaderDefine("MONGO_CONFIG_HAVE_POSIX_MONOTONIC_CLOCK")

    if get_option('use-diagnostic-latches') == 'off':
        conf.env.SetConfigHeaderDefine("MONGO_CONFIG_USE_RAW_LATCHES")

    if (conf.CheckCXXHeader("execinfo.h")
            and conf.CheckDeclaration('backtrace', includes='#include <execinfo.h>')
            and conf.CheckDeclaration('backtrace_symbols', includes='#include <execinfo.h>')
            and conf.CheckDeclaration('backtrace_symbols_fd', includes='#include <execinfo.h>')):

        conf.env.SetConfigHeaderDefine("MONGO_CONFIG_HAVE_EXECINFO_BACKTRACE")

    conf.env["_HAVEPCAP"] = conf.CheckLib(["pcap", "wpcap"], autoadd=False)

    if env.TargetOSIs('solaris'):
        conf.CheckLib("nsl")

    conf.env['MONGO_BUILD_SASL_CLIENT'] = bool(has_option("use-sasl-client"))
    if conf.env['MONGO_BUILD_SASL_CLIENT'] and not conf.CheckLibWithHeader(
            "sasl2",
        ["stddef.h", "sasl/sasl.h"],
            "C",
            "sasl_version_info(0, 0, 0, 0, 0, 0);",
            autoadd=False,
    ):
        myenv.ConfError("Couldn't find SASL header/libraries")

    # requires ports devel/libexecinfo to be installed
    if env.TargetOSIs('freebsd', 'openbsd'):
        if not conf.CheckLib("execinfo"):
            myenv.ConfError("Cannot find libexecinfo, please install devel/libexecinfo.")

    # 'tcmalloc' needs to be the last library linked. Please, add new libraries before this
    # point.
    if myenv['MONGO_ALLOCATOR'] == 'tcmalloc':
        if use_system_version_of_library('tcmalloc'):
            conf.FindSysLibDep("tcmalloc", ["tcmalloc"])
    elif myenv['MONGO_ALLOCATOR'] in ['system', 'tcmalloc-experimental']:
        pass
    else:
        myenv.FatalError("Invalid --allocator parameter: $MONGO_ALLOCATOR")

    def CheckStdAtomic(context, base_type, extra_message):
        test_body = """
        #include <atomic>

        int main(int argc, char* argv[]) {{
            std::atomic<{0}> x;

            x.store(0);
            // Use argc to ensure we can't optimize everything away.
            {0} y = argc;
            x.fetch_add(y);
            x.fetch_sub(y);
            x.exchange(y);
            if (x.compare_exchange_strong(y, x) && x.is_lock_free())
                return 0;
            return x.load();
        }}
        """.format(base_type)

        context.Message("Checking if std::atomic<{0}> works{1}... ".format(
            base_type, extra_message))

        ret = context.TryLink(textwrap.dedent(test_body), ".cpp")
        context.Result(ret)
        return ret

    conf.AddTest("CheckStdAtomic", CheckStdAtomic)

    def check_all_atomics(extra_message=''):
        for t in ('int64_t', 'uint64_t', 'int32_t', 'uint32_t'):
            if not conf.CheckStdAtomic(t, extra_message):
                return False
        return True

    if not check_all_atomics():
        if not conf.CheckLib('atomic', symbol=None, header=None, language='C', autoadd=1):
            myenv.ConfError("Some atomic ops are not intrinsically supported, but "
                            "no libatomic found")
        if not check_all_atomics(' with libatomic'):
            myenv.ConfError("The toolchain does not support std::atomic, cannot continue")

    def CheckExtendedAlignment(context, size):
        test_body = """
            #include <atomic>
            #include <mutex>
            #include <cstddef>

            static_assert(alignof(std::max_align_t) < {0}, "whatever");

            alignas({0}) std::mutex aligned_mutex;
            alignas({0}) std::atomic<int> aligned_atomic;

            struct alignas({0}) aligned_struct_mutex {{
                std::mutex m;
            }};

            struct alignas({0}) aligned_struct_atomic {{
                std::atomic<int> m;
            }};

            struct holds_aligned_mutexes {{
                alignas({0}) std::mutex m1;
                alignas({0}) std::mutex m2;
            }} hm;

            struct holds_aligned_atomics {{
                alignas({0}) std::atomic<int> a1;
                alignas({0}) std::atomic<int> a2;
            }} ha;
        """.format(size)

        context.Message(
            'Checking for extended alignment {0} for concurrency types... '.format(size))
        ret = context.TryCompile(textwrap.dedent(test_body), ".cpp")
        context.Result(ret)
        return ret

    conf.AddTest('CheckExtendedAlignment', CheckExtendedAlignment)

    # If we don't have a specialized search sequence for this
    # architecture, assume 64 byte cache lines, which is pretty
    # standard. If for some reason the compiler can't offer that, try
    # 32.
    default_alignment_search_sequence = [64, 32]

    # The following are the target architectures for which we have
    # some knowledge that they have larger cache line sizes. In
    # particular, POWER8 uses 128 byte lines and zSeries uses 256. We
    # start at the goal state, and work down until we find something
    # the compiler can actualy do for us.
    extended_alignment_search_sequence = {
        'ppc64le': [128, 64, 32],
        's390x': [256, 128, 64, 32],
    }

    for size in extended_alignment_search_sequence.get(env['TARGET_ARCH'],
                                                       default_alignment_search_sequence):
        if conf.CheckExtendedAlignment(size):
            conf.env.SetConfigHeaderDefine("MONGO_CONFIG_MAX_EXTENDED_ALIGNMENT", size)
            break

    def CheckMongoCMinVersion(context):
        compile_test_body = textwrap.dedent("""
        #include <mongoc/mongoc.h>

        #if !MONGOC_CHECK_VERSION(1,13,0)
        #error
        #endif
        """)

        context.Message("Checking if mongoc version is 1.13.0 or newer...")
        result = context.TryCompile(compile_test_body, ".cpp")
        context.Result(result)
        return result

    conf.AddTest('CheckMongoCMinVersion', CheckMongoCMinVersion)

    mongoc_mode = get_option('use-system-mongo-c')
    conf.env['MONGO_HAVE_LIBMONGOC'] = False
    if mongoc_mode != 'off':
        if conf.CheckLibWithHeader(
            ["mongoc-1.0"],
            ["mongoc/mongoc.h"],
                "C",
                "mongoc_get_major_version();",
                autoadd=False,
        ):
            conf.env['MONGO_HAVE_LIBMONGOC'] = True
        if not conf.env['MONGO_HAVE_LIBMONGOC'] and mongoc_mode == 'on':
            myenv.ConfError("Failed to find the required C driver headers")
        if conf.env['MONGO_HAVE_LIBMONGOC'] and not conf.CheckMongoCMinVersion():
            myenv.ConfError("Version of mongoc is too old. Version 1.13+ required")

    # ask each module to configure itself and the build environment.
    moduleconfig.configure_modules(mongo_modules, conf)

    # Resolve --enable-free-mon
    if free_monitoring == "auto":
        if 'enterprise' not in conf.env['MONGO_MODULES']:
            free_monitoring = "on"
        else:
            free_monitoring = "off"

    if free_monitoring == "on":
        checkHTTPLib(required=True)

    # Resolve --enable-http-client
    if http_client == "auto":
        if checkHTTPLib():
            http_client = "on"
        else:
            print("Disabling http-client as libcurl was not found")
            http_client = "off"
    elif http_client == "on":
        checkHTTPLib(required=True)

    # Sanity check.
    # We know that http_client was explicitly disabled here,
    # because the free_monitoring check would have failed if no http lib were available.
    if (free_monitoring == "on") and (http_client == "off"):
        env.ConfError("FreeMonitoring requires an HTTP client which has been explicitly disabled")

    if env['TARGET_ARCH'] == "ppc64le":
        # This checks for an altivec optimization we use in full text search.
        # Different versions of gcc appear to put output bytes in different
        # parts of the output vector produced by vec_vbpermq.  This configure
        # check looks to see which format the compiler produces.
        #
        # NOTE: This breaks cross compiles, as it relies on checking runtime functionality for the
        # environment we're in.  A flag to choose the index, or the possibility that we don't have
        # multiple versions to support (after a compiler upgrade) could solve the problem if we
        # eventually need them.
        def CheckAltivecVbpermqOutput(context, index):
            test_body = """
                #include <altivec.h>
                #include <cstring>
                #include <cstdint>
                #include <cstdlib>

                int main() {{
                    using Native = __vector signed char;
                    const size_t size = sizeof(Native);
                    const Native bits = {{ 120, 112, 104, 96, 88, 80, 72, 64, 56, 48, 40, 32, 24, 16, 8, 0 }};

                    uint8_t inputBuf[size];
                    std::memset(inputBuf, 0xFF, sizeof(inputBuf));

                    for (size_t offset = 0; offset <= size; offset++) {{
                        Native vec = vec_vsx_ld(0, reinterpret_cast<const Native*>(inputBuf));

                        uint64_t mask = vec_extract(vec_vbpermq(vec, bits), {0});

                        size_t initialZeros = (mask == 0 ? size : __builtin_ctzll(mask));
                        if (initialZeros != offset) {{
			    return 1;
                        }}

                        if (offset < size) {{
                            inputBuf[offset] = 0;  // Add an initial 0 for the next loop.
                        }}
                    }}

		    return 0;
                }}
            """.format(index)

            context.Message('Checking for vec_vbperm output in index {0}... '.format(index))
            ret = context.TryRun(textwrap.dedent(test_body), ".cpp")
            context.Result(ret[0])
            return ret[0]

        conf.AddTest('CheckAltivecVbpermqOutput', CheckAltivecVbpermqOutput)

        outputIndex = next((idx for idx in [0, 1] if conf.CheckAltivecVbpermqOutput(idx)), None)
        if outputIndex is not None:
            conf.env.SetConfigHeaderDefine("MONGO_CONFIG_ALTIVEC_VEC_VBPERMQ_OUTPUT_INDEX",
                                           outputIndex)
        else:
            myenv.ConfError(
                "Running on ppc64le, but can't find a correct vec_vbpermq output index.  Compiler or platform not supported"
            )

    myenv = conf.Finish()

    if env['TARGET_ARCH'] == "aarch64":
        AddToCCFLAGSIfSupported(myenv, "-moutline-atomics")

    conf = Configure(myenv)
    usdt_enabled = get_option('enable-usdt-probes')
    usdt_provider = None
    if usdt_enabled in ('auto', 'on'):
        if env.TargetOSIs('linux'):
            if conf.CheckHeader('sys/sdt.h'):
                usdt_provider = 'SDT'
        # can put other OS targets here
        if usdt_enabled == 'on' and not usdt_provider:
            myenv.ConfError(
                "enable-usdt-probes flag was set to on, but no USDT provider could be found")
        elif usdt_provider:
            conf.env.SetConfigHeaderDefine("MONGO_CONFIG_USDT_ENABLED")
            conf.env.SetConfigHeaderDefine("MONGO_CONFIG_USDT_PROVIDER", usdt_provider)
    myenv = conf.Finish()

    return myenv


env = doConfigure(env)
env["NINJA_SYNTAX"] = "#site_scons/third_party/ninja_syntax.py"

if env.ToolchainIs("clang"):
    env["ICECC_COMPILER_TYPE"] = "clang"
elif env.ToolchainIs("gcc"):
    env["ICECC_COMPILER_TYPE"] = "gcc"

# Now that we are done with configure checks, enable ccache and
# icecream if requested.
if 'CCACHE' in env and env['CCACHE']:
    ccache = Tool('ccache')
    if not ccache.exists(env):
        env.FatalError(f"Failed to load ccache tool with CCACHE={env['CCACHE']}")
    ccache(env)
if 'ICECC' in env and env['ICECC']:
    env['ICECREAM_VERBOSE'] = env.Verbose()
    env['ICECREAM_TARGET_DIR'] = '$BUILD_ROOT/scons/icecream'

    # Posssibly multiple ninja files are in play, and there are cases where ninja will
    # use the wrong icecc run script, so we must create a unique script per ninja variant
    # for ninja to track separately. We will use the variant dir which contains the each
    # separate ninja builds meta files. This has to be under an additional flag then just
    # ninja disabled, because the run icecc script is generated under a context where ninja
    # is always disabled via the scons callback mechanism. The __NINJA_NO flag is intended
    # to differentiate this particular context.
    if env.get('__NINJA_NO') or get_option('ninja') != 'disabled':
        env['ICECREAM_RUN_SCRIPT_SUBPATH'] = '$VARIANT_DIR'

    icecream = Tool('icecream')
    if not icecream.exists(env):
        env.FatalError(f"Failed to load icecream tool with ICECC={env['ICECC']}")
    icecream(env)

# Defaults for SCons provided flags. SetOption only sets the option to our value
# if the user did not provide it. So for any flag here if it's explicitly passed
# the values below set with SetOption will be overwritten.
#
# Default j to the number of CPUs on the system. Note: in containers this
# reports the number of CPUs for the host system. Perhaps in a future version of
# psutil it will instead report the correct number when in a container.
#
# The presence of the variable ICECC means the icecream tool is
# enabled and so the default j value should scale accordingly. In this
# scenario multiply the cpu count by 8 to set a reasonable default since the
# cluster can handle many more jobs than your local machine but is
# still throttled by your cpu count in the sense that you can only
# handle so many python threads sending out jobs.
#
# Capitalize on the weird way SCons handles arguments to determine if
# the user configured it or not. If not, it is under our control. Try
# to set some helpful defaults.
initial_num_jobs = env.GetOption('num_jobs')
altered_num_jobs = initial_num_jobs + 1
env.SetOption('num_jobs', altered_num_jobs)
cpu_count = psutil.cpu_count()
if env.GetOption('num_jobs') == altered_num_jobs:
    # psutil.cpu_count returns None when it can't determine the
    # number. This always fails on BSD's for example. If the user
    # didn't specify, and we can't determine for a parallel build, it
    # is better to make the user restart and be explicit, rather than
    # give them a very slow build.
    if cpu_count is None:
        if get_option("ninja") != "disabled":
            env.FatalError(
                "Cannot auto-determine the appropriate size for the Ninja local_job pool. Please regenerate with an explicit -j argument to SCons"
            )
        else:
            env.FatalError(
                "Cannot auto-determine the appropriate build parallelism on this platform. Please build with an explicit -j argument to SCons"
            )

    if 'ICECC' in env and env['ICECC'] and get_option("ninja") == "disabled":
        # If SCons is driving and we are using icecream, scale up the
        # number of jobs. The icerun integration will prevent us from
        # overloading the local system.
        env.SetOption('num_jobs', 8 * cpu_count)
    else:
        # Otherwise, either icecream isn't in play, so just use local
        # concurrency for SCons builds, or we are generating for
        # Ninja, in which case num_jobs controls the size of the local
        # pool. Scale that up to the number of local CPUs.
        env.SetOption('num_jobs', cpu_count)
else:
    if (not has_option('force-jobs') and ('ICECC' not in env or not env['ICECC'])
            and env.GetOption('num_jobs') > cpu_count):

        env.FatalError("ERROR: Icecream not enabled while using -j higher than available cpu's. " +
                       "Use --force-jobs to override.")

if (get_option('ninja') != "disabled" and ('ICECC' not in env or not env['ICECC'])
        and not has_option('force-jobs')):

    print(f"WARNING: Icecream not enabled - Ninja concurrency will be capped at {cpu_count} jobs " +
          "without regard to the -j value passed to it. " +
          "Generate your ninja file with --force-jobs to disable this behavior.")
    env['NINJA_MAX_JOBS'] = cpu_count

if get_option('ninja') != 'disabled':

    if 'ICECREAM_VERSION' in env and not env.get('CCACHE', None):
        if env['ICECREAM_VERSION'] < parse_version("1.2"):
            env.FatalError(
                "Use of ccache is mandatory with --ninja and icecream older than 1.2. You are running {}."
                .format(env['ICECREAM_VERSION']))

    ninja_builder = Tool("ninja")
    env["NINJA_BUILDDIR"] = env.Dir("$NINJA_BUILDDIR")
    ninja_builder.generate(env)

    ninjaConf = Configure(
        env,
        help=False,
        custom_tests={
            'CheckNinjaCompdbExpand': env.CheckNinjaCompdbExpand,
        },
    )
    env['NINJA_COMPDB_EXPAND'] = ninjaConf.CheckNinjaCompdbExpand()
    ninjaConf.Finish()

    # TODO: API for getting the sconscripts programmatically
    # exists upstream: https://github.com/SCons/scons/issues/3625
    def ninja_generate_deps(env, target, source, for_signature):
        dependencies = env.Flatten([
            'SConstruct',
            glob(os.path.join('src', '**', 'SConscript'), recursive=True),
            glob(os.path.join(os.path.expanduser('~/.scons/'), '**', '*.py'), recursive=True),
            glob(os.path.join('site_scons', '**', '*.py'), recursive=True),
            glob(os.path.join('buildscripts', '**', '*.py'), recursive=True),
            glob(os.path.join('src/third_party/scons-*', '**', '*.py'), recursive=True),
            glob(os.path.join('src/mongo/db/modules', '**', '*.py'), recursive=True),
        ])

        return dependencies

    env['NINJA_REGENERATE_DEPS'] = ninja_generate_deps

    if env.TargetOSIs("windows"):
        # This is a workaround on windows for SERVER-48691 where the line length
        # in response files is too long:
        # https://developercommunity.visualstudio.com/content/problem/441978/fatal-error-lnk1170-line-in-command-file-contains.html
        #
        # Ninja currently does not support
        # storing a newline in the ninja file, and therefore you can not
        # easily generate it to the response files. The only documented
        # way to get newlines into the response file is to use the $in_newline
        # variable in the rule.
        #
        # This workaround will move most of the object or lib links into the
        # inputs and then make the respone file consist of the inputs plus
        # whatever options are left in the original response content
        # more info can be found here:
        # https://github.com/ninja-build/ninja/pull/1223/files/e71bcceefb942f8355aab83ab447d702354ba272#r179526824
        # https://github.com/ninja-build/ninja/issues/1000

        # we are making a new special rule which will leverage
        # the $in_newline to get newlines into our response file
        env.NinjaRule(
            "WINLINK",
            "$env$WINLINK @$out.rsp",
            description="Linking $out",
            deps=None,
            pool="local_pool",
            use_depfile=False,
            use_response_file=True,
            response_file_content="$rspc $in_newline",
        )

        # Setup the response file content generation to use our workaround rule
        # for LINK commands.
        provider = env.NinjaGenResponseFileProvider(
            "WINLINK",
            "$LINK",
        )
        env.NinjaRuleMapping("${LINKCOM}", provider)
        env.NinjaRuleMapping(env["LINKCOM"], provider)

        # The workaround function will move some of the content from the rspc
        # variable into the nodes inputs. We only want to move build nodes because
        # inputs must be files, so we make sure the the option in the rspc
        # file starts with the build directory.
        def winlink_workaround(env, node, ninja_build):
            if ninja_build and 'rspc' in ninja_build["variables"]:

                rsp_content = []
                inputs = []
                for opt in ninja_build["variables"]["rspc"].split():

                    # if its a candidate to go in the inputs add it, else keep it in the non-newline
                    # rsp_content list
                    if opt.startswith(str(env.Dir("$BUILD_DIR"))) and opt != str(node):
                        inputs.append(opt)
                    else:
                        rsp_content.append(opt)

                ninja_build["variables"]["rspc"] = ' '.join(rsp_content)
                ninja_build["inputs"] += [
                    infile for infile in inputs if infile not in ninja_build["inputs"]
                ]

        # We apply the workaround to all Program nodes as they have potential
        # response files that have lines that are too long.
        # This will setup a callback function for a node
        # so that when its been processed, we can make some final adjustments before
        # its generated to the ninja file.
        def winlink_workaround_emitter(target, source, env):
            env.NinjaSetBuildNodeCallback(target[0], winlink_workaround)
            return target, source

        builder = env['BUILDERS']["Program"]
        base_emitter = builder.emitter
        new_emitter = SCons.Builder.ListEmitter([base_emitter, winlink_workaround_emitter])
        builder.emitter = new_emitter

    # idlc.py has the ability to print its implicit dependencies
    # while generating. Ninja can consume these prints using the
    # deps=msvc method.
    env.AppendUnique(IDLCFLAGS=[
        "--write-dependencies-inline",
    ])
    env.NinjaRule(
        rule="IDLC",
        command="cmd /c $cmd" if env.TargetOSIs("windows") else "$cmd",
        description="Generating $out",
        deps="msvc",
        pool="local_pool",
    )

    def get_idlc_command(env, node, action, targets, sources, executor=None):
        _, variables, _ = env.NinjaGetGenericShellCommand(node, action, targets, sources,
                                                          executor=executor)
        variables["msvc_deps_prefix"] = "import file:"
        return "IDLC", variables, env.subst(env['IDLC']).split()

    env.NinjaRuleMapping("$IDLCCOM", get_idlc_command)
    env.NinjaRuleMapping(env["IDLCCOM"], get_idlc_command)

    # We can create empty files for FAKELIB in Ninja because it
    # does not care about content signatures. We have to
    # write_uuid_to_file for FAKELIB in SCons because SCons does.
    env.NinjaRule(
        rule="FAKELIB",
        command="cmd /c copy 1>NUL NUL $out" if env["PLATFORM"] == "win32" else "touch $out",
    )

    def fakelib_in_ninja(env, node):
        """Generates empty .a files"""
        return {
            "outputs": [node.get_path()],
            "rule": "FAKELIB",
            "implicit": [str(s) for s in node.sources],
        }

    env.NinjaRegisterFunctionHandler("write_uuid_to_file", fakelib_in_ninja)

    def ninja_test_list_builder(env, node):
        test_files = [test_file.path for test_file in env["MONGO_TEST_REGISTRY"][node.path]]
        files = ' '.join(test_files)
        return {
            "outputs": [node.get_path()],
            "rule": "TEST_LIST",
            "implicit": test_files,
            "variables": {"files": files, },
        }

    if env["PLATFORM"] == "win32":
        cmd = 'cmd.exe /c del "$out" && for %a in ($files) do (echo %a >> "$out")'
    else:
        cmd = 'rm -f "$out"; for i in $files; do echo "$$i" >> "$out"; done;'

    env.NinjaRule(
        rule="TEST_LIST",
        description="Compiling test list: $out",
        command=cmd,
    )
    env.NinjaRegisterFunctionHandler("test_list_builder_action", ninja_test_list_builder)

    env['NINJA_GENERATED_SOURCE_ALIAS_NAME'] = 'generated-sources'

if get_option('separate-debug') == "on" or env.TargetOSIs("windows"):

    # The current ninja builder can't handle --separate-debug on non-Windows platforms
    # like linux or macOS, because they depend on adding extra actions to the link step,
    # which cannot be translated into the ninja bulider.
    if not env.TargetOSIs("windows") and get_option('ninja') != 'disabled':
        env.FatalError("Cannot use --separate-debug with Ninja on non-Windows platforms.")

    separate_debug = Tool('separate_debug')
    if not separate_debug.exists(env):
        env.FatalError(
            'Cannot honor --separate-debug because the separate_debug.py Tool reported as nonexistent'
        )
    separate_debug(env)

env["AUTO_ARCHIVE_TARBALL_SUFFIX"] = "tgz"

env["AIB_META_COMPONENT"] = "all"
env["AIB_BASE_COMPONENT"] = "common"
env["AIB_DEFAULT_COMPONENT"] = "mongodb"

env.Tool('auto_install_binaries')
env.Tool('auto_archive')

env.DeclareRoles(
    roles=[
        env.Role(name="base", ),
        env.Role(name="debug", ),
        env.Role(
            name="dev",
            dependencies=[
                "runtime",
            ],
        ),
        env.Role(name="meta", ),
        env.Role(
            name="runtime",
            dependencies=[
                # On windows, we want the runtime role to depend
                # on the debug role so that PDBs end in the
                # runtime package.
                "debug" if env.TargetOSIs('windows') else None,
            ],
            silent=True,
        ),
    ],
    base_role="base",
    meta_role="meta",
)


def _aib_debugdir(source, target, env, for_signature):
    for s in source:
        origin = getattr(s.attributes, "debug_file_for", None)
        oentry = env.Entry(origin)
        osuf = oentry.get_suffix()
        map_entry = env["AIB_SUFFIX_MAP"].get(osuf)
        if map_entry:
            return map_entry[0]
    env.FatalError("Unable to find debuginfo file in _aib_debugdir: (source='{}')".format(
        str(source)))


env["PREFIX_DEBUGDIR"] = _aib_debugdir

env.AddSuffixMapping({
    "$PROGSUFFIX": env.SuffixMap(
        directory="$PREFIX_BINDIR",
        default_role="runtime",
    ),

    "$SHLIBSUFFIX": env.SuffixMap(
        directory="$PREFIX_BINDIR" \
        if mongo_platform.get_running_os_name() == "windows" \
        else "$PREFIX_LIBDIR",
        default_role="runtime",
    ),

    ".debug": env.SuffixMap(
        directory="$PREFIX_DEBUGDIR",
        default_role="debug",
    ),

    ".dSYM": env.SuffixMap(
        directory="$PREFIX_DEBUGDIR",
        default_role="debug",
    ),

    ".pdb": env.SuffixMap(
        directory="$PREFIX_DEBUGDIR",
        default_role="debug",
    ),
})

env.AddPackageNameAlias(
    component="dist",
    role="runtime",
    name="mongodb-dist",
)

env.AddPackageNameAlias(
    component="dist",
    role="debug",
    name="mongodb-dist-debugsymbols",
)

env.AddPackageNameAlias(
    component="dist-test",
    role="runtime",
    name="mongodb-binaries",
)

env.AddPackageNameAlias(
    component="dist-test",
    role="debug",
    name="mongo-debugsymbols",
)

env.AddPackageNameAlias(
    component="dbtest",
    role="runtime",
    name="dbtest-binary",
)

env.AddPackageNameAlias(
    component="dbtest",
    role="debug",
    name="dbtest-debugsymbols",
)

env.AddPackageNameAlias(
    component="jstestshell",
    role="runtime",
    name="mongodb-jstestshell",
)

env.AddPackageNameAlias(
    component="jstestshell",
    role="debug",
    name="mongodb-jstestshell-debugsymbols",
)

env.AddPackageNameAlias(
    component="mongocryptd",
    role="runtime",
    name="mongodb-cryptd",
)

env.AddPackageNameAlias(
    component="mongocryptd",
    role="debug",
    name="mongodb-cryptd-debugsymbols",
)

env.AddPackageNameAlias(
    component="mh",
    role="runtime",
    # TODO: we should be able to move this to where the mqlrun binary is
    # defined when AIB correctly uses environments instead of hooking into
    # the first environment used.
    name="mh-binaries",
)

env.AddPackageNameAlias(
    component="mh",
    role="debug",
    # TODO: we should be able to move this to where the mqlrun binary is
    # defined when AIB correctly uses environments instead of hooking into
    # the first environment used.
    name="mh-debugsymbols",
)


def rpath_generator(env, source, target, for_signature):
    # If the PREFIX_LIBDIR has an absolute path, we will use that directly as
    # RPATH because that indicates the final install destination of the libraries.
    prefix_libdir = env.subst('$PREFIX_LIBDIR')
    if os.path.isabs(prefix_libdir):
        return ['$PREFIX_LIBDIR']

    # If the PREFIX_LIBDIR is not an absolute path, we will use a relative path
    # from the bin to the lib dir.
    lib_rel = os.path.relpath(prefix_libdir, env.subst('$PREFIX_BINDIR'))

    if env['PLATFORM'] == 'posix':\
        return [env.Literal(f"\\$$ORIGIN/{lib_rel}")]

    if env['PLATFORM'] == 'darwin':
        return [
            f"@loader_path/{lib_rel}",
        ]


env['RPATH_GENERATOR'] = rpath_generator

if env['PLATFORM'] == 'posix':
    env.AppendUnique(
        RPATH='$RPATH_GENERATOR',
        LINKFLAGS=[
            # Most systems *require* -z,origin to make origin work, but android
            # blows up at runtime if it finds DF_ORIGIN_1 in DT_FLAGS_1.
            # https://android.googlesource.com/platform/bionic/+/cbc80ba9d839675a0c4891e2ab33f39ba51b04b2/linker/linker.h#68
            # https://android.googlesource.com/platform/bionic/+/cbc80ba9d839675a0c4891e2ab33f39ba51b04b2/libc/include/elf.h#215
            '-Wl,-z,origin' if not env.TargetOSIs('android') else [],
            '-Wl,--enable-new-dtags',
        ],
        SHLINKFLAGS=[
            # -h works for both the sun linker and the gnu linker.
            "-Wl,-h,${TARGET.file}",
        ])
elif env['PLATFORM'] == 'darwin':
    # The darwin case uses an adhoc implementation of RPATH for SCons
    # since SCons does not support RPATH directly for macOS:
    #   https://github.com/SCons/scons/issues/2127
    # so we setup RPATH and LINKFLAGS ourselves.
    env['RPATHPREFIX'] = '-Wl,-rpath,'
    env['RPATHSUFFIX'] = ''
    env['RPATH'] = '$RPATH_GENERATOR'
    env.AppendUnique(
        LINKFLAGS="${_concat(RPATHPREFIX, RPATH, RPATHSUFFIX, __env__)}",
        SHLINKFLAGS=[
            "-Wl,-install_name,@rpath/${TARGET.file}",
        ],
    )

env.Default(env.Alias("install-default"))

# If the flags in the environment are configured for -gsplit-dwarf,
# inject the necessary emitter.
split_dwarf = Tool('split_dwarf')
if split_dwarf.exists(env):
    split_dwarf(env)

# Load the compilation_db tool. We want to do this after configure so we don't end up with
# compilation database entries for the configure tests, which is weird.
if get_option('ninja') == 'disabled':
    env.Tool("compilation_db")

incremental_link = Tool('incremental_link')
if incremental_link.exists(env):
    incremental_link(env)


# Resource Files are Windows specific
def env_windows_resource_file(env, path):
    if env.TargetOSIs('windows'):
        return [env.RES(path)]
    else:
        return []


env.AddMethod(env_windows_resource_file, 'WindowsResourceFile')

# --- lint ----

if get_option('lint-scope') == 'changed':
    patch_file = env.Command(
        target="$BUILD_DIR/current.git.patch",
        source=[env.WhereIs("git")],
        action="${SOURCES[0]} diff $GITDIFFFLAGS > $TARGET",
    )

    env.AlwaysBuild(patch_file)

    pylinters = env.Command(
        target="#lint-pylinters",
        source=[
            "buildscripts/pylinters.py",
            patch_file,
        ],
        action=
        "REVISION=$REVISION ENTERPRISE_REV=$ENTERPRISE_REV $PYTHON ${SOURCES[0]} lint-git-diff",
    )

    clang_format = env.Command(
        target="#lint-clang-format",
        source=[
            "buildscripts/clang_format.py",
            patch_file,
        ],
        action=
        "REVISION=$REVISION ENTERPRISE_REV=$ENTERPRISE_REV $PYTHON ${SOURCES[0]} lint-git-diff",
    )

    eslint = env.Command(
        target="#lint-eslint",
        source=[
            "buildscripts/eslint.py",
            patch_file,
        ],
        action=
        "REVISION=$REVISION ENTERPRISE_REV=$ENTERPRISE_REV $PYTHON ${SOURCES[0]} lint-git-diff",
    )

else:
    pylinters = env.Command(
        target="#lint-pylinters",
        source=[
            "buildscripts/pylinters.py",
        ],
        action="$PYTHON ${SOURCES[0]} lint-all",
    )

    clang_format = env.Command(
        target="#lint-clang-format",
        source=[
            "buildscripts/clang_format.py",
        ],
        action="$PYTHON ${SOURCES[0]} lint-all",
    )

    eslint = env.Command(
        target="#lint-eslint",
        source=[
            "buildscripts/eslint.py",
        ],
        action="$PYTHON ${SOURCES[0]} --dirmode lint jstests/ src/mongo",
    )

sconslinters = env.Command(
    target="#lint-sconslinters",
    source=[
        "buildscripts/pylinters.py",
    ],
    action="$PYTHON ${SOURCES[0]} lint-scons",
)

lint_py = env.Command(
    target="#lint-lint.py",
    source=["buildscripts/quickcpplint.py"],
    action="$PYTHON ${SOURCES[0]} lint",
)

lint_errorcodes = env.Command(
    target="#lint-errorcodes",
    source=["buildscripts/errorcodes.py"],
    action="$PYTHON ${SOURCES[0]} --quiet",
)

env.Alias("lint", [lint_py, eslint, clang_format, pylinters, sconslinters, lint_errorcodes])
env.Alias("lint-fast", [eslint, clang_format, pylinters, sconslinters, lint_errorcodes])
env.AlwaysBuild("lint")
env.AlwaysBuild("lint-fast")

#  ----  INSTALL -------


def getSystemInstallName():
    arch_name = env.subst('$MONGO_DISTARCH')

    # We need to make sure the directory names inside dist tarballs are permanently
    # consistent, even if the target OS name used in scons is different. Any differences
    # between the names used by env.TargetOSIs/env.GetTargetOSName should be added
    # to the translation dictionary below.
    os_name_translations = {
        'windows': 'win32',
        'macOS': 'macos',
    }
    os_name = env.GetTargetOSName()
    os_name = os_name_translations.get(os_name, os_name)
    n = os_name + "-" + arch_name

    if len(mongo_modules):
        n += "-" + "-".join(m.name for m in mongo_modules)

    dn = env.subst('$MONGO_DISTMOD')
    if len(dn) > 0:
        n = n + "-" + dn

    return n


# This function will add the version.txt file to the source tarball
# so that versioning will work without having the git repo available.
def add_version_to_distsrc(env, archive):
    version_file_path = env.subst("$MONGO_DIST_SRC_PREFIX") + "version.json"
    if version_file_path not in archive:
        version_data = {
            'version': env['MONGO_VERSION'],
            'githash': env['MONGO_GIT_HASH'],
        }
        archive.append_file_contents(
            version_file_path,
            json.dumps(
                version_data,
                sort_keys=True,
                indent=4,
                separators=(',', ': '),
            ))


env.AddDistSrcCallback(add_version_to_distsrc)

env['SERVER_DIST_BASENAME'] = env.subst('mongodb-%s-$MONGO_DISTNAME' % (getSystemInstallName()))
env['MH_DIST_BASENAME'] = 'mh'
if get_option('legacy-tarball') == 'true':
    if ('tar-dist' not in COMMAND_LINE_TARGETS and 'zip-dist' not in COMMAND_LINE_TARGETS
            and 'archive-dist' not in COMMAND_LINE_TARGETS):
        env.FatalError('option --legacy-tarball only valid with an archive-dist target')
    env['PREFIX'] = '$SERVER_DIST_BASENAME'

module_sconscripts = moduleconfig.get_module_sconscripts(mongo_modules)

# This generates a numeric representation of the version string so that
# you can easily compare versions of MongoDB without having to parse
# the version string.
#
# Examples:
# 5.1.1-123 =>        ['5', '1', '1', '123', None, None] =>          [5, 1, 2, -100]
# 5.1.1-rc2 =>        ['5', '1', '1', 'rc2', 'rc', '2'] =>           [5, 1, 1, -23]
# 5.1.1-rc2-123 =>    ['5', '1', '1', 'rc2-123', 'rc', '2'] =>       [5, 1, 1, -23]
# 5.1.0-alpha-123 =>  ['5', '1', '0', 'alpha-123', 'alpha', ''] =>   [5, 1, 0, -50]
# 5.1.0-alpha1-123 => ['5', '1', '0', 'alpha1-123', 'alpha', '1'] => [5, 1, 0, -49]
# 5.1.1 =>            ['5', '1', '1', '', None, None] =>             [5, 1, 1, 0]

version_parts = [
    x for x in re.match(r'^(\d+)\.(\d+)\.(\d+)-?((?:(rc|alpha)(\d?))?.*)?',
                        env['MONGO_VERSION']).groups()
]
version_extra = version_parts[3] if version_parts[3] else ""
if version_parts[4] == 'rc':
    version_parts[3] = int(version_parts[5]) + -25
elif version_parts[4] == 'alpha':
    if version_parts[5] == '':
        version_parts[3] = -50
    else:
        version_parts[3] = int(version_parts[5]) + -50
elif version_parts[3]:
    version_parts[2] = int(version_parts[2]) + 1
    version_parts[3] = -100
else:
    version_parts[3] = 0
version_parts = [int(x) for x in version_parts[:4]]

# The following symbols are exported for use in subordinate SConscript files.
# Ideally, the SConscript files would be purely declarative.  They would only
# import build environment objects, and would contain few or no conditional
# statements or branches.
#
# Currently, however, the SConscript files do need some predicates for
# conditional decision making that hasn't been moved up to this SConstruct file,
# and they are exported here, as well.
Export([
    'debugBuild',
    'endian',
    'free_monitoring',
    'get_option',
    'has_option',
    'http_client',
<<<<<<< HEAD
    'inmemory',
=======
    'jsEngine',
>>>>>>> 9ea1d6f0
    'module_sconscripts',
    'optBuild',
    'selected_experimental_optimizations',
    'serverJs',
    'ssl_provider',
    'use_libunwind',
    'use_system_libunwind',
    'use_system_version_of_library',
    'use_vendored_libunwind',
    'version_extra',
    'version_parts',
    'wiredtiger',
])


def injectMongoIncludePaths(thisEnv):
    thisEnv.AppendUnique(CPPPATH=['$BUILD_DIR'])


env.AddMethod(injectMongoIncludePaths, 'InjectMongoIncludePaths')


def injectModule(env, module, **kwargs):
    injector = env['MODULE_INJECTORS'].get(module)
    if injector:
        return injector(env, **kwargs)
    return env


env.AddMethod(injectModule, 'InjectModule')

if get_option('ninja') == 'disabled':
    compileCommands = env.CompilationDatabase('compile_commands.json')
    # Initialize generated-sources Alias as a placeholder so that it can be used as a
    # dependency for compileCommands. This Alias will be properly updated in other SConscripts.
    env.Requires(compileCommands, env.Alias("generated-sources"))
    compileDb = env.Alias("compiledb", compileCommands)

msvc_version = ""
if 'MSVC_VERSION' in env and env['MSVC_VERSION']:
    msvc_version = "--version " + env['MSVC_VERSION'] + " "

# Microsoft Visual Studio Project generation for code browsing
if get_option("ninja") == "disabled":
    vcxprojFile = env.Command(
        "mongodb.vcxproj",
        compileCommands,
        r"$PYTHON buildscripts\make_vcxproj.py " + msvc_version + "mongodb",
    )
    vcxproj = env.Alias("vcxproj", vcxprojFile)

# TODO: maybe make these work like the other archive- aliases
# even though they aren't piped through AIB?
distSrc = env.DistSrc("distsrc.tar", NINJA_SKIP=True)
env.NoCache(distSrc)
env.Alias("distsrc-tar", distSrc)

distSrcGzip = env.GZip(
    target="distsrc.tgz",
    source=[distSrc],
    NINJA_SKIP=True,
)
env.NoCache(distSrcGzip)
env.Alias("distsrc-tgz", distSrcGzip)

distSrcZip = env.DistSrc("distsrc.zip", NINJA_SKIP=True)
env.NoCache(distSrcZip)
env.Alias("distsrc-zip", distSrcZip)

env.Alias("distsrc", "distsrc-tgz")

# Do this as close to last as possible before reading SConscripts, so
# that any tools that may have injected other things via emitters are included
# among the side effect adornments.
#
# TODO: Move this to a tool.
if has_option('jlink'):
    jlink = get_option('jlink')
    if jlink <= 0:
        env.FatalError("The argument to jlink must be a positive integer or float")
    elif jlink < 1 and jlink > 0:
        jlink = env.GetOption('num_jobs') * jlink
        jlink = round(jlink)
        if jlink < 1.0:
            print("Computed jlink value was less than 1; Defaulting to 1")
            jlink = 1.0

    jlink = int(jlink)
    target_builders = ['Program', 'SharedLibrary', 'LoadableModule']

    # A bound map of stream (as in stream of work) name to side-effect
    # file. Since SCons will not allow tasks with a shared side-effect
    # to execute concurrently, this gives us a way to limit link jobs
    # independently of overall SCons concurrency.
    jlink_stream_map = dict()

    def jlink_emitter(target, source, env):
        name = str(target[0])
        se_name = "#jlink-stream" + str(hash(name) % jlink)
        se_node = jlink_stream_map.get(se_name, None)
        if not se_node:
            se_node = env.Entry(se_name)
            # This may not be necessary, but why chance it
            env.NoCache(se_node)
            jlink_stream_map[se_name] = se_node
        env.SideEffect(se_node, target)
        return (target, source)

    for target_builder in target_builders:
        builder = env['BUILDERS'][target_builder]
        base_emitter = builder.emitter
        new_emitter = SCons.Builder.ListEmitter([base_emitter, jlink_emitter])
        builder.emitter = new_emitter

# Keep this late in the game so that we can investigate attributes set by all the tools that have run.
if has_option("cache"):
    if get_option("cache") == "nolinked":

        def noCacheEmitter(target, source, env):
            for t in target:
                try:
                    if getattr(t.attributes, 'thin_archive', False):
                        continue
                except (AttributeError):
                    pass
                env.NoCache(t)
            return target, source

        def addNoCacheEmitter(builder):
            origEmitter = builder.emitter
            if SCons.Util.is_Dict(origEmitter):
                for k, v in origEmitter:
                    origEmitter[k] = SCons.Builder.ListEmitter([v, noCacheEmitter])
            elif SCons.Util.is_List(origEmitter):
                origEmitter.append(noCacheEmitter)
            else:
                builder.emitter = SCons.Builder.ListEmitter([origEmitter, noCacheEmitter])

        addNoCacheEmitter(env['BUILDERS']['Program'])
        addNoCacheEmitter(env['BUILDERS']['StaticLibrary'])
        addNoCacheEmitter(env['BUILDERS']['SharedLibrary'])
        addNoCacheEmitter(env['BUILDERS']['LoadableModule'])

env.SConscript(
    dirs=[
        'src',
    ],
    duplicate=False,
    exports=[
        'env',
    ],
    variant_dir='$BUILD_DIR',
)

# TODO: find a way to consolidate SConscript calls to one call in
# SConstruct so they all use variant_dir
env.SConscript(
    dirs=[
        'jstests',
    ],
    duplicate=False,
    exports=[
        'env',
    ],
)

# Declare the cache prune target
cachePrune = env.Command(
    target="#cache-prune",
    source=[
        "#buildscripts/scons_cache_prune.py",
    ],
    action=
    "$PYTHON ${SOURCES[0]} --cache-dir=${CACHE_DIR.abspath} --cache-size=${CACHE_SIZE} --prune-ratio=${CACHE_PRUNE_TARGET/100.00}",
    CACHE_DIR=env.Dir(cacheDir),
)

env.AlwaysBuild(cachePrune)

# Add a trivial Alias called `configure`. This makes it simple to run,
# or re-run, the SConscript reading and conf tests, but not build any
# real targets. This can be helpful when you are planning a dry-run
# build, or simply want to validate your changes to SConstruct, tools,
# and all the other setup that happens before we begin a real graph
# walk.
env.Alias('configure', None)

# We have finished all SConscripts and targets, so we can ask
# auto_install_binaries to finalize the installation setup.
env.FinalizeInstallDependencies()

# We don't want installing files to cause them to flow into the cache,
# since presumably we can re-install them from the origin if needed.
env.NoCache(env.FindInstalledFiles())

# Substitute environment variables in any build targets so that we can
# say, for instance:
#
# > scons --prefix=/foo/bar '$DESTDIR'
# or
# > scons \$BUILD_DIR/mongo/base
#
# That way, you can reference targets under the variant dir or install
# path via an invariant name.
#
# We need to replace the values in the BUILD_TARGETS object in-place
# because SCons wants it to be a particular object.
for i, s in enumerate(BUILD_TARGETS):
    BUILD_TARGETS[i] = env.subst(s)

# Do any final checks the Libdeps linter may need to do once all
# SConscripts have been read but before building begins.
libdeps.LibdepLinter(env).final_checks()
libdeps.generate_libdeps_graph(env)<|MERGE_RESOLUTION|>--- conflicted
+++ resolved
@@ -229,8 +229,8 @@
     type='choice',
 )
 
-<<<<<<< HEAD
-add_option('inmemory',
+add_option(
+    'inmemory',
     choices=['on', 'off'],
     const='on',
     default='off',
@@ -239,21 +239,20 @@
     type='choice',
 )
 
-add_option('audit',
+add_option(
+    'audit',
     help='Enable auditing',
     nargs=0,
 )
 
-add_option('hotbackup',
+add_option(
+    'hotbackup',
     help='Enable Hot Backup',
     nargs=0,
 )
 
-add_option('ocsp-stapling',
-=======
 add_option(
     'ocsp-stapling',
->>>>>>> 9ea1d6f0
     choices=['on', 'off'],
     default='on',
     help='Enable OCSP Stapling on servers',
@@ -5800,11 +5799,8 @@
     'get_option',
     'has_option',
     'http_client',
-<<<<<<< HEAD
     'inmemory',
-=======
     'jsEngine',
->>>>>>> 9ea1d6f0
     'module_sconscripts',
     'optBuild',
     'selected_experimental_optimizations',
