--- conflicted
+++ resolved
@@ -2,14 +2,10 @@
 
 selector:
   roots:
-<<<<<<< HEAD
-  - jstests/audit/*.js
+    - jstests/audit/*.js
   exclude_files:
-  - jstests/audit/_*.js
-  - jstests/audit/audit_replset_reconfig.js # requires fixing SERVER-20845
-=======
-    - src/mongo/db/modules/*/jstests/audit/*.js
->>>>>>> b665258d
+    - jstests/audit/_*.js
+    - jstests/audit/audit_replset_reconfig.js # requires fixing SERVER-20845
 
 # audit tests start their own mongod's.
 executor:
