test_kind: js_test

selector:
  roots:
<<<<<<< HEAD
  - jstests/ssl/*.js
=======
    - jstests/ssl/*.js
    - src/mongo/db/modules/*/jstests/fips/*.js
>>>>>>> b665258d

# ssl tests start their own mongod's.
executor:
  config:
    shell_options:
      nodb: ""
      ssl: ""
      sslAllowInvalidCertificates: ""
      sslCAFile: jstests/libs/ca.pem
      sslPEMKeyFile: jstests/libs/client.pem
      global_vars:
        TestData:
          setParameters:
            logComponentVerbosity: "{network:2}"
          setParametersMongos:
            logComponentVerbosity: "{network:2}"<|MERGE_RESOLUTION|>--- conflicted
+++ resolved
@@ -2,12 +2,7 @@
 
 selector:
   roots:
-<<<<<<< HEAD
-  - jstests/ssl/*.js
-=======
     - jstests/ssl/*.js
-    - src/mongo/db/modules/*/jstests/fips/*.js
->>>>>>> b665258d
 
 # ssl tests start their own mongod's.
 executor:
