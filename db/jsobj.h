/* jsobj.h

   BSONObj and its helpers

   "BSON" stands for "binary JSON" -- ie a binary way to represent objects that would be
   represented in JSON (plus a few extensions useful for databases & other languages).
*/

/**
*    Copyright (C) 2008 10gen Inc.
*
*    This program is free software: you can redistribute it and/or  modify
*    it under the terms of the GNU Affero General Public License, version 3,
*    as published by the Free Software Foundation.
*
*    This program is distributed in the hope that it will be useful,
*    but WITHOUT ANY WARRANTY; without even the implied warranty of
*    MERCHANTABILITY or FITNESS FOR A PARTICULAR PURPOSE.  See the
*    GNU Affero General Public License for more details.
*
*    You should have received a copy of the GNU Affero General Public License
*    along with this program.  If not, see <http://www.gnu.org/licenses/>.
*/

#pragma once

#include "../stdafx.h"
#include "../util/builder.h"
#include "boost/utility.hpp"

#include <set>

namespace mongo {

    class BSONObj;
    class Record;
    class BSONObjBuilder;

#pragma pack(push,1)

    /** 
        the complete list of valie BSON types
        BinData = binary data types.
        EOO = end of object
    */
    enum BSONType {MinKey=-1, EOO=0, NumberDouble=1, String=2, Object=3, Array=4, BinData=5,
                   Undefined=6, jstOID=7, Bool=8, Date=9 , jstNULL=10, RegEx=11 ,
                   DBRef=12, Code=13, Symbol=14, CodeWScope=15 ,
                   NumberInt = 16,
                   JSTypeMax=16,
                   MaxKey=127
                  };

    /* subtypes of BinData.
       bdtCustom and above are ones that the JS compiler understands, but are
       opaque to the database.
    */
    enum BinDataType { Function=1, ByteArray=2, MD5Type=5, bdtCustom=128 };
    
    /**	Object id's are optional for BSONObjects.
    	When present they should be the first object member added.
        The app server serializes OIDs as <8-byte-int><4-byte-int>) using the machine's
        native endianness.  We deserialize by casting as an OID object, assuming
        the db server has the same endianness.
    */
    class OID {
        long long a;
        unsigned b;
    public:
        bool operator==(const OID& r) {
            return a==r.a&&b==r.b;
        }
        bool operator!=(const OID& r) {
            return a!=r.a||b!=r.b;
        }
        string str() const {
            stringstream s;
            s << hex;
            s.fill( '0' );
            s.width( 16 );
            s << a;
            s.width( 8 );
            s << b;
            s << dec;
            return s.str();
        }
        
        /**
           sets the contents to a new oid
         */
        void init();

        void init( string s );
        
    };
    ostream& operator<<( ostream &s, const OID &o );

    /* marshalled js object format:
       
       <unsigned totalSize> {<byte BSONType><cstring FieldName><Data>}* EOO
          totalSize includes itself.

       Data:
         Bool:      <byte>
         EOO:       nothing follows
         Undefined: nothing follows
         OID:       an OID object
         NumberDouble: <double>
         NumberInt: <int32>
         String:    <unsigned32 strsizewithnull><cstring>
         Date:      <8bytes>
         Regex:     <cstring regex><cstring options>
         Object:    a nested object, leading with its entire size, which terminates with EOO.
         Array:     same as object
         DBRef:     <strlen> <cstring ns> <oid>
                    DBRef is a database reference: basically a collection name plus an Object ID
         BinData:   <int len> <byte subtype> <byte[len] data>
         Code:      a function (not a closure): same format as String.
         Symbol:    a language symbol (say a python symbol).  same format as String.
         Code With Scope: <total size><String><Object>
    */

    /* Formatting mode for generating a JSON from the 10gen representation.
         Strict - strict RFC format
    	 TenGen - 10gen format, which is close to JS format.  This form is understandable by
     	          javascript running inside the Mongo server via eval()
         JS     - Javascript JSON compatible
     */
    enum JsonStringFormat { Strict, TenGen, JS };

#pragma pack(pop)

    /** BSONElement represents an "element" in a BSONObj.  So for the object { a : 3, b : "abc" },
       'a : 3' is the first element (key+value).
       
       The BSONElement object points into the BSONObj's data.  Thus the BSONObj must stay in scope
       for the life of the BSONElement.

       <type><fieldName    ><value>
       -------- size() ------------
             -fieldNameSize-
                            value()
       type()
    */
    class BSONElement {
        friend class BSONObjIterator;
        friend class BSONObj;
    public:
        string toString() const;
        string jsonString( JsonStringFormat format, bool includeFieldNames = true ) const;
        BSONType type() const {
            return (BSONType) *data;
        }
        bool eoo() const {
            return type() == EOO;
        }
        // If maxLen is specified, don't scan more than maxLen bytes to calculate size.
        int size( int maxLen = -1 ) const;

        // wrap this element up as a singleton object.
        BSONObj wrap();

        const char * fieldName() const {
            if ( eoo() ) return ""; // no fieldname for it.
            return data + 1;
        }

        // raw data be careful:
        const char * value() const {
            return (data + fieldNameSize + 1);
        }
        int valuesize() const {
            return size() - fieldNameSize - 1;
        }

        bool isBoolean() const {
            return type() == Bool;
        }
        bool boolean() const {
            return *value() ? true : false;
        }

        unsigned long long date() const {
            return *((unsigned long long*) value());
        }
        //double& number() { return *((double *) value()); }

        bool isNumber() const {
            return type() == NumberDouble || type() == NumberInt;
        }
        void setNumber(double d) {
            if ( type() == NumberDouble ) *((double *) value()) = d;
            else if ( type() == NumberInt ) *((int *) value()) = (int) d;
        }
        double number() const {
            if ( type() == NumberDouble ) return *((double *) value());
            if ( type() == NumberInt ) return *((int *) value());
            return 0;
        }
        OID& oid() const {
            return *((OID*) value());
        }

        // for strings
        int valuestrsize() const {
            return *((int *) value());
        }

        // for objects the size *includes* the size of the size field
        int objsize() const {
            return *((int *) value());
        }

        // for strings.  also gives you start of the real data for an embedded object
        const char * valuestr() const {
            return value() + 4;
        }

        const char *valuestrsafe() const {
            return type() == String ? valuestr() : "";
        }

        const char * codeWScopeCode() const {
            return value() + 8;
        }
        const char * codeWScopeScopeData() const {
            // TODO fix
            return codeWScopeCode() + strlen( codeWScopeCode() ) + 1;
        }

        BSONObj embeddedObject() const;

        /* uasserts if not an object */
        BSONObj embeddedObjectUserCheck();

<<<<<<< HEAD
        BSONObj codeWScopeObject() const;
        
=======
        const char *binData(int& len) { 
            // BinData: <int len> <byte subtype> <byte[len] data>
            assert( type() == BinData );
            len = valuestrsize();
            return value() + 5;
        }

>>>>>>> 15b3d360
        const char *regex() const {
            assert(type() == RegEx);
            return value();
        }
        const char *simpleRegex() const;
        const char *regexFlags() const {
            const char *p = regex();
            return p + strlen(p) + 1;
        }

        /* like operator== but doesn't check the fieldname,
           just the value.
           */
        bool valuesEqual(const BSONElement& r) const {
            if ( isNumber() )
                return number() == r.number() && r.isNumber();
            bool match= valuesize() == r.valuesize() &&
                        memcmp(value(),r.value(),valuesize()) == 0;
            return match;
            // todo: make "0" == 0.0, undefined==null
        }

        bool operator==(const BSONElement& r) const {
            if ( strcmp(fieldName(), r.fieldName()) != 0 )
                return false;
            return valuesEqual(r);
            /*
            		int sz = size();
            		return sz == r.size() &&
            			memcmp(data, r.data, sz) == 0;
            */
        }


        /* <0: l<r. 0:l==r. >0:l>r
         order by type, field name, and field value.
         If considerFieldName is true, pay attention to the field name.
         */
        int woCompare( const BSONElement &e, bool considerFieldName = true ) const;

        const char * rawdata() {
            return data;
        }

        int getGtLtOp() const;

        BSONElement();
        
        // Check that data is internally consistent.
        void validate() const;

    private:
        // If maxLen is specified, don't scan more than maxLen bytes.
        BSONElement(const char *d, int maxLen = -1) : data(d) {
            if ( eoo() )
                fieldNameSize = 0;
            else {
                if ( maxLen != -1 ) {
                    int size = strnlen( fieldName(), maxLen - 1 );
                    massert( "Invalid field name", size != -1 );
                    fieldNameSize = size + 1;
                } else {
                    fieldNameSize = strlen( fieldName() ) + 1;
                }
            }
            totalSize = -1;
        }
        const char *data;
        int fieldNameSize;
        mutable int totalSize; /* caches the computed size */
    };

    /* l and r MUST have same type when called: check that first. */
    int compareElementValues(const BSONElement& l, const BSONElement& r);
    int getGtLtOp(BSONElement& e);

    /**
       an actual bson object
     */
    class BSONObj {
        friend class BSONObjIterator;
        class Details {
        public:
            ~Details() {
                // note refCount means two different things (thus the assert here)
                assert(refCount <= 0);
                if (owned()) {
                    free((void *)_objdata);
                }
                _objdata = 0;
            }
            const char *_objdata;
            int _objsize;
            int refCount; // -1 == don't free (we don't "own" the buffer)
            bool owned() {
                return refCount >= 0;
            }
        } *details;
        void init(const char *data, bool ifree) {
            details = new Details();
            details->_objdata = data;
            details->_objsize = *((int*) data);
            assert( details->_objsize > 0 );
            assert( details->_objsize <= 1024 * 1024 * 16 );
            details->refCount = ifree ? 1 : -1;
        }
    public:
        explicit BSONObj(const char *msgdata, bool ifree = false) {
            init(msgdata, ifree);
        }
        BSONObj(Record *r);
        BSONObj() : details(0) { }
        ~BSONObj() {
            if ( details ) {
                if ( --details->refCount <= 0 )
                    delete details;
                details = 0;
            }
        }

        void appendSelfToBufBuilder(BufBuilder& b) {
            assert( objsize() );
            b.append((void *) objdata(), objsize());
        }

        // Readable representation of a 10gen object.
        string toString() const;

        // Properly formatted JSON string.
        string jsonString( JsonStringFormat format = Strict ) const;

        /** note: addFields always adds _id even if not specified */
        int addFields(BSONObj& from, set<string>& fields); /* returns n added */

        /** returns # of top level fields in the object
           note: iterates to count the fields
        */
        int nFields();

        /** adds the field names to the fields set.  does NOT clear it (appends). */
        int getFieldNames(set<string>& fields);

        /** return has eoo() true if no match
           supports "." notation to reach into embedded objects
        */
        BSONElement getFieldDotted(const char *name) const;
        // Like above, but returns first array encountered while traversing the
        // dotted fields of name.  The name variable is updated to represent field
        // names with respect to the returned element.
        BSONElement getFieldDottedOrArray(const char *&name) const;

        BSONElement getField(const string name) const {
            return getField( name.c_str() );
        };
        BSONElement getField(const char *name) const; /* return has eoo() true if no match */

        bool hasField( const char * name )const {
            return ! getField( name ).eoo();
        }

        // returns "" if DNE or wrong type
        const char * getStringField(const char *name);

        BSONObj getObjectField(const char *name) const;

        int getIntField(const char *name) const; // INT_MIN if not present

        bool getBoolField(const char *name);

        /** makes a new BSONObj with the fields specified in pattern.
           fields returned in the order they appear in pattern.
           if any field missing, you get back an empty object overall.

           sets element field names to empty string
           If an array is encountered while scanning the dotted names in pattern,
           that array is added to the returned obj, rather than any subobjects
           referenced within the array.  The variable nameWithinArray is set to the
           name of the requested field within the returned array.
        */
        BSONObj extractFieldsDotted(BSONObj pattern, BSONObjBuilder& b, const char *&nameWithinArray) const; // this version, builder owns the returned obj buffer
        
        /**
           sets element field names to empty string
        */
        BSONObj extractFieldsUnDotted(BSONObj pattern);
        
        /**
           returns elements with original field names
        */
        BSONObj extractFields(BSONObj &pattern);

        const char *objdata() const {
            return details->_objdata;
        }
        int objsize() const {
            return details ? details->_objsize : 0;    // includes the embedded size field
        }
        bool isEmpty() const {
            return objsize() <= 5;
        }

        /* sigh...details == 0 is such a pain we have to eliminate that possibility */
        void validateEmpty();

        void dump() {
            out() << hex;
            const char *p = objdata();
            for ( int i = 0; i < objsize(); i++ ) {
                out() << i << '\t' << (unsigned) *p;
                if ( *p >= 'A' && *p <= 'z' )
                    out() << '\t' << *p;
                out() << endl;
                p++;
            }
        }

        // Alternative output format
        string hexDump() const;
        
        /* <0: l<r. 0:l==r. >0:l>r
           wo='well ordered'.  fields must be in same order in each object.
           Ordering is with respect to the signs of the elements in idxKey.
        */
        int woCompare(const BSONObj& r, const BSONObj &idxKey = BSONObj(),
                      bool considerFieldName=true) const;

        /* note this is "shallow equality" -- ints and doubles won't match.  for a
           deep equality test use woCompare (which is slower).
        */
        bool woEqual(const BSONObj& r) const {
            int os = objsize();
            if ( os == r.objsize() ) {
                return (os == 0 || memcmp(objdata(),r.objdata(),os)==0);
            }
            return false;
        }

        BSONElement firstElement() const {
            return BSONElement(objdata() + 4);
        }
        BSONElement findElement(const char *name) const;
        BSONElement findElement(string name) const {
            return findElement(name.c_str());
        }
        bool hasElement(const char *name);

        OID* getOID() {
            BSONElement e = firstElement();
            if ( e.type() != jstOID )
                return 0;
            return &e.oid();
        }

        BSONObj(const BSONObj& r) {
            if ( r.details == 0 )
                details = 0;
            else if ( r.details->owned() ) {
                details = r.details;
                details->refCount++;
            }
            else {
                details = new Details(*r.details);
            }
        }
        BSONObj& operator=(const BSONObj& r) {
            if ( details && details->owned() ) {
                if ( --details->refCount == 0 )
                    delete details;
            }

            if ( r.details == 0 )
                details = 0;
            else if ( r.details->owned() ) {
                details = r.details;
                details->refCount++;
            }
            else {
                details = new Details(*r.details);
            }
            return *this;
        }

        /* makes a copy of the object.  Normally, a jsobj points to data "owned"
           by something else.  this is a useful way to get your own copy of the buffer
           data (which is freed when the new jsobj destructs).
           */
        BSONObj copy() const;

        int hash() const {
            unsigned x = 0;
            const char *p = objdata();
            for ( int i = 0; i < objsize(); i++ )
                x = x * 131 + p[i];
            return (x & 0x7fffffff) | 0x8000000; // must be > 0
        }

        // Return a version of this object where top level elements of types
        // that are not part of the bson wire protocol are replaced with
        // string identifier equivalents.
        // TODO Support conversion of element types other than min and max.
        BSONObj clientReadable() const;
        
        // Return new object with the field names replaced.
        BSONObj replaceFieldNames( const vector< string > &names ) const;
        
        // true unless corrupt
        bool valid() const;
    };
    ostream& operator<<( ostream &s, const BSONObj &o );

    class BSONObjCmp {
    public:
        BSONObjCmp( const BSONObj &_order ) : order( _order ) {}
        bool operator()( const BSONObj &l, const BSONObj &r ) const {
            return l.woCompare( r, order ) < 0;
        }
    private:
        BSONObj order;
    };

    class BSONObjCmpDefaultOrder : public BSONObjCmp {
    public:
        BSONObjCmpDefaultOrder() : BSONObjCmp( BSONObj() ) {}
    };

    typedef set< BSONObj, BSONObjCmpDefaultOrder > BSONObjSetDefaultOrder;

#define BUILDOBJ(x) ( BSONObjBuilder() << x ).doneAndDecouple()

    class BSONObjBuilderValueStream {
    public:
        BSONObjBuilderValueStream( const char * fieldName , BSONObjBuilder * builder );

        BSONObjBuilder& operator<<( const char * value );
        BSONObjBuilder& operator<<( const string& v ) { return (*this << v.c_str()); }
        BSONObjBuilder& operator<<( const int value );
        BSONObjBuilder& operator<<( const double value );

    private:
        const char * _fieldName;
        BSONObjBuilder * _builder;
    };

    /**
       utility for creating BSONObj
     */
    class BSONObjBuilder {
    public:
        BSONObjBuilder(int initsize=512) : b(initsize) {
            b.skip(4); /*leave room for size field*/
        }

        /* add all the fields from the object specified to this object */
        BSONObjBuilder& appendElements(BSONObj x);

        void append(BSONElement& e) {
            assert( !e.eoo() ); // do not append eoo, that would corrupt us. the builder auto appends when done() is called.
            b.append((void*) e.rawdata(), e.size());
        }

        /* append an element but with a new name */
        void appendAs(const BSONElement& e, const char *as) {
            b.append((char) e.type());
            b.append(as);
            b.append((void *) e.value(), e.valuesize());
        }

        /* add a subobject as a member */
        void append(const char *fieldName, BSONObj subObj) {
            b.append((char) Object);
            b.append(fieldName);
            b.append((void *) subObj.objdata(), subObj.objsize());
        }

        /* add a subobject as a member with type Array.  Thus arr object should have "0", "1", ...
           style fields in it.
        */
        void appendArray(const char *fieldName, BSONObj subObj) {
            b.append((char) Array);
            b.append(fieldName);
            b.append((void *) subObj.objdata(), subObj.objsize());
        }

        void appendBool(const char *fieldName, int val) {
            b.append((char) Bool);
            b.append(fieldName);
            b.append((char) (val?1:0));
        }
        void appendInt(const char *fieldName, int n) {
            b.append((char) NumberInt);
            b.append(fieldName);
            b.append(n);
        }
        BSONObjBuilder& append(const char *fieldName, double n) {
            b.append((char) NumberDouble);
            b.append(fieldName);
            b.append(n);
            return *this;
        }
        void appendOID(const char *fieldName, OID *oid = 0) {
            b.append((char) jstOID);
            b.append(fieldName);
            if ( oid )
                b.append( (void *) oid, 12 );
            else {
                OID tmp;
                memset( &tmp, 0, 12 );
                b.append( (void *) &tmp, 12 );
            }
        }
        void appendDate(const char *fieldName, unsigned long long dt) {
            b.append((char) Date);
            b.append(fieldName);
            b.append(dt);
        }
        void appendRegex(const char *fieldName, const char *regex, const char *options = "") {
            b.append((char) RegEx);
            b.append(fieldName);
            b.append(regex);
            b.append(options);
        }
        void appendCode(const char *fieldName, const char *code) {
            b.append((char) Code);
            b.append(fieldName);
            b.append((int) strlen(code)+1);
            b.append(code);
        }
        BSONObjBuilder& append(const char *fieldName, const char *str) {
            b.append((char) String);
            b.append(fieldName);
            b.append((int) strlen(str)+1);
            b.append(str);
            return *this;
        }
        void append(const char *fieldName, string str) {
            append(fieldName, str.c_str());
        }
        void appendSymbol(const char *fieldName, const char *symbol) {
            b.append((char) Symbol);
            b.append(fieldName);
            b.append((int) strlen(symbol)+1);
            b.append(symbol);
        }
        void appendNull( const char *fieldName ) {
            b.append( (char) jstNULL );
            b.append( fieldName );
        }
        // Append an element that is less than all other keys.
        void appendMinKey( const char *fieldName ) {
            b.append( (char) MinKey );
            b.append( fieldName );
        }
        // Append an element that is greater than all other keys.
        void appendMaxKey( const char *fieldName ) {
            b.append( (char) MaxKey );
            b.append( fieldName );
        }
        void appendDBRef( const char *fieldName, const char *ns, const OID &oid ) {
            b.append( (char) DBRef );
            b.append( fieldName );
            b.append( (int) strlen( ns ) + 1 );
            b.append( ns );
            b.append( (void *) &oid, 12 );
        }
        void appendBinData( const char *fieldName, int len, BinDataType type, const char *data ) {
            b.append( (char) BinData );
            b.append( fieldName );
            b.append( len );
            b.append( (char) type );
            b.append( (void *) data, len );
        }
        void appendCodeWScope( const char *fieldName, const char *code, const BSONObj &scope ) {
            b.append( (char) CodeWScope );
            b.append( fieldName );
            b.append( ( int )( 4 + 4 + strlen( code ) + 1 + scope.objsize() ) );
            b.append( ( int ) strlen( code ) + 1 );
            b.append( code );
            b.append( ( void * )scope.objdata(), scope.objsize() );
        }
        
        template < class T >
        void append( const char *fieldName, const vector< T >& vals ) {
            BSONObjBuilder arrBuilder;
            for ( unsigned int i = 0; i < vals.size(); ++i )
                arrBuilder.append( numStr( i ).c_str(), vals[ i ] );
            marshalArray( fieldName, arrBuilder.done() );
        }

        void appendIntArray( const char *fieldName, const vector< int >& vals ) {
            BSONObjBuilder arrBuilder;
            for ( unsigned i = 0; i < vals.size(); ++i )
                arrBuilder.appendInt( numStr( i ).c_str(), vals[ i ] );
            marshalArray( fieldName, arrBuilder.done() );
        }

        /* BSONObj will free the buffer when it is finished. */
        BSONObj doneAndDecouple() {
            int l;
            return BSONObj(decouple(l), true);
        }

        /* this version, jsobjbuilder still frees the jsobj
        when the builder goes out of scope.  use it this way
        by default, that's simplest.
        */
        BSONObj done() {
            return BSONObj(_done());
        }

        /* assume ownership of the buffer - you must then free it (with free()) */
        char* decouple(int& l) {
            char *x = _done();
            assert( x );
            l = b.len();
            b.decouple();
            return x;
        }
        void decouple() {
            b.decouple();    // post done() call version.  be sure jsobj frees...
        }

        static string numStr( int i ) {
            stringstream o;
            o << i;
            return o.str();
        }

        BSONObjBuilderValueStream operator<<(const char * name ) {
            return BSONObjBuilderValueStream( name , this );
        }

        BSONObjBuilderValueStream operator<<( string name ) {
            return BSONObjBuilderValueStream( name.c_str() , this );
        }


    private:
        // Append the provided arr object as an array.
        void marshalArray( const char *fieldName, const BSONObj &arr ) {
            b.append( (char) Array );
            b.append( fieldName );
            b.append( (void *) arr.objdata(), arr.objsize() );
        }

        char* _done() {
            b.append((char) EOO);
            char *data = b.buf();
            *((int*)data) = b.len();
            return data;
        }

        BufBuilder b;
    };


    /* iterator for a BSONObj

       Note each BSONObj ends with an EOO element: so you will get more() on an empty
       object, although next().eoo() will be true.
    */
    class BSONObjIterator {
    public:
        BSONObjIterator(const BSONObj& jso) {
            int sz = jso.objsize();
            if ( sz == 0 ) {
                pos = theend = 0;
                return;
            }
            pos = jso.objdata() + 4;
            theend = jso.objdata() + sz;
        }
        bool more() {
            return pos < theend;
        }
        BSONElement next( bool checkEnd = false ) {
            assert( pos < theend );
            BSONElement e( pos, checkEnd ? theend - pos : -1 );
            pos += e.size( checkEnd ? theend - pos : -1 );
            return e;
        }
    private:
        const char *pos;
        const char *theend;
    };

    /* iterator a BSONObj which is an array, in array order.
    class JSArrayIter {
    public:
    	BSONObjIterator(const BSONObj& jso) {
    ...
    	}
    	bool more() { return ... }
    	BSONElement next() {
    ...
    	}
    };
    */

} // namespace mongo

#include "matcher.h"

namespace mongo {

    extern BSONObj maxKey;
    extern BSONObj minKey;

    /*- just for testing -- */

#pragma pack(push,1)
    struct JSObj1 {
        JSObj1() {
            totsize=sizeof(JSObj1);
            n = NumberDouble;
            strcpy_s(nname, 5, "abcd");
            N = 3.1;
            s = String;
            strcpy_s(sname, 7, "abcdef");
            slen = 10;
            strcpy_s(sval, 10, "123456789");
            eoo = EOO;
        }
        unsigned totsize;

        char n;
        char nname[5];
        double N;

        char s;
        char sname[7];
        unsigned slen;
        char sval[10];

        char eoo;
    };
#pragma pack(pop)
    extern JSObj1 js1;

    inline BSONObj BSONElement::embeddedObjectUserCheck() {
        uassert( "invalid parameter: expected an object", type()==Object || type()==Array );
        return BSONObj(value());
    }

    inline BSONObj BSONElement::embeddedObject() const {
        assert( type()==Object || type()==Array );
        return BSONObj(value());
    }

    inline BSONObj BSONElement::codeWScopeObject() const {
        assert( type() == CodeWScope );
        int strSizeWNull = *(int *)( value() + 4 );
        return BSONObj( value() + 4 + 4 + strSizeWNull );
    }
    
    inline BSONObj BSONObj::copy() const {
        if ( isEmpty() )
            return *this;

        char *p = (char*) malloc(objsize());
        memcpy(p, objdata(), objsize());
        return BSONObj(p, true);
    }

// wrap this element up as a singleton object.
    inline BSONObj BSONElement::wrap() {
        BSONObjBuilder b;
        b.append(*this);
        return b.doneAndDecouple();
    }

    inline bool BSONObj::hasElement(const char *name) {
        if ( !isEmpty() ) {
            BSONObjIterator it(*this);
            while ( it.more() ) {
                BSONElement e = it.next();
                if ( strcmp(name, e.fieldName()) == 0 )
                    return true;
            }
        }
        return false;
    }

    inline BSONElement BSONObj::findElement(const char *name) const {
        if ( !isEmpty() ) {
            BSONObjIterator it(*this);
            while ( it.more() ) {
                BSONElement e = it.next();
                if ( strcmp(name, e.fieldName()) == 0 )
                    return e;
            }
        }
        return BSONElement();
    }

    /* add all the fields from the object specified to this object */
    inline BSONObjBuilder& BSONObjBuilder::appendElements(BSONObj x) {
        BSONObjIterator it(x);
        while ( it.more() ) {
            BSONElement e = it.next();
            if ( e.eoo() ) break;
            append(e);
        }
        return *this;
    }

    extern BSONObj emptyObj;

    inline void BSONObj::validateEmpty() {
        if ( details == 0 )
            *this = emptyObj;
    }


} // namespace mongo<|MERGE_RESOLUTION|>--- conflicted
+++ resolved
@@ -233,10 +233,8 @@
         /* uasserts if not an object */
         BSONObj embeddedObjectUserCheck();
 
-<<<<<<< HEAD
         BSONObj codeWScopeObject() const;
-        
-=======
+
         const char *binData(int& len) { 
             // BinData: <int len> <byte subtype> <byte[len] data>
             assert( type() == BinData );
@@ -244,7 +242,6 @@
             return value() + 5;
         }
 
->>>>>>> 15b3d360
         const char *regex() const {
             assert(type() == RegEx);
             return value();
