--- conflicted
+++ resolved
@@ -412,16 +412,12 @@
     validate: {skip: "does not return user data"},
     validateDBMetadata: {skip: "does not return user data"},
     waitForFailPoint: {skip: "does not return user data"},
-<<<<<<< HEAD
+    getShardingReady: {skip: "does not return user data"},
     whatsmyuri: {skip: "does not return user data"},
 
     // Percona commands
     auditGetOptions: {skip: "does not return user data"},
     createBackup: {skip: "does not return user data"},
-=======
-    getShardingReady: {skip: "does not return user data"},
-    whatsmyuri: {skip: "does not return user data"}
->>>>>>> 4f516286
 };
 
 commandsRemovedFromMongosSinceLastLTS.forEach(function(cmd) {
