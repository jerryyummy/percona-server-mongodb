--- conflicted
+++ resolved
@@ -39,11 +39,8 @@
 namespace mongo {
 
 const int DEFAULT_UNIX_PERMS = 0700;
-<<<<<<< HEAD
 const int RATE_LIMIT_MAX = 1000;
-=======
 constexpr auto DEFAULT_MAX_CONN = 1000000;
->>>>>>> d5e9b499
 
 enum class ClusterRole { None, ShardServer, ConfigServer };
 
