--- conflicted
+++ resolved
@@ -112,7 +112,6 @@
     int forkReadyFd = -1;  // for `--fork`. Write to it and close it when daemon service is up.
 #endif
 
-<<<<<<< HEAD
     /***************************************
      * Percona Server for MongoDB features.
      **************************************/
@@ -124,16 +123,6 @@
     std::string auditPath;        // Event destination file path and name.
 #endif
 
-    /**
-     * Switches to enable experimental (unsupported) features.
-     */
-    struct ExperimentalFeatures {
-        ExperimentalFeatures() : storageDetailsCmdEnabled(false) {}
-        bool storageDetailsCmdEnabled;  // -- enableExperimentalStorageDetailsCmd
-    } experimental;
-
-=======
->>>>>>> 37d4178a
     time_t started = ::time(nullptr);
 
     BSONArray argvArray;
