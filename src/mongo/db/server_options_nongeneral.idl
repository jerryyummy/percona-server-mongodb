# Copyright (C) 2019-present MongoDB, Inc.
#
# This program is free software: you can redistribute it and/or modify
# it under the terms of the Server Side Public License, version 1,
# as published by MongoDB, Inc.
#
# This program is distributed in the hope that it will be useful,
# but WITHOUT ANY WARRANTY; without even the implied warranty of
# MERCHANTABILITY or FITNESS FOR A PARTICULAR PURPOSE.  See the
# Server Side Public License for more details.
#
# You should have received a copy of the Server Side Public License
# along with this program. If not, see
# <http://www.mongodb.com/licensing/server-side-public-license>.
#
# As a special exception, the copyright holders give permission to link the
# code of portions of this program with the OpenSSL library under certain
# conditions as described in each individual source file and distribute
# linked combinations including the program with the OpenSSL library. You
# must comply with the Server Side Public License in all respects for
# all of the code used other than as permitted herein. If you modify file(s)
# with this exception, you may extend this exception to your version of the
# file(s), but you are not obligated to do so. If you do not wish to do so,
# delete this exception statement from your version. If you delete this
# exception statement from all source files in the program, then also delete
# it in the license file.
#

global:
    cpp_namespace: "mongo"
    cpp_includes:
        - "mongo/db/server_options.h"
        - "mongo/db/server_options_base.h"
    configs:
        section: "General options"
        source: [cli, ini, yaml]
        initializer:
            register: addNonGeneralServerOptions

# These are the general options that are supported by mongod and mongos but not cryptd.
configs:
    "net.bindIp":
        description: "Comma separated list of ip addresses to listen on - localhost by default"
        short_name: bind_ip
        arg_vartype: String
    "net.bindIpAll":
        description: "Bind to all ip addresses"
        short_name: bind_ip_all
        arg_vartype: Switch
        canonicalize: canonicalizeNetBindIpAll
        conflicts: "net.bindIp"

    noauth:
        description: "Run without security"
        arg_vartype: Switch
        source: [cli, ini]
        conflicts:
            - auth
            - "security.keyFile"
            - "security.transitionToAuth"
            - clusterAuthMode
    "security.transitionToAuth":
        description: >-
            For rolling access control upgrade. Attempt to authenticate over outgoing
            connections and proceed regardless of success. Accept incoming connections
            with or without authentication.
        short_name: transitionToAuth
        arg_vartype: Switch
        conflicts: noauth

<<<<<<< HEAD
    'operationProfiling.rateLimit':
        description: 'rate limiter value for profiling'
        short_name: rateLimit
        arg_vartype: Int
        validator:
            gte: 0
            lte: { expr: RATE_LIMIT_MAX }
        default: 1
    'operationProfiling.slowOpThresholdMs':
        description: 'Value of slow for profile and console log'
=======
    "operationProfiling.slowOpThresholdMs":
        description: "Value of slow for profile and console log"
>>>>>>> f20d8d63
        short_name: slowms
        arg_vartype: Int
        default: 100
    "operationProfiling.slowOpSampleRate":
        description: "Fraction of slow ops to include in the profile and console log"
        short_name: slowOpSampleRate
        arg_vartype: Double
        default: 1.0
    "operationProfiling.filter":
        description: "Query predicate to control which operations are logged and profiled"
        short_name: profileFilter
        arg_vartype: String<|MERGE_RESOLUTION|>--- conflicted
+++ resolved
@@ -68,21 +68,16 @@
         arg_vartype: Switch
         conflicts: noauth
 
-<<<<<<< HEAD
-    'operationProfiling.rateLimit':
-        description: 'rate limiter value for profiling'
+    "operationProfiling.rateLimit":
+        description: "rate limiter value for profiling"
         short_name: rateLimit
         arg_vartype: Int
         validator:
             gte: 0
-            lte: { expr: RATE_LIMIT_MAX }
+            lte: {expr: RATE_LIMIT_MAX}
         default: 1
-    'operationProfiling.slowOpThresholdMs':
-        description: 'Value of slow for profile and console log'
-=======
     "operationProfiling.slowOpThresholdMs":
         description: "Value of slow for profile and console log"
->>>>>>> f20d8d63
         short_name: slowms
         arg_vartype: Int
         default: 100
