# -*- mode: python -*-

Import("env")
Import("has_option")

env = env.Clone()

env.SConscript(
    must_exist=1,
    dirs=[
        "process_interface",
    ],
    exports=[
        "env",
    ],
)

env.Benchmark(
    target="document_source_group_bm",
    source=[
        "document_source_group_bm.cpp",
    ],
    LIBDEPS=[
        "$BUILD_DIR/mongo/db/query/query_test_service_context",
        "$BUILD_DIR/mongo/db/service_context_non_d",
        "$BUILD_DIR/mongo/db/service_context_test_fixture",
        "document_source_mock",
        "pipeline",
    ],
    CONSOLIDATED_TARGET="second_half_bm",
)

env.CppUnitTest(
    target="db_pipeline_test",
    source=[],
    LIBDEPS=[],
)

env.CppUnitTest(
    target="db_percentile_algo_test",
    source=[],
    LIBDEPS=[],
)

env.Benchmark(
    target="percentile_algo_bm",
    source=[
        "percentile_algo_bm_fixture.cpp",
    ],
    LIBDEPS=[
        "accumulator",
    ],
    CONSOLIDATED_TARGET="query_bm",
)

env.CppUnitTest(
    target="common_sort_key_optimization_test",
    source=[],
    LIBDEPS=[],
)

env.CppUnitTest(
    target="group_with_acc_n_optimization_test",
    source=[],
    LIBDEPS=[],
)

env.Benchmark(
    target="window_function_percentile_bm",
    source=[
        "window_function/window_function_percentile_bm_fixture.cpp",
    ],
    LIBDEPS=[
        "$BUILD_DIR/mongo/db/query/query_test_service_context",
        "$BUILD_DIR/mongo/db/service_context_non_d",
        "accumulator",
    ],
    CONSOLIDATED_TARGET="query_nond_bm",
)

env.Benchmark(
    target="window_function_concat_arrays_bm",
    source=[
        "window_function/window_function_concat_arrays_bm_fixture.cpp",
    ],
    LIBDEPS=[
        "$BUILD_DIR/mongo/db/query/query_test_service_context",
        "$BUILD_DIR/mongo/db/service_context_non_d",
        "accumulator",
    ],
    CONSOLIDATED_TARGET="query_nond_bm",
)

bmEnv = env.Clone()
bmEnv.InjectThirdParty(libraries=["benchmark"])

env.Benchmark(
    target="expression_bm",
<<<<<<< HEAD
    source=[
        "expression_bm.cpp",
    ],
    LIBDEPS=[
        "$BUILD_DIR/mongo/db/audit/audit_impl" if has_option("audit") else [],
        "$BUILD_DIR/mongo/db/query/query_test_service_context",
        "$BUILD_DIR/mongo/db/query_expressions",
        "$BUILD_DIR/mongo/db/service_context_non_d",
        "$BUILD_DIR/mongo/db/service_context_test_fixture",
        "accumulator",
        "expression_bm_fixture",
    ],
=======
    source=[],
    LIBDEPS=[],
>>>>>>> 8c33450e
)<|MERGE_RESOLUTION|>--- conflicted
+++ resolved
@@ -96,21 +96,6 @@
 
 env.Benchmark(
     target="expression_bm",
-<<<<<<< HEAD
-    source=[
-        "expression_bm.cpp",
-    ],
-    LIBDEPS=[
-        "$BUILD_DIR/mongo/db/audit/audit_impl" if has_option("audit") else [],
-        "$BUILD_DIR/mongo/db/query/query_test_service_context",
-        "$BUILD_DIR/mongo/db/query_expressions",
-        "$BUILD_DIR/mongo/db/service_context_non_d",
-        "$BUILD_DIR/mongo/db/service_context_test_fixture",
-        "accumulator",
-        "expression_bm_fixture",
-    ],
-=======
     source=[],
     LIBDEPS=[],
->>>>>>> 8c33450e
 )