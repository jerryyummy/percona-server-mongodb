--- conflicted
+++ resolved
@@ -252,14 +252,9 @@
 env.Library(
     target="pipeline_mongod",
     source=[
-<<<<<<< HEAD
-        'document_source_backup_cursor.cpp',
-        'document_source_backup_cursor_extend.cpp',
-        'document_source_backup_file.cpp',
-=======
         "document_source_backup_cursor.cpp",
         "document_source_backup_cursor_extend.cpp",
->>>>>>> 992ef094
+        "document_source_backup_file.cpp",
     ],
     LIBDEPS_PRIVATE=[
         "$BUILD_DIR/mongo/db/server_base",
