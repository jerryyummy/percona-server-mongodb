/**
 *    Copyright (C) 2018-present MongoDB, Inc.
 *
 *    This program is free software: you can redistribute it and/or modify
 *    it under the terms of the Server Side Public License, version 1,
 *    as published by MongoDB, Inc.
 *
 *    This program is distributed in the hope that it will be useful,
 *    but WITHOUT ANY WARRANTY; without even the implied warranty of
 *    MERCHANTABILITY or FITNESS FOR A PARTICULAR PURPOSE.  See the
 *    Server Side Public License for more details.
 *
 *    You should have received a copy of the Server Side Public License
 *    along with this program. If not, see
 *    <http://www.mongodb.com/licensing/server-side-public-license>.
 *
 *    As a special exception, the copyright holders give permission to link the
 *    code of portions of this program with the OpenSSL library under certain
 *    conditions as described in each individual source file and distribute
 *    linked combinations including the program with the OpenSSL library. You
 *    must comply with the Server Side Public License in all respects for
 *    all of the code used other than as permitted herein. If you modify file(s)
 *    with this exception, you may extend this exception to your version of the
 *    file(s), but you are not obligated to do so. If you do not wish to do so,
 *    delete this exception statement from your version. If you delete this
 *    exception statement from all source files in the program, then also delete
 *    it in the license file.
 */

#define MONGO_LOG_DEFAULT_COMPONENT ::mongo::logger::LogComponent::kStorage
#define LOG_FOR_RECOVERY(level) \
    MONGO_LOG_COMPONENT(level, ::mongo::logger::LogComponent::kStorageRecovery)

#include "mongo/db/storage/kv/kv_storage_engine.h"

#include <algorithm>

#include "mongo/db/catalog/catalog_control.h"
#include "mongo/db/catalog/collection_catalog.h"
#include "mongo/db/catalog/collection_catalog_helper.h"
#include "mongo/db/client.h"
#include "mongo/db/concurrency/d_concurrency.h"
#include "mongo/db/logical_clock.h"
#include "mongo/db/operation_context_noop.h"
#include "mongo/db/storage/kv/kv_catalog_feature_tracker.h"
#include "mongo/db/storage/kv/kv_engine.h"
#include "mongo/db/storage/kv/temporary_kv_record_store.h"
#include "mongo/db/storage/storage_repair_observer.h"
#include "mongo/db/unclean_shutdown.h"
#include "mongo/util/assert_util.h"
#include "mongo/util/log.h"
#include "mongo/util/scopeguard.h"
#include "mongo/util/str.h"

namespace mongo {

using std::string;
using std::vector;

namespace {
const std::string catalogInfo = "_mdb_catalog";
const auto kCatalogLogLevel = logger::LogSeverity::Debug(2);
}

<<<<<<< HEAD
class KVStorageEngine::RemoveDBChange : public RecoveryUnit::Change {
public:
    RemoveDBChange(KVStorageEngine* engine, StringData db, KVDatabaseCatalogEntryBase* entry)
        : _engine(engine), _db(db.toString()), _entry(entry) {}

    virtual void commit(boost::optional<Timestamp>) {
        delete _entry;
        _engine->keydbDropDatabase(_db);
    }

    virtual void rollback() {
        stdx::lock_guard<stdx::mutex> lk(_engine->_dbsLock);
        _engine->_dbs[_db] = _entry;
    }

    KVStorageEngine* const _engine;
    const std::string _db;
    KVDatabaseCatalogEntryBase* const _entry;
};

Status KVStorageEngine::hotBackup(OperationContext* opCtx, const std::string& path) {
    return _engine->hotBackup(opCtx, path);
}

void KVStorageEngine::keydbDropDatabase(const std::string& db) {
    _engine->keydbDropDatabase(db);
}

KVStorageEngine::KVStorageEngine(
    KVEngine* engine,
    KVStorageEngineOptions options,
    stdx::function<KVDatabaseCatalogEntryFactory> databaseCatalogEntryFactory)
=======
KVStorageEngine::KVStorageEngine(KVEngine* engine, KVStorageEngineOptions options)
>>>>>>> 1b8a9f5d
    : _engine(engine),
      _options(std::move(options)),
      _dropPendingIdentReaper(engine),
      _minOfCheckpointAndOldestTimestampListener(
          TimestampMonitor::TimestampType::kMinOfCheckpointAndOldest,
          [this](Timestamp timestamp) { _onMinOfCheckpointAndOldestTimestampChanged(timestamp); }),
      _supportsDocLocking(_engine->supportsDocLocking()),
      _supportsDBLocking(_engine->supportsDBLocking()),
      _supportsCappedCollections(_engine->supportsCappedCollections()) {
    uassert(28601,
            "Storage engine does not support --directoryperdb",
            !(options.directoryPerDB && !engine->supportsDirectoryPerDB()));

    OperationContextNoop opCtx(_engine->newRecoveryUnit());
    loadCatalog(&opCtx);
}

void KVStorageEngine::loadCatalog(OperationContext* opCtx) {
    bool catalogExists = _engine->hasIdent(opCtx, catalogInfo);
    if (_options.forRepair && catalogExists) {
        auto repairObserver = StorageRepairObserver::get(getGlobalServiceContext());
        invariant(repairObserver->isIncomplete());

        log() << "Repairing catalog metadata";
        Status status = _engine->repairIdent(opCtx, catalogInfo);

        if (status.code() == ErrorCodes::DataModifiedByRepair) {
            warning() << "Catalog data modified by repair: " << status.reason();
            repairObserver->onModification(str::stream() << "KVCatalog repaired: "
                                                         << status.reason());
        } else {
            fassertNoTrace(50926, status);
        }
    }

    if (!catalogExists) {
        WriteUnitOfWork uow(opCtx);

        auto status = _engine->createGroupedRecordStore(
            opCtx, catalogInfo, catalogInfo, CollectionOptions(), KVPrefix::kNotPrefixed);

        // BadValue is usually caused by invalid configuration string.
        // We still fassert() but without a stack trace.
        if (status.code() == ErrorCodes::BadValue) {
            fassertFailedNoTrace(28562);
        }
        fassert(28520, status);
        uow.commit();
    }

    _catalogRecordStore = _engine->getGroupedRecordStore(
        opCtx, catalogInfo, catalogInfo, CollectionOptions(), KVPrefix::kNotPrefixed);
    if (shouldLog(::mongo::logger::LogComponent::kStorageRecovery, kCatalogLogLevel)) {
        LOG_FOR_RECOVERY(kCatalogLogLevel) << "loadCatalog:";
        _dumpCatalog(opCtx);
    }

    _catalog.reset(new KVCatalog(
        _catalogRecordStore.get(), _options.directoryPerDB, _options.directoryForIndexes, this));
    _catalog->init(opCtx);

    // We populate 'identsKnownToStorageEngine' only if we are loading after an unclean shutdown or
    // doing repair.
    const bool loadingFromUncleanShutdownOrRepair =
        startingAfterUncleanShutdown(getGlobalServiceContext()) || _options.forRepair;

    std::vector<std::string> identsKnownToStorageEngine;
    if (loadingFromUncleanShutdownOrRepair) {
        identsKnownToStorageEngine = _engine->getAllIdents(opCtx);
        std::sort(identsKnownToStorageEngine.begin(), identsKnownToStorageEngine.end());
    }

    auto collectionsKnownToCatalog = _catalog->getAllCollections();

    if (_options.forRepair) {
        // It's possible that there are collection files on disk that are unknown to the catalog. In
        // a repair context, if we can't find an ident in the catalog, we generate a catalog entry
        // 'local.orphan.xxxxx' for it. However, in a nonrepair context, the orphaned idents
        // will be dropped in reconcileCatalogAndIdents().
        for (const auto& ident : identsKnownToStorageEngine) {
            if (_catalog->isCollectionIdent(ident)) {
                bool isOrphan = !std::any_of(collectionsKnownToCatalog.begin(),
                                             collectionsKnownToCatalog.end(),
                                             [this, &ident](const auto& coll) {
                                                 return _catalog->getCollectionIdent(
                                                            NamespaceString(coll)) == ident;
                                             });
                if (isOrphan) {
                    // If the catalog does not have information about this
                    // collection, we create an new entry for it.
                    WriteUnitOfWork wuow(opCtx);
                    StatusWith<std::string> statusWithNs = _catalog->newOrphanedIdent(opCtx, ident);
                    if (statusWithNs.isOK()) {
                        wuow.commit();
                        auto orphanCollNs = statusWithNs.getValue();
                        log() << "Successfully created an entry in the catalog for the orphaned "
                                 "collection: "
                              << orphanCollNs;
                        warning() << orphanCollNs
                                  << " does not have the _id index. Please manually "
                                     "build the index.";

                        StorageRepairObserver::get(getGlobalServiceContext())
                            ->onModification(str::stream() << "Orphan collection created: "
                                                           << statusWithNs.getValue());

                    } else {
                        // Log an error message if we cannot create the entry.
                        // reconcileCatalogAndIdents() will later drop this ident.
                        error() << "Cannot create an entry in the catalog for the orphaned "
                                   "collection ident: "
                                << ident << " due to " << statusWithNs.getStatus().reason();
                        error() << "Restarting the server will remove this ident.";
                    }
                }
            }
        }
    }

    KVPrefix maxSeenPrefix = KVPrefix::kNotPrefixed;
    for (const auto& coll : collectionsKnownToCatalog) {
        NamespaceString nss(coll);
        std::string dbName = nss.db().toString();

        if (loadingFromUncleanShutdownOrRepair) {
            // If we are loading the catalog after an unclean shutdown or during repair, it's
            // possible that there are collections in the catalog that are unknown to the storage
            // engine. If we can't find a table in the list of storage engine idents, either
            // attempt to recover the ident or drop it.
            const auto collectionIdent = _catalog->getCollectionIdent(coll);
            bool orphan = !std::binary_search(identsKnownToStorageEngine.begin(),
                                              identsKnownToStorageEngine.end(),
                                              collectionIdent);
            // If the storage engine is missing a collection and is unable to create a new record
            // store, drop it from the catalog and skip initializing it by continuing past the
            // following logic.
            if (orphan) {
                auto status = _recoverOrphanedCollection(opCtx, nss, collectionIdent);
                if (!status.isOK()) {
                    warning() << "Failed to recover orphaned data file for collection '" << coll
                              << "': " << status;
                    WriteUnitOfWork wuow(opCtx);
                    fassert(50716, _catalog->_removeEntry(opCtx, coll));

                    if (_options.forRepair) {
                        StorageRepairObserver::get(getGlobalServiceContext())
                            ->onModification(str::stream() << "Collection " << coll << " dropped: "
                                                           << status.reason());
                    }
                    wuow.commit();
                    continue;
                }
            }
        }

        _catalog->initCollection(opCtx, coll, _options.forRepair);
        auto maxPrefixForCollection = _catalog->getMetaData(opCtx, coll).getMaxPrefix();
        maxSeenPrefix = std::max(maxSeenPrefix, maxPrefixForCollection);

        if (nss.isOrphanCollection()) {
            log() << "Orphaned collection found: " << nss;
        }
    }

    KVPrefix::setLargestPrefix(maxSeenPrefix);
    opCtx->recoveryUnit()->abandonSnapshot();

    // Unset the unclean shutdown flag to avoid executing special behavior if this method is called
    // after startup.
    startingAfterUncleanShutdown(getGlobalServiceContext()) = false;
}

void KVStorageEngine::closeCatalog(OperationContext* opCtx) {
    dassert(opCtx->lockState()->isLocked());
    if (shouldLog(::mongo::logger::LogComponent::kStorageRecovery, kCatalogLogLevel)) {
        LOG_FOR_RECOVERY(kCatalogLogLevel) << "loadCatalog:";
        _dumpCatalog(opCtx);
    }
    CollectionCatalog::get(opCtx).deregisterAllCatalogEntriesAndCollectionObjects();

    _catalog.reset();
    _catalogRecordStore.reset();
}

Status KVStorageEngine::_recoverOrphanedCollection(OperationContext* opCtx,
                                                   const NamespaceString& collectionName,
                                                   StringData collectionIdent) {
    if (!_options.forRepair) {
        return {ErrorCodes::IllegalOperation, "Orphan recovery only supported in repair"};
    }
    log() << "Storage engine is missing collection '" << collectionName
          << "' from its metadata. Attempting to locate and recover the data for "
          << collectionIdent;

    WriteUnitOfWork wuow(opCtx);
    const auto metadata = _catalog->getMetaData(opCtx, collectionName);
    auto status =
        _engine->recoverOrphanedIdent(opCtx, collectionName, collectionIdent, metadata.options);


    bool dataModified = status.code() == ErrorCodes::DataModifiedByRepair;
    if (!status.isOK() && !dataModified) {
        return status;
    }
    if (dataModified) {
        StorageRepairObserver::get(getGlobalServiceContext())
            ->onModification(str::stream() << "Collection " << collectionName << " recovered: "
                                           << status.reason());
    }
    wuow.commit();
    return Status::OK();
}

/**
 * This method reconciles differences between idents the KVEngine is aware of and the
 * KVCatalog. There are three differences to consider:
 *
 * First, a KVEngine may know of an ident that the KVCatalog does not. This method will drop
 * the ident from the KVEngine.
 *
 * Second, a KVCatalog may have a collection ident that the KVEngine does not. This is an
 * illegal state and this method fasserts.
 *
 * Third, a KVCatalog may have an index ident that the KVEngine does not. This method will
 * rebuild the index.
 */
StatusWith<std::vector<StorageEngine::CollectionIndexNamePair>>
KVStorageEngine::reconcileCatalogAndIdents(OperationContext* opCtx) {
    // Gather all tables known to the storage engine and drop those that aren't cross-referenced
    // in the _mdb_catalog. This can happen for two reasons.
    //
    // First, collection creation and deletion happen in two steps. First the storage engine
    // creates/deletes the table, followed by the change to the _mdb_catalog. It's not assumed a
    // storage engine can make these steps atomic.
    //
    // Second, a replica set node in 3.6+ on supported storage engines will only persist "stable"
    // data to disk. That is data which replication guarantees won't be rolled back. The
    // _mdb_catalog will reflect the "stable" set of collections/indexes. However, it's not
    // expected for a storage engine's ability to persist stable data to extend to "stable
    // tables".
    std::set<std::string> engineIdents;
    {
        std::vector<std::string> vec = _engine->getAllIdents(opCtx);
        engineIdents.insert(vec.begin(), vec.end());
        engineIdents.erase(catalogInfo);
    }

    LOG_FOR_RECOVERY(2) << "Reconciling collection and index idents.";
    std::set<std::string> catalogIdents;
    {
        std::vector<std::string> vec = _catalog->getAllIdents(opCtx);
        catalogIdents.insert(vec.begin(), vec.end());
    }
    std::set<std::string> internalIdentsToDrop;

    auto dropPendingIdents = _dropPendingIdentReaper.getAllIdents();

    // Drop all idents in the storage engine that are not known to the catalog. This can happen in
    // the case of a collection or index creation being rolled back.
    for (const auto& it : engineIdents) {
        if (catalogIdents.find(it) != catalogIdents.end()) {
            continue;
        }

        // Internal idents are dropped at the end after those left over from index builds are
        // identified.
        if (_catalog->isInternalIdent(it)) {
            internalIdentsToDrop.insert(it);
            continue;
        }

        if (!_catalog->isUserDataIdent(it)) {
            continue;
        }

        // In repair context, any orphaned collection idents from the engine should already be
        // recovered in the catalog in loadCatalog().
        invariant(!(_catalog->isCollectionIdent(it) && _options.forRepair));

        // Leave drop-pending idents alone.
        // These idents have to be retained as long as the corresponding drops are not part of a
        // checkpoint.
        if (dropPendingIdents.find(it) != dropPendingIdents.cend()) {
            log() << "Not removing ident for uncheckpointed collection or index drop: " << it;
            continue;
        }

        const auto& toRemove = it;
        log() << "Dropping unknown ident: " << toRemove;
        WriteUnitOfWork wuow(opCtx);
        fassert(40591, _engine->dropIdent(opCtx, toRemove));
        wuow.commit();
    }

    // Scan all collections in the catalog and make sure their ident is known to the storage
    // engine. An omission here is fatal. A missing ident could mean a collection drop was rolled
    // back. Note that startup already attempts to open tables; this should only catch errors in
    // other contexts such as `recoverToStableTimestamp`.
    auto collections = _catalog->getAllCollections();
    if (!_options.forRepair) {
        for (const auto& coll : collections) {
            const auto& identForColl = _catalog->getCollectionIdent(coll);
            if (engineIdents.find(identForColl) == engineIdents.end()) {
                return {ErrorCodes::UnrecoverableRollbackError,
                        str::stream() << "Expected collection does not exist. Collection: " << coll
                                      << " Ident: "
                                      << identForColl};
            }
        }
    }

    // Scan all indexes and return those in the catalog where the storage engine does not have the
    // corresponding ident. The caller is expected to rebuild these indexes.
    //
    // Also, remove unfinished builds except those that were background index builds started on a
    // secondary.
    std::vector<CollectionIndexNamePair> ret;
    for (const auto& coll : collections) {
        BSONCollectionCatalogEntry::MetaData metaData = _catalog->getMetaData(opCtx, coll);

        // Batch up the indexes to remove them from `metaData` outside of the iterator.
        std::vector<std::string> indexesToDrop;
        for (const auto& indexMetaData : metaData.indexes) {
            const std::string& indexName = indexMetaData.name();
            std::string indexIdent = _catalog->getIndexIdent(opCtx, coll, indexName);

            const bool foundIdent = engineIdents.find(indexIdent) != engineIdents.end();
            // An index drop will immediately remove the ident, but the `indexMetaData` catalog
            // entry still exists implying the drop hasn't necessarily been replicated to a
            // majority of nodes. The code will rebuild the index, despite potentially
            // encountering another `dropIndex` command.
            if (indexMetaData.ready && !foundIdent) {
                log() << "Expected index data is missing, rebuilding. Collection: " << coll
                      << " Index: " << indexName;
                ret.emplace_back(coll.ns(), indexName);
                continue;
            }

            // If this index was draining, do not delete any internal idents that it may have owned.
            // Instead, the idents can be used later on to resume draining instead of a
            // performing a full rebuild. This is only done for background secondary builds, because
            // the index must be rebuilt, and it is dropped otherwise.
            // TODO: SERVER-37952 Do not drop these idents for background index builds on
            // primaries once index builds are resumable from draining.
            if (!indexMetaData.ready && indexMetaData.isBackgroundSecondaryBuild &&
                indexMetaData.buildPhase ==
                    BSONCollectionCatalogEntry::kIndexBuildDraining.toString()) {

                if (indexMetaData.constraintViolationsIdent) {
                    auto it = internalIdentsToDrop.find(*indexMetaData.constraintViolationsIdent);
                    if (it != internalIdentsToDrop.end()) {
                        internalIdentsToDrop.erase(it);
                    }
                }

                if (indexMetaData.sideWritesIdent) {
                    auto it = internalIdentsToDrop.find(*indexMetaData.sideWritesIdent);
                    if (it != internalIdentsToDrop.end()) {
                        internalIdentsToDrop.erase(it);
                    }
                }
            }

            // If the index was kicked off as a background secondary index build, replication
            // recovery will not run into the oplog entry to recreate the index. If the index
            // table is not found, or the index build did not successfully complete, this code
            // will return the index to be rebuilt.
            if (indexMetaData.isBackgroundSecondaryBuild && (!foundIdent || !indexMetaData.ready)) {
                log()
                    << "Expected background index build did not complete, rebuilding. Collection: "
                    << coll << " Index: " << indexName;
                ret.emplace_back(coll.ns(), indexName);
                continue;
            }

            // The last anomaly is when the index build did not complete, nor was the index build
            // a secondary background index build. This implies the index build was on a primary
            // and the `createIndexes` command never successfully returned, or the index build was
            // a foreground secondary index build, meaning replication recovery will build the
            // index when it replays the oplog. In these cases the index entry in the catalog
            // should be dropped.
            if (!indexMetaData.ready && !indexMetaData.isBackgroundSecondaryBuild) {
                log() << "Dropping unfinished index. Collection: " << coll
                      << " Index: " << indexName;
                // Ensure the `ident` is dropped while we have the `indexIdent` value.
                fassert(50713, _engine->dropIdent(opCtx, indexIdent));
                indexesToDrop.push_back(indexName);
                continue;
            }
        }

        for (auto&& indexName : indexesToDrop) {
            invariant(metaData.eraseIndex(indexName),
                      str::stream() << "Index is missing. Collection: " << coll << " Index: "
                                    << indexName);
        }
        if (indexesToDrop.size() > 0) {
            WriteUnitOfWork wuow(opCtx);
            _catalog->putMetaData(opCtx, coll, metaData);
            wuow.commit();
        }
    }

    for (auto&& temp : internalIdentsToDrop) {
        log() << "Dropping internal ident: " << temp;
        WriteUnitOfWork wuow(opCtx);
        fassert(51067, _engine->dropIdent(opCtx, temp));
        wuow.commit();
    }

    return ret;
}

std::string KVStorageEngine::getFilesystemPathForDb(const std::string& dbName) const {
    return _catalog->getFilesystemPathForDb(dbName);
}

void KVStorageEngine::cleanShutdown() {
    if (_timestampMonitor) {
        _timestampMonitor->removeListener(&_minOfCheckpointAndOldestTimestampListener);
    }

    CollectionCatalog::get(getGlobalServiceContext())
        .deregisterAllCatalogEntriesAndCollectionObjects();

    _catalog.reset();
    _catalogRecordStore.reset();

    _timestampMonitor.reset();

    _engine->cleanShutdown();
    // intentionally not deleting _engine
}

KVStorageEngine::~KVStorageEngine() {}

void KVStorageEngine::finishInit() {
    if (_engine->supportsRecoveryTimestamp()) {
        _timestampMonitor = std::make_unique<TimestampMonitor>(
            _engine.get(), getGlobalServiceContext()->getPeriodicRunner());
        _timestampMonitor->startup();
        _timestampMonitor->addListener(&_minOfCheckpointAndOldestTimestampListener);
    }
}

RecoveryUnit* KVStorageEngine::newRecoveryUnit() {
    if (!_engine) {
        // shutdown
        return nullptr;
    }
    return _engine->newRecoveryUnit();
}

std::vector<std::string> KVStorageEngine::listDatabases() const {
    return CollectionCatalog::get(getGlobalServiceContext()).getAllDbNames();
}

Status KVStorageEngine::closeDatabase(OperationContext* opCtx, StringData db) {
    // This is ok to be a no-op as there is no database layer in kv.
    return Status::OK();
}

Status KVStorageEngine::dropDatabase(OperationContext* opCtx, StringData db) {
    {
        auto dbs = CollectionCatalog::get(opCtx).getAllDbNames();
        if (std::count(dbs.begin(), dbs.end(), db.toString()) == 0) {
            return Status(ErrorCodes::NamespaceNotFound, "db not found to drop");
        }
    }

    std::vector<NamespaceString> toDrop =
        CollectionCatalog::get(opCtx).getAllCollectionNamesFromDb(opCtx, db);

    // Do not timestamp any of the following writes. This will remove entries from the catalog as
    // well as drop any underlying tables. It's not expected for dropping tables to be reversible
    // on crash/recoverToStableTimestamp.
    return _dropCollectionsNoTimestamp(opCtx, toDrop);
}

/**
 * Returns the first `dropCollection` error that this method encounters. This method will attempt
 * to drop all collections, regardless of the error status.
 */
Status KVStorageEngine::_dropCollectionsNoTimestamp(OperationContext* opCtx,
                                                    std::vector<NamespaceString>& toDrop) {
    // On primaries, this method will be called outside of any `TimestampBlock` state meaning the
    // "commit timestamp" will not be set. For this case, this method needs no special logic to
    // avoid timestamping the upcoming writes.
    //
    // On secondaries, there will be a wrapping `TimestampBlock` and the "commit timestamp" will
    // be set. Carefully save that to the side so the following writes can go through without that
    // context.
    const Timestamp commitTs = opCtx->recoveryUnit()->getCommitTimestamp();
    if (!commitTs.isNull()) {
        opCtx->recoveryUnit()->clearCommitTimestamp();
    }

    // Ensure the method exits with the same "commit timestamp" state that it was called with.
    auto addCommitTimestamp = makeGuard([&opCtx, commitTs] {
        if (!commitTs.isNull()) {
            opCtx->recoveryUnit()->setCommitTimestamp(commitTs);
        }
    });

    Status firstError = Status::OK();
    WriteUnitOfWork untimestampedDropWuow(opCtx);
    for (auto& nss : toDrop) {
        invariant(getCatalog());
        Status result = getCatalog()->dropCollection(opCtx, nss);
        if (!result.isOK() && firstError.isOK()) {
            firstError = result;
        }
    }

    untimestampedDropWuow.commit();
    return firstError;
}

int KVStorageEngine::flushAllFiles(OperationContext* opCtx, bool sync) {
    return _engine->flushAllFiles(opCtx, sync);
}

Status KVStorageEngine::beginBackup(OperationContext* opCtx) {
    // We should not proceed if we are already in backup mode
    if (_inBackupMode)
        return Status(ErrorCodes::BadValue, "Already in Backup Mode");
    Status status = _engine->beginBackup(opCtx);
    if (status.isOK())
        _inBackupMode = true;
    return status;
}

void KVStorageEngine::endBackup(OperationContext* opCtx) {
    // We should never reach here if we aren't already in backup mode
    invariant(_inBackupMode);
    _engine->endBackup(opCtx);
    _inBackupMode = false;
}

StatusWith<std::vector<std::string>> KVStorageEngine::beginNonBlockingBackup(
    OperationContext* opCtx) {
    return _engine->beginNonBlockingBackup(opCtx);
}

void KVStorageEngine::endNonBlockingBackup(OperationContext* opCtx) {
    return _engine->endNonBlockingBackup(opCtx);
}

StatusWith<std::vector<std::string>> KVStorageEngine::extendBackupCursor(OperationContext* opCtx) {
    return _engine->extendBackupCursor(opCtx);
}

bool KVStorageEngine::isDurable() const {
    return _engine->isDurable();
}

bool KVStorageEngine::isEphemeral() const {
    return _engine->isEphemeral();
}

SnapshotManager* KVStorageEngine::getSnapshotManager() const {
    return _engine->getSnapshotManager();
}

Status KVStorageEngine::repairRecordStore(OperationContext* opCtx, const NamespaceString& nss) {
    auto repairObserver = StorageRepairObserver::get(getGlobalServiceContext());
    invariant(repairObserver->isIncomplete());

    Status status = _engine->repairIdent(opCtx, _catalog->getCollectionIdent(nss));
    bool dataModified = status.code() == ErrorCodes::DataModifiedByRepair;
    if (!status.isOK() && !dataModified) {
        return status;
    }

    if (dataModified) {
        repairObserver->onModification(str::stream() << "Collection " << nss << ": "
                                                     << status.reason());
    }
    _catalog->reinitCollectionAfterRepair(opCtx, nss);

    return Status::OK();
}

std::unique_ptr<TemporaryRecordStore> KVStorageEngine::makeTemporaryRecordStore(
    OperationContext* opCtx) {
    std::unique_ptr<RecordStore> rs =
        _engine->makeTemporaryRecordStore(opCtx, _catalog->newInternalIdent());
    LOG(1) << "created temporary record store: " << rs->getIdent();
    return std::make_unique<TemporaryKVRecordStore>(getEngine(), std::move(rs));
}

void KVStorageEngine::setJournalListener(JournalListener* jl) {
    _engine->setJournalListener(jl);
}

void KVStorageEngine::setStableTimestamp(Timestamp stableTimestamp, bool force) {
    _engine->setStableTimestamp(stableTimestamp, force);
}

void KVStorageEngine::setInitialDataTimestamp(Timestamp initialDataTimestamp) {
    _initialDataTimestamp = initialDataTimestamp;
    _engine->setInitialDataTimestamp(initialDataTimestamp);
}

void KVStorageEngine::setOldestTimestampFromStable() {
    _engine->setOldestTimestampFromStable();
}

void KVStorageEngine::setOldestTimestamp(Timestamp newOldestTimestamp) {
    const bool force = true;
    _engine->setOldestTimestamp(newOldestTimestamp, force);
}

void KVStorageEngine::setOldestActiveTransactionTimestampCallback(
    StorageEngine::OldestActiveTransactionTimestampCallback callback) {
    _engine->setOldestActiveTransactionTimestampCallback(callback);
}

bool KVStorageEngine::isCacheUnderPressure(OperationContext* opCtx) const {
    return _engine->isCacheUnderPressure(opCtx);
}

void KVStorageEngine::setCachePressureForTest(int pressure) {
    return _engine->setCachePressureForTest(pressure);
}

bool KVStorageEngine::supportsRecoverToStableTimestamp() const {
    return _engine->supportsRecoverToStableTimestamp();
}

bool KVStorageEngine::supportsRecoveryTimestamp() const {
    return _engine->supportsRecoveryTimestamp();
}

StatusWith<Timestamp> KVStorageEngine::recoverToStableTimestamp(OperationContext* opCtx) {
    invariant(opCtx->lockState()->isW());

    // The "feature document" should not be rolled back. Perform a non-timestamped update to the
    // feature document to lock in the current state.
    KVCatalog::FeatureTracker::FeatureBits featureInfo;
    {
        WriteUnitOfWork wuow(opCtx);
        featureInfo = _catalog->getFeatureTracker()->getInfo(opCtx);
        _catalog->getFeatureTracker()->putInfo(opCtx, featureInfo);
        wuow.commit();
    }

    auto state = catalog::closeCatalog(opCtx);

    StatusWith<Timestamp> swTimestamp = _engine->recoverToStableTimestamp(opCtx);
    if (!swTimestamp.isOK()) {
        return swTimestamp;
    }

    catalog::openCatalog(opCtx, state);

    log() << "recoverToStableTimestamp successful. Stable Timestamp: " << swTimestamp.getValue();
    return {swTimestamp.getValue()};
}

boost::optional<Timestamp> KVStorageEngine::getRecoveryTimestamp() const {
    return _engine->getRecoveryTimestamp();
}

boost::optional<Timestamp> KVStorageEngine::getLastStableRecoveryTimestamp() const {
    return _engine->getLastStableRecoveryTimestamp();
}

bool KVStorageEngine::supportsReadConcernSnapshot() const {
    return _engine->supportsReadConcernSnapshot();
}

bool KVStorageEngine::supportsReadConcernMajority() const {
    return _engine->supportsReadConcernMajority();
}

bool KVStorageEngine::supportsPendingDrops() const {
    return supportsReadConcernMajority();
}

void KVStorageEngine::clearDropPendingState() {
    _dropPendingIdentReaper.clearDropPendingState();
}

void KVStorageEngine::replicationBatchIsComplete() const {
    return _engine->replicationBatchIsComplete();
}

Timestamp KVStorageEngine::getAllCommittedTimestamp() const {
    return _engine->getAllCommittedTimestamp();
}

Timestamp KVStorageEngine::getOldestOpenReadTimestamp() const {
    return _engine->getOldestOpenReadTimestamp();
}

void KVStorageEngine::_dumpCatalog(OperationContext* opCtx) {
    auto catalogRs = _catalogRecordStore.get();
    auto cursor = catalogRs->getCursor(opCtx);
    boost::optional<Record> rec = cursor->next();
    while (rec) {
        // This should only be called by a parent that's done an appropriate `shouldLog` check. Do
        // not duplicate the log level policy.
        LOG_FOR_RECOVERY(kCatalogLogLevel) << "\tId: " << rec->id
                                           << " Value: " << rec->data.toBson();
        rec = cursor->next();
    }
    opCtx->recoveryUnit()->abandonSnapshot();
}

void KVStorageEngine::addDropPendingIdent(const Timestamp& dropTimestamp,
                                          const NamespaceString& nss,
                                          StringData ident) {
    _dropPendingIdentReaper.addDropPendingIdent(dropTimestamp, nss, ident);
}

void KVStorageEngine::_onMinOfCheckpointAndOldestTimestampChanged(const Timestamp& timestamp) {
    if (timestamp.isNull()) {
        return;
    }

    // No drop-pending idents present if getEarliestDropTimestamp() returns boost::none.
    if (auto earliestDropTimestamp = _dropPendingIdentReaper.getEarliestDropTimestamp()) {
        if (timestamp > *earliestDropTimestamp) {
            log() << "Removing drop-pending idents with drop timestamps before timestamp "
                  << timestamp;
            auto opCtx = cc().getOperationContext();
            mongo::ServiceContext::UniqueOperationContext uOpCtx;
            if (!opCtx) {
                uOpCtx = cc().makeOperationContext();
                opCtx = uOpCtx.get();
            }
            _dropPendingIdentReaper.dropIdentsOlderThan(opCtx, timestamp);
        }
    }
}

KVStorageEngine::TimestampMonitor::TimestampMonitor(KVEngine* engine, PeriodicRunner* runner)
    : _engine(engine), _running(false), _periodicRunner(runner) {
    _currentTimestamps.checkpoint = _engine->getCheckpointTimestamp();
    _currentTimestamps.oldest = _engine->getOldestTimestamp();
    _currentTimestamps.stable = _engine->getStableTimestamp();
    _currentTimestamps.minOfCheckpointAndOldest =
        (_currentTimestamps.checkpoint.isNull() ||
         (_currentTimestamps.checkpoint > _currentTimestamps.oldest))
        ? _currentTimestamps.oldest
        : _currentTimestamps.checkpoint;
}

KVStorageEngine::TimestampMonitor::~TimestampMonitor() {
    log() << "Timestamp monitor shutting down";
    stdx::lock_guard<stdx::mutex> lock(_monitorMutex);
    invariant(_listeners.empty());
}

void KVStorageEngine::TimestampMonitor::startup() {
    invariant(!_running);

    log() << "Timestamp monitor starting";
    PeriodicRunner::PeriodicJob job(
        "TimestampMonitor",
        [&](Client* client) {
            {
                stdx::lock_guard<stdx::mutex> lock(_monitorMutex);
                if (_listeners.empty()) {
                    return;
                }
            }

            Timestamp checkpoint = _currentTimestamps.checkpoint;
            Timestamp oldest = _currentTimestamps.oldest;
            Timestamp stable = _currentTimestamps.stable;

            // Take a global lock in MODE_IS while fetching timestamps to guarantee that
            // rollback-to-stable isn't running concurrently.
            {
                auto opCtx = client->getOperationContext();
                mongo::ServiceContext::UniqueOperationContext uOpCtx;
                if (!opCtx) {
                    uOpCtx = client->makeOperationContext();
                    opCtx = uOpCtx.get();
                }
                Lock::GlobalLock lock(opCtx, MODE_IS);

                // The checkpoint timestamp is not cached in mongod and needs to be fetched with a
                // call into WiredTiger, all the other timestamps are cached in mongod.
                checkpoint = _engine->getCheckpointTimestamp();
                oldest = _engine->getOldestTimestamp();
                stable = _engine->getStableTimestamp();
            }

            Timestamp minOfCheckpointAndOldest =
                (checkpoint.isNull() || (checkpoint > oldest)) ? oldest : checkpoint;

            // Notify listeners if the timestamps changed.
            if (_currentTimestamps.checkpoint != checkpoint) {
                _currentTimestamps.checkpoint = checkpoint;
                notifyAll(TimestampType::kCheckpoint, checkpoint);
            }

            if (_currentTimestamps.oldest != oldest) {
                _currentTimestamps.oldest = oldest;
                notifyAll(TimestampType::kOldest, oldest);
            }

            if (_currentTimestamps.stable != stable) {
                _currentTimestamps.stable = stable;
                notifyAll(TimestampType::kStable, stable);
            }

            if (_currentTimestamps.minOfCheckpointAndOldest != minOfCheckpointAndOldest) {
                _currentTimestamps.minOfCheckpointAndOldest = minOfCheckpointAndOldest;
                notifyAll(TimestampType::kMinOfCheckpointAndOldest, minOfCheckpointAndOldest);
            }
        },
        Seconds(1));

    _periodicRunner->scheduleJob(std::move(job));
    _running = true;
}

void KVStorageEngine::TimestampMonitor::notifyAll(TimestampType type, Timestamp newTimestamp) {
    stdx::lock_guard<stdx::mutex> lock(_monitorMutex);
    for (auto& listener : _listeners) {
        if (listener->getType() == type) {
            listener->notify(newTimestamp);
        }
    }
}

void KVStorageEngine::TimestampMonitor::addListener(TimestampListener* listener) {
    stdx::lock_guard<stdx::mutex> lock(_monitorMutex);
    if (std::find(_listeners.begin(), _listeners.end(), listener) != _listeners.end()) {
        bool listenerAlreadyRegistered = true;
        invariant(!listenerAlreadyRegistered);
    }
    _listeners.push_back(listener);
}

void KVStorageEngine::TimestampMonitor::removeListener(TimestampListener* listener) {
    stdx::lock_guard<stdx::mutex> lock(_monitorMutex);
    if (std::find(_listeners.begin(), _listeners.end(), listener) == _listeners.end()) {
        bool listenerNotRegistered = true;
        invariant(!listenerNotRegistered);
    }
    _listeners.erase(std::remove(_listeners.begin(), _listeners.end(), listener));
}

int64_t KVStorageEngine::sizeOnDiskForDb(OperationContext* opCtx, StringData dbName) {
    int64_t size = 0;

    catalog::forEachCollectionFromDb(
        opCtx, dbName, MODE_IS, [&](Collection* collection, CollectionCatalogEntry* catalogEntry) {
            size += catalogEntry->getRecordStore()->storageSize(opCtx);

            std::vector<std::string> indexNames;
            catalogEntry->getAllIndexes(opCtx, &indexNames);

            for (size_t i = 0; i < indexNames.size(); i++) {
                std::string ident =
                    _catalog->getIndexIdent(opCtx, catalogEntry->ns(), indexNames[i]);
                size += _engine->getIdentSize(opCtx, ident);
            }

            return true;
        });

    return size;
}

}  // namespace mongo<|MERGE_RESOLUTION|>--- conflicted
+++ resolved
@@ -62,27 +62,6 @@
 const auto kCatalogLogLevel = logger::LogSeverity::Debug(2);
 }
 
-<<<<<<< HEAD
-class KVStorageEngine::RemoveDBChange : public RecoveryUnit::Change {
-public:
-    RemoveDBChange(KVStorageEngine* engine, StringData db, KVDatabaseCatalogEntryBase* entry)
-        : _engine(engine), _db(db.toString()), _entry(entry) {}
-
-    virtual void commit(boost::optional<Timestamp>) {
-        delete _entry;
-        _engine->keydbDropDatabase(_db);
-    }
-
-    virtual void rollback() {
-        stdx::lock_guard<stdx::mutex> lk(_engine->_dbsLock);
-        _engine->_dbs[_db] = _entry;
-    }
-
-    KVStorageEngine* const _engine;
-    const std::string _db;
-    KVDatabaseCatalogEntryBase* const _entry;
-};
-
 Status KVStorageEngine::hotBackup(OperationContext* opCtx, const std::string& path) {
     return _engine->hotBackup(opCtx, path);
 }
@@ -91,13 +70,7 @@
     _engine->keydbDropDatabase(db);
 }
 
-KVStorageEngine::KVStorageEngine(
-    KVEngine* engine,
-    KVStorageEngineOptions options,
-    stdx::function<KVDatabaseCatalogEntryFactory> databaseCatalogEntryFactory)
-=======
 KVStorageEngine::KVStorageEngine(KVEngine* engine, KVStorageEngineOptions options)
->>>>>>> 1b8a9f5d
     : _engine(engine),
       _options(std::move(options)),
       _dropPendingIdentReaper(engine),
