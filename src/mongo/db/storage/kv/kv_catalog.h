// kv_catalog.h

/**
 *    Copyright (C) 2014 MongoDB Inc.
 *
 *    This program is free software: you can redistribute it and/or  modify
 *    it under the terms of the GNU Affero General Public License, version 3,
 *    as published by the Free Software Foundation.
 *
 *    This program is distributed in the hope that it will be useful,
 *    but WITHOUT ANY WARRANTY; without even the implied warranty of
 *    MERCHANTABILITY or FITNESS FOR A PARTICULAR PURPOSE.  See the
 *    GNU Affero General Public License for more details.
 *
 *    You should have received a copy of the GNU Affero General Public License
 *    along with this program.  If not, see <http://www.gnu.org/licenses/>.
 *
 *    As a special exception, the copyright holders give permission to link the
 *    code of portions of this program with the OpenSSL library under certain
 *    conditions as described in each individual source file and distribute
 *    linked combinations including the program with the OpenSSL library. You
 *    must comply with the GNU Affero General Public License in all respects for
 *    all of the code used other than as permitted herein. If you modify file(s)
 *    with this exception, you may extend this exception to your version of the
 *    file(s), but you are not obligated to do so. If you do not wish to do so,
 *    delete this exception statement from your version. If you delete this
 *    exception statement from all source files in the program, then also delete
 *    it in the license file.
 */

#pragma once

#include <map>
#include <string>

#include "mongo/base/string_data.h"
#include "mongo/db/catalog/collection_options.h"
#include "mongo/db/record_id.h"
#include "mongo/db/storage/bson_collection_catalog_entry.h"
#include "mongo/stdx/mutex.h"

namespace mongo {

<<<<<<< HEAD
    class OperationContext;
    class RecordStore;

    class KVCatalog {
    public:
        /**
         * @param rs - does NOT take ownership
         */
        KVCatalog( RecordStore* rs,
                   bool isRsThreadSafe,
                   bool directoryPerDb,
                   bool directoryForIndexes );
        ~KVCatalog();

        void init( OperationContext* opCtx );

        void getAllCollections( std::vector<std::string>* out ) const;

        /**
         * @return error or ident for instance
         */
        Status newCollection( OperationContext* opCtx,
                              StringData ns,
                              const CollectionOptions& options );

        std::string getCollectionIdent( StringData ns ) const;

        std::string getIndexIdent( OperationContext* opCtx,
                                   StringData ns,
                                   StringData idName ) const;

        const BSONCollectionCatalogEntry::MetaData getMetaData( OperationContext* opCtx,
                                                                StringData ns );
        void putMetaData( OperationContext* opCtx,
                          StringData ns,
                          BSONCollectionCatalogEntry::MetaData& md );

        Status renameCollection( OperationContext* opCtx,
                                 StringData fromNS,
                                 StringData toNS,
                                 bool stayTemp );

        Status dropCollection( OperationContext* opCtx,
                               StringData ns );

        std::vector<std::string> getAllIdentsForDB( StringData db ) const;
        std::vector<std::string> getAllIdents( OperationContext* opCtx ) const;

        bool isUserDataIdent( StringData ident ) const;
    private:
        class AddIdentChange;
        class RemoveIdentChange;

        BSONObj _findEntry( OperationContext* opCtx,
                            StringData ns,
                            RecordId* out=NULL,
                            bool skipPessimisticLocking=false ) const;

        /**
         * Generates a new unique identifier for a new "thing".
         * @param ns - the containing ns
         * @param kind - what this "thing" is, likely collection or index
         */
        std::string _newUniqueIdent(StringData ns, const char* kind);

        // Helpers only used by constructor and init(). Don't call from elsewhere.
        static std::string _newRand();
        bool _hasEntryCollidingWithRand() const;

        RecordStore* _rs; // not owned
        const bool _isRsThreadSafe;
        const bool _directoryPerDb;
        const bool _directoryForIndexes;

        // These two are only used for ident generation inside _newUniqueIdent.
        std::string _rand; // effectively const after init() returns
        AtomicUInt64 _next;

        struct Entry {
            Entry(){}
            Entry( std::string i, RecordId l )
                : ident(i), storedLoc( l ) {}
            std::string ident;
            RecordId storedLoc;
        };
        typedef std::map<std::string,Entry> NSToIdentMap;
        NSToIdentMap _idents;
        mutable boost::mutex _identsLock;
    };
=======
class OperationContext;
class RecordStore;

class KVCatalog {
public:
    /**
     * @param rs - does NOT take ownership
     */
    KVCatalog(RecordStore* rs, bool isRsThreadSafe, bool directoryPerDb, bool directoryForIndexes);
    ~KVCatalog();

    void init(OperationContext* opCtx);

    void getAllCollections(std::vector<std::string>* out) const;

    /**
     * @return error or ident for instance
     */
    Status newCollection(OperationContext* opCtx, StringData ns, const CollectionOptions& options);

    std::string getCollectionIdent(StringData ns) const;

    std::string getIndexIdent(OperationContext* opCtx, StringData ns, StringData idName) const;

    const BSONCollectionCatalogEntry::MetaData getMetaData(OperationContext* opCtx, StringData ns);
    void putMetaData(OperationContext* opCtx,
                     StringData ns,
                     BSONCollectionCatalogEntry::MetaData& md);

    Status renameCollection(OperationContext* opCtx,
                            StringData fromNS,
                            StringData toNS,
                            bool stayTemp);
>>>>>>> c57e8885

    Status dropCollection(OperationContext* opCtx, StringData ns);

    std::vector<std::string> getAllIdentsForDB(StringData db) const;
    std::vector<std::string> getAllIdents(OperationContext* opCtx) const;

    bool isUserDataIdent(StringData ident) const;

private:
    class AddIdentChange;
    class RemoveIdentChange;

    BSONObj _findEntry(OperationContext* opCtx, StringData ns, RecordId* out = NULL) const;

    /**
     * Generates a new unique identifier for a new "thing".
     * @param ns - the containing ns
     * @param kind - what this "thing" is, likely collection or index
     */
    std::string _newUniqueIdent(StringData ns, const char* kind);

    // Helpers only used by constructor and init(). Don't call from elsewhere.
    static std::string _newRand();
    bool _hasEntryCollidingWithRand() const;

    RecordStore* _rs;  // not owned
    const bool _isRsThreadSafe;
    const bool _directoryPerDb;
    const bool _directoryForIndexes;

    // These two are only used for ident generation inside _newUniqueIdent.
    std::string _rand;  // effectively const after init() returns
    AtomicUInt64 _next;

    struct Entry {
        Entry() {}
        Entry(std::string i, RecordId l) : ident(i), storedLoc(l) {}
        std::string ident;
        RecordId storedLoc;
    };
    typedef std::map<std::string, Entry> NSToIdentMap;
    NSToIdentMap _idents;
    mutable stdx::mutex _identsLock;
};
}<|MERGE_RESOLUTION|>--- conflicted
+++ resolved
@@ -41,97 +41,6 @@
 
 namespace mongo {
 
-<<<<<<< HEAD
-    class OperationContext;
-    class RecordStore;
-
-    class KVCatalog {
-    public:
-        /**
-         * @param rs - does NOT take ownership
-         */
-        KVCatalog( RecordStore* rs,
-                   bool isRsThreadSafe,
-                   bool directoryPerDb,
-                   bool directoryForIndexes );
-        ~KVCatalog();
-
-        void init( OperationContext* opCtx );
-
-        void getAllCollections( std::vector<std::string>* out ) const;
-
-        /**
-         * @return error or ident for instance
-         */
-        Status newCollection( OperationContext* opCtx,
-                              StringData ns,
-                              const CollectionOptions& options );
-
-        std::string getCollectionIdent( StringData ns ) const;
-
-        std::string getIndexIdent( OperationContext* opCtx,
-                                   StringData ns,
-                                   StringData idName ) const;
-
-        const BSONCollectionCatalogEntry::MetaData getMetaData( OperationContext* opCtx,
-                                                                StringData ns );
-        void putMetaData( OperationContext* opCtx,
-                          StringData ns,
-                          BSONCollectionCatalogEntry::MetaData& md );
-
-        Status renameCollection( OperationContext* opCtx,
-                                 StringData fromNS,
-                                 StringData toNS,
-                                 bool stayTemp );
-
-        Status dropCollection( OperationContext* opCtx,
-                               StringData ns );
-
-        std::vector<std::string> getAllIdentsForDB( StringData db ) const;
-        std::vector<std::string> getAllIdents( OperationContext* opCtx ) const;
-
-        bool isUserDataIdent( StringData ident ) const;
-    private:
-        class AddIdentChange;
-        class RemoveIdentChange;
-
-        BSONObj _findEntry( OperationContext* opCtx,
-                            StringData ns,
-                            RecordId* out=NULL,
-                            bool skipPessimisticLocking=false ) const;
-
-        /**
-         * Generates a new unique identifier for a new "thing".
-         * @param ns - the containing ns
-         * @param kind - what this "thing" is, likely collection or index
-         */
-        std::string _newUniqueIdent(StringData ns, const char* kind);
-
-        // Helpers only used by constructor and init(). Don't call from elsewhere.
-        static std::string _newRand();
-        bool _hasEntryCollidingWithRand() const;
-
-        RecordStore* _rs; // not owned
-        const bool _isRsThreadSafe;
-        const bool _directoryPerDb;
-        const bool _directoryForIndexes;
-
-        // These two are only used for ident generation inside _newUniqueIdent.
-        std::string _rand; // effectively const after init() returns
-        AtomicUInt64 _next;
-
-        struct Entry {
-            Entry(){}
-            Entry( std::string i, RecordId l )
-                : ident(i), storedLoc( l ) {}
-            std::string ident;
-            RecordId storedLoc;
-        };
-        typedef std::map<std::string,Entry> NSToIdentMap;
-        NSToIdentMap _idents;
-        mutable boost::mutex _identsLock;
-    };
-=======
 class OperationContext;
 class RecordStore;
 
@@ -165,7 +74,6 @@
                             StringData fromNS,
                             StringData toNS,
                             bool stayTemp);
->>>>>>> c57e8885
 
     Status dropCollection(OperationContext* opCtx, StringData ns);
 
@@ -178,7 +86,9 @@
     class AddIdentChange;
     class RemoveIdentChange;
 
-    BSONObj _findEntry(OperationContext* opCtx, StringData ns, RecordId* out = NULL) const;
+    BSONObj _findEntry(OperationContext* opCtx, StringData ns,
+                            RecordId* out=NULL,
+                            bool skipPessimisticLocking=false ) const;
 
     /**
      * Generates a new unique identifier for a new "thing".
