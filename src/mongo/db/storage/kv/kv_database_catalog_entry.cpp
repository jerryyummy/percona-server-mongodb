// kv_database_catalog_entry.cpp

/**
 *    Copyright (C) 2014 MongoDB Inc.
 *
 *    This program is free software: you can redistribute it and/or  modify
 *    it under the terms of the GNU Affero General Public License, version 3,
 *    as published by the Free Software Foundation.
 *
 *    This program is distributed in the hope that it will be useful,
 *    but WITHOUT ANY WARRANTY; without even the implied warranty of
 *    MERCHANTABILITY or FITNESS FOR A PARTICULAR PURPOSE.  See the
 *    GNU Affero General Public License for more details.
 *
 *    You should have received a copy of the GNU Affero General Public License
 *    along with this program.  If not, see <http://www.gnu.org/licenses/>.
 *
 *    As a special exception, the copyright holders give permission to link the
 *    code of portions of this program with the OpenSSL library under certain
 *    conditions as described in each individual source file and distribute
 *    linked combinations including the program with the OpenSSL library. You
 *    must comply with the GNU Affero General Public License in all respects for
 *    all of the code used other than as permitted herein. If you modify file(s)
 *    with this exception, you may extend this exception to your version of the
 *    file(s), but you are not obligated to do so. If you do not wish to do so,
 *    delete this exception statement from your version. If you delete this
 *    exception statement from all source files in the program, then also delete
 *    it in the license file.
 */

#define MONGO_LOG_DEFAULT_COMPONENT ::mongo::logger::LogComponent::kStorage

#include "mongo/db/storage/kv/kv_database_catalog_entry.h"

#include "mongo/db/catalog/index_catalog_entry.h"
#include "mongo/db/index/2d_access_method.h"
#include "mongo/db/index/btree_access_method.h"
#include "mongo/db/index/fts_access_method.h"
#include "mongo/db/index/hash_access_method.h"
#include "mongo/db/index/haystack_access_method.h"
#include "mongo/db/index/index_access_method.h"
#include "mongo/db/index/index_descriptor.h"
#include "mongo/db/index/s2_access_method.h"
#include "mongo/db/storage/kv/kv_collection_catalog_entry.h"
#include "mongo/db/storage/kv/kv_engine.h"
#include "mongo/db/storage/kv/kv_storage_engine.h"
#include "mongo/util/assert_util.h"
#include "mongo/util/log.h"

namespace mongo {
    class KVDatabaseCatalogEntry::AddCollectionChange : public RecoveryUnit::Change {
    public:
        AddCollectionChange(OperationContext* opCtx, KVDatabaseCatalogEntry* dce,
                            const StringData& collection, const StringData& ident)
            : _opCtx(opCtx)
            , _dce(dce)
            , _collection(collection.toString())
            , _ident(ident.toString())
        {}

        virtual void commit() {}
        virtual void rollback() {
            // Intentionally ignoring failure
            _dce->_engine->getEngine()->dropRecordStore(_opCtx, _ident);

            boost::mutex::scoped_lock lk(_dce->_collectionsLock);
            const CollectionMap::iterator it = _dce->_collections.find(_collection);
            if (it != _dce->_collections.end()) {
                delete it->second;
                _dce->_collections.erase(it);
            }
        }

        OperationContext* const _opCtx;
        KVDatabaseCatalogEntry* const _dce;
        const std::string _collection;
        const std::string _ident;
    };

    class KVDatabaseCatalogEntry::RemoveCollectionChange : public RecoveryUnit::Change {
    public:
        RemoveCollectionChange(OperationContext* opCtx, KVDatabaseCatalogEntry* dce,
                               const StringData& collection, const StringData& ident,
                               KVCollectionCatalogEntry* entry, bool dropOnCommit)
            : _opCtx(opCtx)
            , _dce(dce)
            , _collection(collection.toString())
            , _ident(ident.toString())
            , _entry(entry)
            , _dropOnCommit(dropOnCommit)
        {}

        virtual void commit() {
            delete _entry;

            // Intentionally ignoring failure here. Since we've removed the metadata pointing to the
            // collection, we should never see it again anyway.
            if (_dropOnCommit)
                _dce->_engine->getEngine()->dropRecordStore( _opCtx, _ident );
        }

        virtual void rollback() {
            boost::mutex::scoped_lock lk(_dce->_collectionsLock);
            _dce->_collections[_collection] = _entry;
        }

        OperationContext* const _opCtx;
        KVDatabaseCatalogEntry* const _dce;
        const std::string _collection;
        const std::string _ident;
        KVCollectionCatalogEntry* const _entry;
        const bool _dropOnCommit;
    };

    KVDatabaseCatalogEntry::KVDatabaseCatalogEntry( const StringData& db, KVStorageEngine* engine )
        : DatabaseCatalogEntry( db ), _engine( engine ) {

    }

    KVDatabaseCatalogEntry::~KVDatabaseCatalogEntry() {
        for ( CollectionMap::const_iterator it = _collections.begin(); it != _collections.end(); ++it ) {
            delete it->second;
        }
        _collections.clear();
    }

    bool KVDatabaseCatalogEntry::exists() const {
        return !isEmpty();
    }

    bool KVDatabaseCatalogEntry::isEmpty() const {
        boost::mutex::scoped_lock lk( _collectionsLock );
        return _collections.empty();
    }

    int64_t KVDatabaseCatalogEntry::sizeOnDisk( OperationContext* opCtx ) const {
        int64_t size = 0;

        boost::mutex::scoped_lock lk( _collectionsLock );
        for ( CollectionMap::const_iterator it = _collections.begin(); it != _collections.end(); ++it ) {
            const KVCollectionCatalogEntry* coll = it->second;
            if ( !coll )
                continue;
            size += coll->getRecordStore()->storageSize( opCtx );
            // todo: indexes
        }

        return size;
    }

    void KVDatabaseCatalogEntry::appendExtraStats( OperationContext* opCtx,
                                                   BSONObjBuilder* out,
                                                   double scale ) const {
        // todo
    }

    bool KVDatabaseCatalogEntry::currentFilesCompatible( OperationContext* opCtx ) const {
        // todo
        return true;
    }

    void KVDatabaseCatalogEntry::getCollectionNamespaces( std::list<std::string>* out ) const {
        boost::mutex::scoped_lock lk( _collectionsLock );
        for ( CollectionMap::const_iterator it = _collections.begin(); it != _collections.end(); ++it ) {
            out->push_back( it->first );
        }
    }

    CollectionCatalogEntry* KVDatabaseCatalogEntry::getCollectionCatalogEntry( OperationContext* txn,
                                                                               const StringData& ns ) const {
        boost::mutex::scoped_lock lk( _collectionsLock );
        CollectionMap::const_iterator it = _collections.find( ns.toString() );
        if ( it == _collections.end() )
            return NULL;
        return it->second;
    }

    RecordStore* KVDatabaseCatalogEntry::getRecordStore( OperationContext* txn,
                                                         const StringData& ns ) {
        boost::mutex::scoped_lock lk( _collectionsLock );
        CollectionMap::const_iterator it = _collections.find( ns.toString() );
        if ( it == _collections.end() )
            return NULL;
        return it->second->getRecordStore();
    }

    IndexAccessMethod* KVDatabaseCatalogEntry::getIndex( OperationContext* txn,
                                                         const CollectionCatalogEntry* collection,
                                                         IndexCatalogEntry* index ) {
        IndexDescriptor* desc = index->descriptor();

        const string& type = desc->getAccessMethodName();

        string ident = _engine->getCatalog()->getIndexIdent( txn,
                                                             collection->ns().ns(),
                                                             desc->indexName() );

        SortedDataInterface* sdi =
            _engine->getEngine()->getSortedDataInterface( txn, ident, desc );

        if ("" == type)
            return new BtreeAccessMethod( index, sdi );

        if (IndexNames::HASHED == type)
            return new HashAccessMethod( index, sdi );

        if (IndexNames::GEO_2DSPHERE == type)
            return new S2AccessMethod( index, sdi );

        if (IndexNames::TEXT == type)
            return new FTSAccessMethod( index, sdi );

        if (IndexNames::GEO_HAYSTACK == type)
            return new HaystackAccessMethod( index, sdi );

        if (IndexNames::GEO_2D == type)
            return new TwoDAccessMethod( index, sdi );

        log() << "Can't find index for keyPattern " << desc->keyPattern();
        invariant( false );
    }

    Status KVDatabaseCatalogEntry::createCollection( OperationContext* txn,
                                                     const StringData& ns,
                                                     const CollectionOptions& options,
                                                     bool allocateDefaultSpace ) {
        // we assume there is a logical lock on the collection name above

        {
            boost::mutex::scoped_lock lk( _collectionsLock );
            if ( _collections[ns.toString()] ) {
                return Status( ErrorCodes::NamespaceExists,
                               "collection already exists" );
            }
        }

        // need to create it
        Status status = _engine->getCatalog()->newCollection( txn, ns, options );
        if ( !status.isOK() )
            return status;

        string ident = _engine->getCatalog()->getCollectionIdent( ns );

        status = _engine->getEngine()->createRecordStore( txn, ns, ident, options );
        if ( !status.isOK() )
            return status;

        RecordStore* rs = _engine->getEngine()->getRecordStore( txn, ns, ident, options );
        invariant( rs );
        boost::mutex::scoped_lock lk( _collectionsLock );
        txn->recoveryUnit()->registerChange(new AddCollectionChange(txn, this, ns, ident));
        _collections[ns.toString()] =
            new KVCollectionCatalogEntry( _engine->getEngine(), _engine->getCatalog(),
                                          ns, ident, rs );

        return Status::OK();
    }

    void KVDatabaseCatalogEntry::initCollection( OperationContext* opCtx,
                                                 const std::string& ns ) {
        string ident = _engine->getCatalog()->getCollectionIdent( ns );
        BSONCollectionCatalogEntry::MetaData md = _engine->getCatalog()->getMetaData( opCtx, ns );

        RecordStore* rs = _engine->getEngine()->getRecordStore( opCtx, ns, ident, md.options );
        invariant( rs );

        boost::mutex::scoped_lock lk( _collectionsLock );
        invariant( !_collections[ns] );
        // No change registration since this is only for committed collections
        _collections[ns] = new KVCollectionCatalogEntry( _engine->getEngine(),
                                                         _engine->getCatalog(),
                                                         ns,
                                                         ident,
                                                         rs );
    }

    Status KVDatabaseCatalogEntry::renameCollection( OperationContext* txn,
                                                     const StringData& fromNS,
                                                     const StringData& toNS,
                                                     bool stayTemp ) {
        // Note: assuming that both fromNS and toNS (or whole db) are X-locked from above.
        {
            boost::mutex::scoped_lock lk( _collectionsLock );
            CollectionMap::const_iterator it = _collections.find( fromNS.toString() );
            if ( it == _collections.end() )
                return Status( ErrorCodes::NamespaceNotFound, "rename cannot find collection" );

            it = _collections.find( toNS.toString() );
            if ( it != _collections.end() )
                return Status( ErrorCodes::NamespaceExists, "for rename to already exists" );
        }

        const std::string identFrom = _engine->getCatalog()->getCollectionIdent( fromNS );

        Status status = _engine->getCatalog()->renameCollection( txn, fromNS, toNS, stayTemp );
        if ( !status.isOK() )
            return status;

        const std::string identTo = _engine->getCatalog()->getCollectionIdent( toNS );
        BSONCollectionCatalogEntry::MetaData md = _engine->getCatalog()->getMetaData( txn, toNS );
        RecordStore* rs = _engine->getEngine()->getRecordStore( txn, toNS, identTo, md.options );

        boost::mutex::scoped_lock lk( _collectionsLock );
        const CollectionMap::iterator itFrom = _collections.find(fromNS.toString());
        invariant(itFrom != _collections.end());
        txn->recoveryUnit()->registerChange(new RemoveCollectionChange(txn, this, fromNS, identFrom,
                                                                       itFrom->second, false));
        _collections.erase(itFrom);

        txn->recoveryUnit()->registerChange(new AddCollectionChange(txn, this, toNS, identTo));
        _collections[toNS.toString()] =
            new KVCollectionCatalogEntry( _engine->getEngine(), _engine->getCatalog(),
                                          toNS, identTo, rs );

        return Status::OK();
    }

    Status KVDatabaseCatalogEntry::dropCollection( OperationContext* opCtx,
                                                   const StringData& ns ) {
        KVCollectionCatalogEntry* entry;
        {
            boost::mutex::scoped_lock lk( _collectionsLock );
            CollectionMap::const_iterator it = _collections.find( ns.toString() );
            if ( it == _collections.end() )
                return Status( ErrorCodes::NamespaceNotFound, "cannnot find collection to drop" );
            entry = it->second;
        }

        invariant( entry->getTotalIndexCount( opCtx ) == entry->getCompletedIndexCount( opCtx ) );
        {
            std::vector<std::string> indexNames;
            entry->getAllIndexes( opCtx, &indexNames );
            for ( size_t i = 0; i < indexNames.size(); i++ ) {
                entry->removeIndex( opCtx, indexNames[i] );
            }
        }
        invariant( entry->getTotalIndexCount( opCtx ) == 0 );

        string ident = _engine->getCatalog()->getCollectionIdent( ns );

        boost::mutex::scoped_lock lk( _collectionsLock );

<<<<<<< HEAD
        // Must close the record store before dropping it:
        entry->closeRecordStore();

        Status status = _engine->getEngine()->dropRecordStore( opCtx, ident );
=======
        Status status = _engine->getCatalog()->dropCollection( opCtx, ns );
>>>>>>> eb4df262
        if ( !status.isOK() )
            return status;


        const CollectionMap::iterator it = _collections.find(ns.toString());
        invariant(it != _collections.end());

        // This will lazily delete the KVCollectionCatalogEntry and notify the storageEngine to drop
        // the collection only on WUOW::commit().
        opCtx->recoveryUnit()->registerChange(new RemoveCollectionChange(opCtx, this, ns, ident,
                                                                         it->second, true));

        _collections.erase( ns.toString() );

        return Status::OK();
    }

}<|MERGE_RESOLUTION|>--- conflicted
+++ resolved
@@ -340,14 +340,7 @@
 
         boost::mutex::scoped_lock lk( _collectionsLock );
 
-<<<<<<< HEAD
-        // Must close the record store before dropping it:
-        entry->closeRecordStore();
-
-        Status status = _engine->getEngine()->dropRecordStore( opCtx, ident );
-=======
         Status status = _engine->getCatalog()->dropCollection( opCtx, ns );
->>>>>>> eb4df262
         if ( !status.isOK() )
             return status;
 
