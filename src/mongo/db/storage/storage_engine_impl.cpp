--- conflicted
+++ resolved
@@ -935,12 +935,8 @@
     }
 
     std::vector<UUID> toDrop = catalog->getAllCollectionUUIDsFromDb(dbName);
-<<<<<<< HEAD
-
-    // Do not timestamp any of the following writes. This will remove entries from the catalog as
-    // well as drop any underlying tables. It's not expected for dropping tables to be reversible
-    // on crash/recoverToStableTimestamp.
-    auto status = _dropCollectionsNoTimestamp(opCtx, toDrop);
+
+    auto status = _dropCollections(opCtx, toDrop);
 
     // If all collections were dropped successfully then drop database's encryption key
     if (status.isOK()) {
@@ -948,9 +944,6 @@
     }
 
     return status;
-=======
-    return _dropCollections(opCtx, toDrop);
->>>>>>> f861cf6c
 }
 
 /**
