// wiredtiger_record_store.cpp

/**
 *    Copyright (C) 2014 MongoDB Inc.
 *
 *    This program is free software: you can redistribute it and/or  modify
 *    it under the terms of the GNU Affero General Public License, version 3,
 *    as published by the Free Software Foundation.
 *
 *
 *    This program is distributed in the hope that it will be useful,
 *    but WITHOUT ANY WARRANTY; without even the implied warranty of
 *    MERCHANTABILITY or FITNESS FOR A PARTICULAR PURPOSE.  See the
 *    GNU Affero General Public License for more details.
 *
 *    You should have received a copy of the GNU Affero General Public License
 *    along with this program.  If not, see <http://www.gnu.org/licenses/>.
 *
 *    As a special exception, the copyright holders give permission to link the
 *    code of portions of this program with the OpenSSL library under certain
 *    conditions as described in each individual source file and distribute
 *    linked combinations including the program with the OpenSSL library. You
 *    must comply with the GNU Affero General Public License in all respects for
 *    all of the code used other than as permitted herein. If you modify file(s)
 *    with this exception, you may extend this exception to your version of the
 *    file(s), but you are not obligated to do so. If you do not wish to do so,
 *    delete this exception statement from your version. If you delete this
 *    exception statement from all source files in the program, then also delete
 *    it in the license file.
 */

#define MONGO_LOG_DEFAULT_COMPONENT ::mongo::logger::LogComponent::kStorage

#include "mongo/platform/basic.h"

#include "mongo/db/storage/wiredtiger/wiredtiger_record_store.h"

#include <wiredtiger.h>

#include "mongo/base/checked_cast.h"
#include "mongo/bson/util/builder.h"
#include "mongo/db/concurrency/locker.h"
#include "mongo/db/concurrency/write_conflict_exception.h"
#include "mongo/db/namespace_string.h"
#include "mongo/db/operation_context.h"
#include "mongo/db/service_context.h"
#include "mongo/db/storage/oplog_hack.h"
#include "mongo/db/storage/wiredtiger/wiredtiger_customization_hooks.h"
#include "mongo/db/storage/wiredtiger/wiredtiger_global_options.h"
#include "mongo/db/storage/wiredtiger/wiredtiger_kv_engine.h"
#include "mongo/db/storage/wiredtiger/wiredtiger_record_store_oplog_stones.h"
#include "mongo/db/storage/wiredtiger/wiredtiger_recovery_unit.h"
#include "mongo/db/storage/wiredtiger/wiredtiger_session_cache.h"
#include "mongo/db/storage/wiredtiger/wiredtiger_size_storer.h"
#include "mongo/db/storage/wiredtiger/wiredtiger_util.h"
#include "mongo/stdx/memory.h"
#include "mongo/util/assert_util.h"
#include "mongo/util/fail_point.h"
#include "mongo/util/log.h"
#include "mongo/util/mongoutils/str.h"
#include "mongo/util/scopeguard.h"
#include "mongo/util/time_support.h"

//#define RS_ITERATOR_TRACE(x) log() << "WTRS::Iterator " << x
#define RS_ITERATOR_TRACE(x)

namespace mongo {

using std::unique_ptr;
using std::string;

namespace {

static const int kMinimumRecordStoreVersion = 1;
static const int kCurrentRecordStoreVersion = 1;  // New record stores use this by default.
static const int kMaximumRecordStoreVersion = 1;
static_assert(kCurrentRecordStoreVersion >= kMinimumRecordStoreVersion,
              "kCurrentRecordStoreVersion >= kMinimumRecordStoreVersion");
static_assert(kCurrentRecordStoreVersion <= kMaximumRecordStoreVersion,
              "kCurrentRecordStoreVersion <= kMaximumRecordStoreVersion");

bool shouldUseOplogHack(OperationContext* opCtx, const std::string& uri) {
    StatusWith<BSONObj> appMetadata = WiredTigerUtil::getApplicationMetadata(opCtx, uri);
    if (!appMetadata.isOK()) {
        return false;
    }

    return (appMetadata.getValue().getIntField("oplogKeyExtractionVersion") == 1);
}

}  // namespace

MONGO_FP_DECLARE(WTWriteConflictException);

const std::string kWiredTigerEngineName = "wiredTiger";

class WiredTigerRecordStore::OplogStones::InsertChange final : public RecoveryUnit::Change {
public:
    InsertChange(OplogStones* oplogStones,
                 int64_t bytesInserted,
                 RecordId highestInserted,
                 int64_t countInserted)
        : _oplogStones(oplogStones),
          _bytesInserted(bytesInserted),
          _highestInserted(highestInserted),
          _countInserted(countInserted) {}

    void commit() final {
        invariant(_bytesInserted >= 0);
        invariant(_highestInserted.isNormal());

        _oplogStones->_currentRecords.addAndFetch(_countInserted);
        int64_t newCurrentBytes = _oplogStones->_currentBytes.addAndFetch(_bytesInserted);
        if (newCurrentBytes >= _oplogStones->_minBytesPerStone) {
            _oplogStones->createNewStoneIfNeeded(_highestInserted);
        }
    }

    void rollback() final {}

private:
    OplogStones* _oplogStones;
    int64_t _bytesInserted;
    RecordId _highestInserted;
    int64_t _countInserted;
};

class WiredTigerRecordStore::OplogStones::TruncateChange final : public RecoveryUnit::Change {
public:
    TruncateChange(OplogStones* oplogStones) : _oplogStones(oplogStones) {}

    void commit() final {
        _oplogStones->_currentRecords.store(0);
        _oplogStones->_currentBytes.store(0);

        stdx::lock_guard<stdx::mutex> lk(_oplogStones->_mutex);
        _oplogStones->_stones.clear();
    }

    void rollback() final {}

private:
    OplogStones* _oplogStones;
};

WiredTigerRecordStore::OplogStones::OplogStones(OperationContext* txn, WiredTigerRecordStore* rs)
    : _rs(rs) {
    stdx::lock_guard<stdx::mutex> lk(_mutex);

    invariant(rs->isCapped());
    invariant(rs->cappedMaxSize() > 0);
    unsigned long long maxSize = rs->cappedMaxSize();

    const unsigned long long kMinStonesToKeep = 10ULL;
    const unsigned long long kMaxStonesToKeep = 100ULL;

    unsigned long long numStones = maxSize / BSONObjMaxInternalSize;
    _numStonesToKeep = std::min(kMaxStonesToKeep, std::max(kMinStonesToKeep, numStones));
    _minBytesPerStone = maxSize / _numStonesToKeep;
    invariant(_minBytesPerStone > 0);

    _calculateStones(txn);
    _pokeReclaimThreadIfNeeded();  // Reclaim stones if over the limit.
}

bool WiredTigerRecordStore::OplogStones::isDead() {
    stdx::lock_guard<stdx::mutex> lk(_oplogReclaimMutex);
    return _isDead;
}

void WiredTigerRecordStore::OplogStones::kill() {
    {
        stdx::lock_guard<stdx::mutex> lk(_oplogReclaimMutex);
        _isDead = true;
    }
    _oplogReclaimCv.notify_one();
}

void WiredTigerRecordStore::OplogStones::awaitHasExcessStonesOrDead() {
    // Wait until kill() is called or there are too many oplog stones.
    stdx::unique_lock<stdx::mutex> lock(_oplogReclaimMutex);
    while (!_isDead && !hasExcessStones()) {
        _oplogReclaimCv.wait(lock);
    }
}

boost::optional<WiredTigerRecordStore::OplogStones::Stone>
WiredTigerRecordStore::OplogStones::peekOldestStoneIfNeeded() const {
    stdx::lock_guard<stdx::mutex> lk(_mutex);

    if (!hasExcessStones()) {
        return {};
    }

    return _stones.front();
}

void WiredTigerRecordStore::OplogStones::popOldestStone() {
    stdx::lock_guard<stdx::mutex> lk(_mutex);
    _stones.pop_front();
}

void WiredTigerRecordStore::OplogStones::createNewStoneIfNeeded(RecordId lastRecord) {
    stdx::unique_lock<stdx::mutex> lk(_mutex, stdx::try_to_lock);
    if (!lk) {
        // Someone else is either already creating a new stone or popping the oldest one. In the
        // latter case, we let the next insert trigger the new stone's creation.
        return;
    }

    if (_currentBytes.load() < _minBytesPerStone) {
        // Must have raced to create a new stone, someone else already triggered it.
        return;
    }

    OplogStones::Stone stone = {_currentRecords.swap(0), _currentBytes.swap(0), lastRecord};
    _stones.push_back(stone);

    _pokeReclaimThreadIfNeeded();
}

void WiredTigerRecordStore::OplogStones::updateCurrentStoneAfterInsertOnCommit(
    OperationContext* txn, int64_t bytesInserted, RecordId highestInserted, int64_t countInserted) {
    txn->recoveryUnit()->registerChange(
        new InsertChange(this, bytesInserted, highestInserted, countInserted));
}

void WiredTigerRecordStore::OplogStones::clearStonesOnCommit(OperationContext* txn) {
    txn->recoveryUnit()->registerChange(new TruncateChange(this));
}

void WiredTigerRecordStore::OplogStones::updateStonesAfterCappedTruncateAfter(
    int64_t recordsRemoved, int64_t bytesRemoved, RecordId firstRemovedId) {
    stdx::lock_guard<stdx::mutex> lk(_mutex);

    int64_t numStonesToRemove = 0;
    int64_t recordsInStonesToRemove = 0;
    int64_t bytesInStonesToRemove = 0;

    // Compute the number and associated sizes of the records from stones that are either fully or
    // partially truncated.
    for (auto it = _stones.rbegin(); it != _stones.rend(); ++it) {
        if (it->lastRecord < firstRemovedId) {
            break;
        }
        numStonesToRemove++;
        recordsInStonesToRemove += it->records;
        bytesInStonesToRemove += it->bytes;
    }

    // Remove the stones corresponding to the records that were deleted.
    int64_t offset = _stones.size() - numStonesToRemove;
    _stones.erase(_stones.begin() + offset, _stones.end());

    // Account for any remaining records from a partially truncated stone in the stone currently
    // being filled.
    _currentRecords.addAndFetch(recordsInStonesToRemove - recordsRemoved);
    _currentBytes.addAndFetch(bytesInStonesToRemove - bytesRemoved);
}

void WiredTigerRecordStore::OplogStones::setMinBytesPerStone(int64_t size) {
    invariant(size > 0);

    stdx::lock_guard<stdx::mutex> lk(_mutex);

    // Only allow changing the minimum bytes per stone if no data has been inserted.
    invariant(_stones.size() == 0 && _currentRecords.load() == 0);
    _minBytesPerStone = size;
}

void WiredTigerRecordStore::OplogStones::setNumStonesToKeep(size_t numStones) {
    invariant(numStones > 0);

    stdx::lock_guard<stdx::mutex> lk(_mutex);

    // Only allow changing the number of stones to keep if no data has been inserted.
    invariant(_stones.size() == 0 && _currentRecords.load() == 0);
    _numStonesToKeep = numStones;
}

void WiredTigerRecordStore::OplogStones::_calculateStones(OperationContext* txn) {
    long long numRecords = _rs->numRecords(txn);
    long long dataSize = _rs->dataSize(txn);

    // Only use sampling to estimate where to place the oplog stones if the number of samples drawn
    // is less than 5% of the collection.
    const uint64_t kMinSampleRatioForRandCursor = 20;

    // If the oplog doesn't contain enough records to make sampling more efficient, then scan the
    // oplog to determine where to put down stones.
    if (numRecords <= 0 || dataSize <= 0 ||
        uint64_t(numRecords) <
            kMinSampleRatioForRandCursor * kRandomSamplesPerStone * _numStonesToKeep) {
        _calculateStonesByScanning(txn);
        return;
    }

    // Use the oplog's average record size to estimate the number of records in each stone, and thus
    // estimate the combined size of the records.
    double avgRecordSize = double(dataSize) / double(numRecords);
    double estRecordsPerStone = std::ceil(_minBytesPerStone / avgRecordSize);
    double estBytesPerStone = estRecordsPerStone * avgRecordSize;

    _calculateStonesBySampling(txn, int64_t(estRecordsPerStone), int64_t(estBytesPerStone));
}

void WiredTigerRecordStore::OplogStones::_calculateStonesByScanning(OperationContext* txn) {
    log() << "Scanning the oplog to determine where to place markers for when to truncate";

    long long numRecords = 0;
    long long dataSize = 0;

    auto cursor = _rs->getCursor(txn, true);
    while (auto record = cursor->next()) {
        _currentRecords.addAndFetch(1);
        int64_t newCurrentBytes = _currentBytes.addAndFetch(record->data.size());
        if (newCurrentBytes >= _minBytesPerStone) {
            LOG(1) << "Placing a marker at optime "
                   << Timestamp(record->id.repr()).toStringPretty();

            OplogStones::Stone stone = {_currentRecords.swap(0), _currentBytes.swap(0), record->id};
            _stones.push_back(stone);
        }

        numRecords++;
        dataSize += record->data.size();
    }

    _rs->updateStatsAfterRepair(txn, numRecords, dataSize);
}

void WiredTigerRecordStore::OplogStones::_calculateStonesBySampling(OperationContext* txn,
                                                                    int64_t estRecordsPerStone,
                                                                    int64_t estBytesPerStone) {
    log() << "Sampling from the oplog to determine where to place markers for when to truncate";

    int64_t wholeStones = _rs->numRecords(txn) / estRecordsPerStone;
    int64_t numSamples = kRandomSamplesPerStone * _rs->numRecords(txn) / estRecordsPerStone;

    log() << "Taking " << numSamples << " samples and assuming that each section of oplog contains"
          << " approximately " << estRecordsPerStone << " records totaling to " << estBytesPerStone
          << " bytes";

    // Divide the oplog into 'wholeStones' logical sections, with each section containing
    // approximately 'estRecordsPerStone'. Do so by oversampling the oplog, sorting the samples in
    // order of their RecordId, and then choosing the samples expected to be near the right edge of
    // each logical section.
    auto cursor = _rs->getRandomCursor(txn);
    std::vector<RecordId> oplogEstimates;
    for (int i = 0; i < numSamples; ++i) {
        auto record = cursor->next();
        if (!record) {
            // This shouldn't really happen unless the size storer values are far off from reality.
            // The collection is probably empty, but fall back to the forward cursor just in case.
            log() << "Failed to get enough random samples, falling back to scanning the oplog";
            _calculateStonesByScanning(txn);
            return;
        }
        oplogEstimates.push_back(record->id);
    }
    std::sort(oplogEstimates.begin(), oplogEstimates.end());

    for (int i = 1; i <= wholeStones; ++i) {
        // Use every (kRandomSamplesPerStone)th sample, starting with the
        // (kRandomSamplesPerStone - 1)th, as the last record for each stone.
        int sampleIndex = kRandomSamplesPerStone * i - 1;
        RecordId lastRecord = oplogEstimates[sampleIndex];

        LOG(1) << "Placing a marker at optime " << Timestamp(lastRecord.repr()).toStringPretty();
        OplogStones::Stone stone = {estRecordsPerStone, estBytesPerStone, lastRecord};
        _stones.push_back(stone);
    }

    // Account for the partially filled chunk.
    _currentRecords.store(_rs->numRecords(txn) - estRecordsPerStone * wholeStones);
    _currentBytes.store(_rs->dataSize(txn) - estBytesPerStone * wholeStones);
}

void WiredTigerRecordStore::OplogStones::_pokeReclaimThreadIfNeeded() {
    if (hasExcessStones()) {
        _oplogReclaimCv.notify_one();
    }
}

class WiredTigerRecordStore::Cursor final : public SeekableRecordCursor {
public:
    Cursor(OperationContext* txn, const WiredTigerRecordStore& rs, bool forward = true)
        : _rs(rs),
          _txn(txn),
          _forward(forward),
          _readUntilForOplog(WiredTigerRecoveryUnit::get(txn)->getOplogReadTill()) {
        _cursor.emplace(rs.getURI(), rs.tableId(), true, txn);
    }

    boost::optional<Record> next() final {
        if (_eof)
            return {};

        WT_CURSOR* c = _cursor->get();

        bool mustAdvance = true;
        if (_lastReturnedId.isNull() && !_forward && _rs._isCapped) {
            // In this case we need to seek to the highest visible record.
            const RecordId reverseCappedInitialSeekPoint =
                _readUntilForOplog.isNull() ? _rs.lowestCappedHiddenRecord() : _readUntilForOplog;

            if (!reverseCappedInitialSeekPoint.isNull()) {
                c->set_key(c, _makeKey(reverseCappedInitialSeekPoint));
                int cmp;
                int seekRet = WT_OP_CHECK(c->search_near(c, &cmp));
                if (seekRet == WT_NOTFOUND) {
                    _eof = true;
                    return {};
                }
                invariantWTOK(seekRet);

                // If we landed at or past the lowest hidden record, we must advance to be in
                // the visible range.
                mustAdvance = _rs.isCappedHidden(reverseCappedInitialSeekPoint)
                    ? (cmp >= 0)
                    : (cmp > 0);  // No longer hidden.
            }
        }

        if (mustAdvance) {
            // Nothing after the next line can throw WCEs.
            // Note that an unpositioned (or eof) WT_CURSOR returns the first/last entry in the
            // table when you call next/prev.
            int advanceRet = WT_OP_CHECK(_forward ? c->next(c) : c->prev(c));
            if (advanceRet == WT_NOTFOUND) {
                _eof = true;
                return {};
            }
            invariantWTOK(advanceRet);
        }

        int64_t key;
        invariantWTOK(c->get_key(c, &key));
        const RecordId id = _fromKey(key);

        if (!isVisible(id)) {
            _eof = true;
            return {};
        }

        WT_ITEM value;
        invariantWTOK(c->get_value(c, &value));

        _lastReturnedId = id;
        return {{id, {static_cast<const char*>(value.data), static_cast<int>(value.size)}}};
    }

    boost::optional<Record> seekExact(const RecordId& id) final {
        WT_CURSOR* c = _cursor->get();
        c->set_key(c, _makeKey(id));
        // Nothing after the next line can throw WCEs.
        int seekRet = WT_OP_CHECK(c->search(c));
        if (seekRet == WT_NOTFOUND) {
            _eof = true;
            return {};
        }
        invariantWTOK(seekRet);

        WT_ITEM value;
        invariantWTOK(c->get_value(c, &value));

        _lastReturnedId = id;
        _eof = false;
        return {{id, {static_cast<const char*>(value.data), static_cast<int>(value.size)}}};
    }

    void save() final {
        try {
            if (_cursor)
                _cursor->reset();
        } catch (const WriteConflictException& wce) {
            // Ignore since this is only called when we are about to kill our transaction
            // anyway.
        }
    }

    void saveUnpositioned() final {
        save();
        _lastReturnedId = RecordId();
    }

    bool restore() final {
        if (!_cursor)
            _cursor.emplace(_rs.getURI(), _rs.tableId(), true, _txn);

        // This will ensure an active session exists, so any restored cursors will bind to it
        invariant(WiredTigerRecoveryUnit::get(_txn)->getSession(_txn) == _cursor->getSession());

        // If we've hit EOF, then this iterator is done and need not be restored.
        if (_eof)
            return true;

        if (_lastReturnedId.isNull())
            return true;

        WT_CURSOR* c = _cursor->get();
        c->set_key(c, _makeKey(_lastReturnedId));

        int cmp;
        int ret = WT_OP_CHECK(c->search_near(c, &cmp));
        if (ret == WT_NOTFOUND) {
            _eof = true;
            return !_rs._isCapped;
        }
        invariantWTOK(ret);

        if (cmp == 0)
            return true;  // Landed right where we left off.

        if (_rs._isCapped) {
            // Doc was deleted either by cappedDeleteAsNeeded() or cappedTruncateAfter().
            // It is important that we error out in this case so that consumers don't
            // silently get 'holes' when scanning capped collections. We don't make
            // this guarantee for normal collections so it is ok to skip ahead in that case.
            _eof = true;
            return false;
        }

        if (_forward && cmp > 0) {
            // We landed after where we were. Move back one so that next() will return this
            // document.
            ret = WT_OP_CHECK(c->prev(c));
        } else if (!_forward && cmp < 0) {
            // Do the opposite for reverse cursors.
            ret = WT_OP_CHECK(c->next(c));
        }
        if (ret != WT_NOTFOUND)
            invariantWTOK(ret);

        return true;
    }

    void detachFromOperationContext() final {
        _txn = nullptr;
        _cursor = boost::none;
    }

    void reattachToOperationContext(OperationContext* txn) final {
        _txn = txn;
        // _cursor recreated in restore() to avoid risk of WT_ROLLBACK issues.
    }

private:
    bool isVisible(const RecordId& id) {
        if (!_rs._isCapped)
            return true;

        if (_readUntilForOplog.isNull() || !_rs._isOplog) {
            // this is the normal capped case
            return !_rs.isCappedHidden(id);
        }

        // this is for oplogs
        if (id == _readUntilForOplog) {
            // we allow if its been committed already
            return !_rs.isCappedHidden(id);
        }

        return id < _readUntilForOplog;
    }

    const WiredTigerRecordStore& _rs;
    OperationContext* _txn;
    const bool _forward;
    boost::optional<WiredTigerCursor> _cursor;
    bool _eof = false;
    RecordId _lastReturnedId;  // If null, need to seek to first/last record.
    const RecordId _readUntilForOplog;
};

StatusWith<std::string> WiredTigerRecordStore::parseOptionsField(const BSONObj options) {
    StringBuilder ss;
    BSONForEach(elem, options) {
        if (elem.fieldNameStringData() == "configString") {
            Status status = WiredTigerUtil::checkTableCreationOptions(elem);
            if (!status.isOK()) {
                return status;
            }
            ss << elem.valueStringData() << ',';
        } else {
            // Return error on first unrecognized field.
            return StatusWith<std::string>(ErrorCodes::InvalidOptions,
                                           str::stream() << '\'' << elem.fieldNameStringData()
                                                         << '\'' << " is not a supported option.");
        }
    }
    return StatusWith<std::string>(ss.str());
}

class WiredTigerRecordStore::RandomCursor final : public RecordCursor {
public:
    RandomCursor(OperationContext* txn, const WiredTigerRecordStore& rs)
        : _cursor(nullptr), _rs(&rs), _txn(txn) {
        restore();
    }

    ~RandomCursor() {
        if (_cursor)
            detachFromOperationContext();
    }

    boost::optional<Record> next() final {
        int advanceRet = WT_OP_CHECK(_cursor->next(_cursor));
        if (advanceRet == WT_NOTFOUND)
            return {};
        invariantWTOK(advanceRet);

        int64_t key;
        invariantWTOK(_cursor->get_key(_cursor, &key));
        const RecordId id = _fromKey(key);

        WT_ITEM value;
        invariantWTOK(_cursor->get_value(_cursor, &value));

        return {{id, {static_cast<const char*>(value.data), static_cast<int>(value.size)}}};
    }

    void save() final {
        if (_cursor && !wt_keeptxnopen()) {
            try {
                _cursor->reset(_cursor);
            } catch (const WriteConflictException& wce) {
                // Ignore since this is only called when we are about to kill our transaction
                // anyway.
            }
        }
    }

    bool restore() final {
        // We can't use the CursorCache since this cursor needs a special config string.
        WT_SESSION* session = WiredTigerRecoveryUnit::get(_txn)->getSession(_txn)->getSession();

        if (!_cursor) {
            invariantWTOK(
                session->open_cursor(session, _rs->_uri.c_str(), NULL, "next_random", &_cursor));
            invariant(_cursor);
        }
        return true;
    }
    void detachFromOperationContext() final {
        invariant(_txn);
        _txn = nullptr;
        _cursor->close(_cursor);
        _cursor = nullptr;
    }
    void reattachToOperationContext(OperationContext* txn) final {
        invariant(!_txn);
        _txn = txn;
    }

private:
    WT_CURSOR* _cursor;
    const WiredTigerRecordStore* _rs;
    OperationContext* _txn;
};


// static
StatusWith<std::string> WiredTigerRecordStore::generateCreateString(
    StringData ns, const CollectionOptions& options, StringData extraStrings) {
    // Separate out a prefix and suffix in the default string. User configuration will
    // override values in the prefix, but not values in the suffix.
    str::stream ss;
    ss << "type=file,";
    // Setting this larger than 10m can hurt latencies and throughput degradation if this
    // is the oplog.  See SERVER-16247
    ss << "memory_page_max=10m,";
    // Choose a higher split percent, since most usage is append only. Allow some space
    // for workloads where updates increase the size of documents.
    ss << "split_pct=90,";
    ss << "leaf_value_max=64MB,";
    ss << "checksum=on,";
    if (wiredTigerGlobalOptions.useCollectionPrefixCompression) {
        ss << "prefix_compression,";
    }

    ss << "block_compressor=" << wiredTigerGlobalOptions.collectionBlockCompressor << ",";

    ss << WiredTigerCustomizationHooks::get(getGlobalServiceContext())->getOpenConfig(ns);

    ss << extraStrings << ",";

    StatusWith<std::string> customOptions =
        parseOptionsField(options.storageEngine.getObjectField(kWiredTigerEngineName));
    if (!customOptions.isOK())
        return customOptions;

    ss << customOptions.getValue();

    if (NamespaceString::oplog(ns)) {
        // force file for oplog
        ss << "type=file,";
        // Tune down to 10m.  See SERVER-16247
        ss << "memory_page_max=10m,";
    }

    // WARNING: No user-specified config can appear below this line. These options are required
    // for correct behavior of the server.

    ss << "key_format=q,value_format=u";

    // Record store metadata
    ss << ",app_metadata=(formatVersion=" << kCurrentRecordStoreVersion;
    if (NamespaceString::oplog(ns)) {
        ss << ",oplogKeyExtractionVersion=1";
    }
    ss << ")";

    return StatusWith<std::string>(ss);
}

WiredTigerRecordStore::WiredTigerRecordStore(OperationContext* ctx,
                                             StringData ns,
                                             StringData uri,
                                             bool isCapped,
                                             int64_t cappedMaxSize,
                                             int64_t cappedMaxDocs,
                                             CappedCallback* cappedCallback,
                                             WiredTigerSizeStorer* sizeStorer)
    : RecordStore(ns),
      _uri(uri.toString()),
      _tableId(WiredTigerSession::genTableId()),
      _isCapped(isCapped),
      _isOplog(NamespaceString::oplog(ns)),
      _cappedMaxSize(cappedMaxSize),
      _cappedMaxSizeSlack(std::min(cappedMaxSize / 10, int64_t(16 * 1024 * 1024))),
      _cappedMaxDocs(cappedMaxDocs),
      _cappedSleep(0),
      _cappedSleepMS(0),
      _cappedCallback(cappedCallback),
      _cappedDeleteCheckCount(0),
      _useOplogHack(shouldUseOplogHack(ctx, _uri)),
      _sizeStorer(sizeStorer),
      _sizeStorerCounter(0),
      _shuttingDown(false) {
    Status versionStatus = WiredTigerUtil::checkApplicationMetadataFormatVersion(
        ctx, uri, kMinimumRecordStoreVersion, kMaximumRecordStoreVersion);
    if (!versionStatus.isOK()) {
        fassertFailedWithStatusNoTrace(28548, versionStatus);
    }

    if (_isCapped) {
        invariant(_cappedMaxSize > 0);
        invariant(_cappedMaxDocs == -1 || _cappedMaxDocs > 0);
    } else {
        invariant(_cappedMaxSize == -1);
        invariant(_cappedMaxDocs == -1);
    }

    // Find the largest RecordId currently in use and estimate the number of records.
    Cursor cursor(ctx, *this, /*forward=*/false);
    if (auto record = cursor.next()) {
        int64_t max = _makeKey(record->id);
        _oplog_highestSeen = record->id;
        _nextIdNum.store(1 + max);

        if (_sizeStorer) {
            long long numRecords;
            long long dataSize;
            _sizeStorer->loadFromCache(uri, &numRecords, &dataSize);
            _numRecords.store(numRecords);
            _dataSize.store(dataSize);
            _sizeStorer->onCreate(this, numRecords, dataSize);
        } else {
            LOG(1) << "Doing scan of collection " << ns << " to get size and count info";

            _numRecords.store(0);
            _dataSize.store(0);

            do {
                _numRecords.fetchAndAdd(1);
                _dataSize.fetchAndAdd(record->data.size());
            } while ((record = cursor.next()));
        }
    } else {
        _dataSize.store(0);
        _numRecords.store(0);
        // Need to start at 1 so we are always higher than RecordId::min()
        _nextIdNum.store(1);
        if (sizeStorer)
            _sizeStorer->onCreate(this, 0, 0);
    }

    if (WiredTigerKVEngine::initRsOplogBackgroundThread(ns)) {
        _oplogStones = std::make_shared<OplogStones>(ctx, this);
    }
}

WiredTigerRecordStore::~WiredTigerRecordStore() {
    {
        stdx::lock_guard<boost::timed_mutex> lk(_cappedDeleterMutex);  // NOLINT
        _shuttingDown = true;
    }

    LOG(1) << "~WiredTigerRecordStore for: " << ns();
    if (_sizeStorer) {
        _sizeStorer->onDestroy(this);
    }

    if (_oplogStones) {
        _oplogStones->kill();
    }
}

const char* WiredTigerRecordStore::name() const {
    return kWiredTigerEngineName.c_str();
}

bool WiredTigerRecordStore::inShutdown() const {
    stdx::lock_guard<boost::timed_mutex> lk(_cappedDeleterMutex);  // NOLINT
    return _shuttingDown;
}

long long WiredTigerRecordStore::dataSize(OperationContext* txn) const {
    return _dataSize.load();
}

long long WiredTigerRecordStore::numRecords(OperationContext* txn) const {
    return _numRecords.load();
}

bool WiredTigerRecordStore::isCapped() const {
    return _isCapped;
}

int64_t WiredTigerRecordStore::cappedMaxDocs() const {
    invariant(_isCapped);
    return _cappedMaxDocs;
}

int64_t WiredTigerRecordStore::cappedMaxSize() const {
    invariant(_isCapped);
    return _cappedMaxSize;
}

int64_t WiredTigerRecordStore::storageSize(OperationContext* txn,
                                           BSONObjBuilder* extraInfo,
                                           int infoLevel) const {
    WiredTigerSession* session = WiredTigerRecoveryUnit::get(txn)->getSession(txn);
    StatusWith<int64_t> result =
        WiredTigerUtil::getStatisticsValueAs<int64_t>(session->getSession(),
                                                      "statistics:" + getURI(),
                                                      "statistics=(size)",
                                                      WT_STAT_DSRC_BLOCK_SIZE);
    uassertStatusOK(result.getStatus());

    int64_t size = result.getValue();

    if (size == 0 && _isCapped) {
        // Many things assume an empty capped collection still takes up space.
        return 1;
    }
    return size;
}

// Retrieve the value from a positioned cursor.
RecordData WiredTigerRecordStore::_getData(const WiredTigerCursor& cursor) const {
    WT_ITEM value;
    int ret = cursor->get_value(cursor.get(), &value);
    invariantWTOK(ret);

    SharedBuffer data = SharedBuffer::allocate(value.size);
    memcpy(data.get(), value.data, value.size);
    return RecordData(data, value.size);
}

RecordData WiredTigerRecordStore::dataFor(OperationContext* txn, const RecordId& id) const {
    // ownership passes to the shared_array created below
    WiredTigerCursor curwrap(_uri, _tableId, true, txn);
    WT_CURSOR* c = curwrap.get();
    invariant(c);
    c->set_key(c, _makeKey(id));
    int ret = WT_OP_CHECK(c->search(c));
    massert(28556, "Didn't find RecordId in WiredTigerRecordStore", ret != WT_NOTFOUND);
    invariantWTOK(ret);
    return _getData(curwrap);
}

bool WiredTigerRecordStore::findRecord(OperationContext* txn,
<<<<<<< HEAD
                                       const RecordId& loc,
                                       RecordData* out, bool skipPessimisticLocking) const {
=======
                                       const RecordId& id,
                                       RecordData* out) const {
>>>>>>> 9c317d92
    WiredTigerCursor curwrap(_uri, _tableId, true, txn);
    WT_CURSOR* c = curwrap.get();
    invariant(c);
    c->set_key(c, _makeKey(id));
    int ret = WT_OP_CHECK(c->search(c));
    if (ret == WT_NOTFOUND) {
        return false;
    }
    invariantWTOK(ret);
    *out = _getData(curwrap);
    return true;
}

void WiredTigerRecordStore::deleteRecord(OperationContext* txn, const RecordId& id) {
    // Deletes should never occur on a capped collection because truncation uses
    // WT_SESSION::truncate().
    invariant(!isCapped());

    WiredTigerCursor cursor(_uri, _tableId, true, txn);
    cursor.assertInActiveTxn();
    WT_CURSOR* c = cursor.get();
    c->set_key(c, _makeKey(id));
    int ret = WT_OP_CHECK(c->search(c));
    invariantWTOK(ret);

    WT_ITEM old_value;
    ret = c->get_value(c, &old_value);
    invariantWTOK(ret);

    int64_t old_length = old_value.size;

    ret = WT_OP_CHECK(c->remove(c));
    invariantWTOK(ret);

    _changeNumRecords(txn, -1);
    _increaseDataSize(txn, -old_length);
}

bool WiredTigerRecordStore::cappedAndNeedDelete() const {
    if (!_isCapped)
        return false;

    if (_dataSize.load() >= _cappedMaxSize)
        return true;

    if ((_cappedMaxDocs != -1) && (_numRecords.load() > _cappedMaxDocs))
        return true;

    return false;
}

int64_t WiredTigerRecordStore::cappedDeleteAsNeeded(OperationContext* txn,
                                                    const RecordId& justInserted) {
    invariant(!_oplogStones);

    // We only want to do the checks occasionally as they are expensive.
    // This variable isn't thread safe, but has loose semantics anyway.
    dassert(!_isOplog || _cappedMaxDocs == -1);

    if (!cappedAndNeedDelete())
        return 0;

    // ensure only one thread at a time can do deletes, otherwise they'll conflict.
    boost::unique_lock<boost::timed_mutex> lock(_cappedDeleterMutex, boost::defer_lock);  // NOLINT

    if (_cappedMaxDocs != -1) {
        lock.lock();  // Max docs has to be exact, so have to check every time.
    } else {
        if (!lock.try_lock()) {
            // Someone else is deleting old records. Apply back-pressure if too far behind,
            // otherwise continue.
            if ((_dataSize.load() - _cappedMaxSize) < _cappedMaxSizeSlack)
                return 0;

            // Don't wait forever: we're in a transaction, we could block eviction.
            Date_t before = Date_t::now();
            bool gotLock = lock.try_lock_for(boost::chrono::milliseconds(200));  // NOLINT
            auto delay = boost::chrono::milliseconds(                            // NOLINT
                durationCount<Milliseconds>(Date_t::now() - before));
            _cappedSleep.fetchAndAdd(1);
            _cappedSleepMS.fetchAndAdd(delay.count());
            if (!gotLock)
                return 0;

            // If we already waited, let someone else do cleanup unless we are significantly
            // over the limit.
            if ((_dataSize.load() - _cappedMaxSize) < (2 * _cappedMaxSizeSlack))
                return 0;
        }
    }

    return cappedDeleteAsNeeded_inlock(txn, justInserted);
}

int64_t WiredTigerRecordStore::cappedDeleteAsNeeded_inlock(OperationContext* txn,
                                                           const RecordId& justInserted) {
    // we do this in a side transaction in case it aborts
    WiredTigerRecoveryUnit* realRecoveryUnit =
        checked_cast<WiredTigerRecoveryUnit*>(txn->releaseRecoveryUnit());
    invariant(realRecoveryUnit);
    WiredTigerSessionCache* sc = realRecoveryUnit->getSessionCache();
    OperationContext::RecoveryUnitState const realRUstate =
        txn->setRecoveryUnit(new WiredTigerRecoveryUnit(sc), OperationContext::kNotInUnitOfWork);

    WiredTigerRecoveryUnit::get(txn)->markNoTicketRequired();  // realRecoveryUnit already has
    WT_SESSION* session = WiredTigerRecoveryUnit::get(txn)->getSession(txn)->getSession();

    int64_t dataSize = _dataSize.load();
    int64_t numRecords = _numRecords.load();

    int64_t sizeOverCap = (dataSize > _cappedMaxSize) ? dataSize - _cappedMaxSize : 0;
    int64_t sizeSaved = 0;
    int64_t docsOverCap = 0, docsRemoved = 0;
    if (_cappedMaxDocs != -1 && numRecords > _cappedMaxDocs)
        docsOverCap = numRecords - _cappedMaxDocs;

    try {
        WriteUnitOfWork wuow(txn);

        WiredTigerCursor curwrap(_uri, _tableId, true, txn);
        WT_CURSOR* c = curwrap.get();
        RecordId newestOld;
        int ret = 0;
        while ((sizeSaved < sizeOverCap || docsRemoved < docsOverCap) && (docsRemoved < 20000) &&
               (ret = WT_OP_CHECK(c->next(c))) == 0) {
            int64_t key;
            ret = c->get_key(c, &key);
            invariantWTOK(ret);

            // don't go past the record we just inserted
            newestOld = _fromKey(key);
            if (newestOld >= justInserted)  // TODO: use oldest uncommitted instead
                break;

            if (_shuttingDown)
                break;

            WT_ITEM old_value;
            invariantWTOK(c->get_value(c, &old_value));

            ++docsRemoved;
            sizeSaved += old_value.size;

            if (_cappedCallback) {
                uassertStatusOK(_cappedCallback->aboutToDeleteCapped(
                    txn,
                    newestOld,
                    RecordData(static_cast<const char*>(old_value.data), old_value.size)));
            }
        }

        if (ret != WT_NOTFOUND) {
            invariantWTOK(ret);
        }

        if (docsRemoved > 0) {
            // if we scanned to the end of the collection or past our insert, go back one
            if (ret == WT_NOTFOUND || newestOld >= justInserted) {
                ret = WT_OP_CHECK(c->prev(c));
            }
            invariantWTOK(ret);

            WiredTigerCursor startWrap(_uri, _tableId, true, txn);
            WT_CURSOR* start = startWrap.get();
            ret = WT_OP_CHECK(start->next(start));
            invariantWTOK(ret);

            ret = session->truncate(session, NULL, start, c, NULL);
            if (ret == ENOENT || ret == WT_NOTFOUND) {
                // TODO we should remove this case once SERVER-17141 is resolved
                log() << "Soft failure truncating capped collection. Will try again later.";
                docsRemoved = 0;
            } else {
                invariantWTOK(ret);
                _changeNumRecords(txn, -docsRemoved);
                _increaseDataSize(txn, -sizeSaved);
                wuow.commit();
            }
        }
    } catch (const WriteConflictException& wce) {
        delete txn->releaseRecoveryUnit();
        txn->setRecoveryUnit(realRecoveryUnit, realRUstate);
        log() << "got conflict truncating capped, ignoring";
        return 0;
    } catch (...) {
        delete txn->releaseRecoveryUnit();
        txn->setRecoveryUnit(realRecoveryUnit, realRUstate);
        throw;
    }

    delete txn->releaseRecoveryUnit();
    txn->setRecoveryUnit(realRecoveryUnit, realRUstate);
    return docsRemoved;
}

bool WiredTigerRecordStore::yieldAndAwaitOplogDeletionRequest(OperationContext* txn) {
    // Create another reference to the oplog stones while holding a lock on the collection to
    // prevent it from being destructed.
    std::shared_ptr<OplogStones> oplogStones = _oplogStones;

    Locker* locker = txn->lockState();
    Locker::LockSnapshot snapshot;

    // Release any locks before waiting on the condition variable. It is illegal to access any
    // methods or members of this record store after this line because it could be deleted.
    bool releasedAnyLocks = locker->saveLockStateAndUnlock(&snapshot);
    invariant(releasedAnyLocks);

    // The top-level locks were freed, so also release any potential low-level (storage engine)
    // locks that might be held.
    txn->recoveryUnit()->abandonSnapshot();

    // Wait for an oplog deletion request, or for this record store to have been destroyed.
    oplogStones->awaitHasExcessStonesOrDead();

    // Reacquire the locks that were released.
    locker->restoreLockState(snapshot);

    return !oplogStones->isDead();
}

void WiredTigerRecordStore::reclaimOplog(OperationContext* txn) {
    while (auto stone = _oplogStones->peekOldestStoneIfNeeded()) {
        invariant(stone->lastRecord.isNormal());

        LOG(1) << "Truncating the oplog between " << _oplogStones->firstRecord << " and "
               << stone->lastRecord << " to remove approximately " << stone->records
               << " records totaling to " << stone->bytes << " bytes";

        WiredTigerRecoveryUnit* ru = WiredTigerRecoveryUnit::get(txn);
        ru->markNoTicketRequired();  // No ticket is needed for internal operations.
        WT_SESSION* session = ru->getSession(txn)->getSession();

        try {
            WriteUnitOfWork wuow(txn);

            WiredTigerCursor startwrap(_uri, _tableId, true, txn);
            WT_CURSOR* start = startwrap.get();
            start->set_key(start, _makeKey(_oplogStones->firstRecord));

            WiredTigerCursor endwrap(_uri, _tableId, true, txn);
            WT_CURSOR* end = endwrap.get();
            end->set_key(end, _makeKey(stone->lastRecord));

            invariantWTOK(session->truncate(session, nullptr, start, end, nullptr));
            _changeNumRecords(txn, -stone->records);
            _increaseDataSize(txn, -stone->bytes);

            wuow.commit();

            // Remove the stone after a successful truncation.
            _oplogStones->popOldestStone();

            // Stash the truncate point for next time to cleanly skip over tombstones, etc.
            _oplogStones->firstRecord = stone->lastRecord;
        } catch (const WriteConflictException& wce) {
            LOG(1) << "Caught WriteConflictException while truncating oplog entries, retrying";
        }
    }

    LOG(1) << "Finished truncating the oplog, it now contains approximately " << _numRecords.load()
           << " records totaling to " << _dataSize.load() << " bytes";
}

Status WiredTigerRecordStore::insertRecords(OperationContext* txn,
                                            std::vector<Record>* records,
                                            bool enforceQuota) {
    // We are kind of cheating on capped collections since we write all of them at once ....
    // Simplest way out would be to just block vector writes for everything except oplog ?
    int totalLength = 0;
    for (auto& record : *records)
        totalLength += record.data.size();

    // caller will retry one element at a time
    if (_isCapped && totalLength > _cappedMaxSize)
        return Status(ErrorCodes::BadValue, "object to insert exceeds cappedMaxSize");

    WiredTigerCursor curwrap(_uri, _tableId, true, txn);
    curwrap.assertInActiveTxn();
    WT_CURSOR* c = curwrap.get();
    invariant(c);

    RecordId highestId = RecordId();
    dassert(!records->empty());
    for (auto& record : *records) {
        if (_useOplogHack) {
            StatusWith<RecordId> status =
                oploghack::extractKey(record.data.data(), record.data.size());
            if (!status.isOK())
                return status.getStatus();
            record.id = status.getValue();
        } else if (_isCapped) {
            stdx::lock_guard<stdx::mutex> lk(_uncommittedRecordIdsMutex);
            record.id = _nextId();
            _addUncommitedRecordId_inlock(txn, record.id);
        } else {
            record.id = _nextId();
        }
        dassert(record.id > highestId);
        highestId = record.id;
    }

    if (_useOplogHack && (highestId > _oplog_highestSeen)) {
        stdx::lock_guard<stdx::mutex> lk(_uncommittedRecordIdsMutex);
        if (highestId > _oplog_highestSeen)
            _oplog_highestSeen = highestId;
    }

    for (auto& record : *records) {
        c->set_key(c, _makeKey(record.id));
        WiredTigerItem value(record.data.data(), record.data.size());
        c->set_value(c, value.Get());
        int ret = WT_OP_CHECK(c->insert(c));
        if (ret)
            return wtRCToStatus(ret, "WiredTigerRecordStore::insertRecord");
    }

    _changeNumRecords(txn, records->size());
    _increaseDataSize(txn, totalLength);

    if (_oplogStones) {
        _oplogStones->updateCurrentStoneAfterInsertOnCommit(
            txn, totalLength, highestId, records->size());
    } else {
        cappedDeleteAsNeeded(txn, highestId);
    }

    return Status::OK();
}

StatusWith<RecordId> WiredTigerRecordStore::insertRecord(OperationContext* txn,
                                                         const char* data,
                                                         int len,
                                                         bool enforceQuota) {
    std::vector<Record> records;
    Record record = {RecordId(), RecordData(data, len)};
    records.push_back(record);
    Status status = insertRecords(txn, &records, enforceQuota);
    if (!status.isOK())
        return StatusWith<RecordId>(status);
    return StatusWith<RecordId>(records[0].id);
}

void WiredTigerRecordStore::_dealtWithCappedId(SortedRecordIds::iterator it) {
    invariant(&(*it) != NULL);
    stdx::lock_guard<stdx::mutex> lk(_uncommittedRecordIdsMutex);
    _uncommittedRecordIds.erase(it);
}

bool WiredTigerRecordStore::isCappedHidden(const RecordId& id) const {
    stdx::lock_guard<stdx::mutex> lk(_uncommittedRecordIdsMutex);
    if (_uncommittedRecordIds.empty()) {
        return false;
    }
    return _uncommittedRecordIds.front() <= id;
}

RecordId WiredTigerRecordStore::lowestCappedHiddenRecord() const {
    stdx::lock_guard<stdx::mutex> lk(_uncommittedRecordIdsMutex);
    return _uncommittedRecordIds.empty() ? RecordId() : _uncommittedRecordIds.front();
}

StatusWith<RecordId> WiredTigerRecordStore::insertRecord(OperationContext* txn,
                                                         const DocWriter* doc,
                                                         bool enforceQuota) {
    const int len = doc->documentSize();

    std::unique_ptr<char[]> buf(new char[len]);
    doc->writeDocument(buf.get());

    return insertRecord(txn, buf.get(), len, enforceQuota);
}

StatusWith<RecordId> WiredTigerRecordStore::updateRecord(OperationContext* txn,
                                                         const RecordId& id,
                                                         const char* data,
                                                         int len,
                                                         bool enforceQuota,
                                                         UpdateNotifier* notifier) {
    WiredTigerCursor curwrap(_uri, _tableId, true, txn);
    curwrap.assertInActiveTxn();
    WT_CURSOR* c = curwrap.get();
    invariant(c);
    c->set_key(c, _makeKey(id));
    int ret = WT_OP_CHECK(c->search(c));
    invariantWTOK(ret);

    WT_ITEM old_value;
    ret = c->get_value(c, &old_value);
    invariantWTOK(ret);

    int64_t old_length = old_value.size;

    if (_oplogStones && len != old_length) {
        return {ErrorCodes::IllegalOperation, "Cannot change the size of a document in the oplog"};
    }

    c->set_key(c, _makeKey(id));
    WiredTigerItem value(data, len);
    c->set_value(c, value.Get());
    ret = WT_OP_CHECK(c->insert(c));
    invariantWTOK(ret);

    _increaseDataSize(txn, len - old_length);
    if (!_oplogStones) {
        cappedDeleteAsNeeded(txn, id);
    }

    return StatusWith<RecordId>(id);
}

bool WiredTigerRecordStore::updateWithDamagesSupported() const {
    return false;
}

StatusWith<RecordData> WiredTigerRecordStore::updateWithDamages(
    OperationContext* txn,
    const RecordId& id,
    const RecordData& oldRec,
    const char* damageSource,
    const mutablebson::DamageVector& damages) {
    MONGO_UNREACHABLE;
}

void WiredTigerRecordStore::_oplogSetStartHack(WiredTigerRecoveryUnit* wru) const {
    stdx::lock_guard<stdx::mutex> lk(_uncommittedRecordIdsMutex);
    if (_uncommittedRecordIds.empty()) {
        wru->setOplogReadTill(_oplog_highestSeen);
    } else {
        wru->setOplogReadTill(_uncommittedRecordIds.front());
    }
}

std::unique_ptr<SeekableRecordCursor> WiredTigerRecordStore::getCursor(OperationContext* txn,
                                                                       bool forward) const {
    if (_isOplog && forward) {
        WiredTigerRecoveryUnit* wru = WiredTigerRecoveryUnit::get(txn);
        if (!wru->inActiveTxn() || wru->getOplogReadTill().isNull()) {
            // if we don't have a session, we have no snapshot, so we can update our view
            _oplogSetStartHack(wru);
        }
    }

    return stdx::make_unique<Cursor>(txn, *this, forward);
}

std::unique_ptr<RecordCursor> WiredTigerRecordStore::getRandomCursor(OperationContext* txn) const {
    return stdx::make_unique<RandomCursor>(txn, *this);
}

std::vector<std::unique_ptr<RecordCursor>> WiredTigerRecordStore::getManyCursors(
    OperationContext* txn) const {
    std::vector<std::unique_ptr<RecordCursor>> cursors(1);
    cursors[0] = stdx::make_unique<Cursor>(txn, *this, /*forward=*/true);
    return cursors;
}

Status WiredTigerRecordStore::truncate(OperationContext* txn) {
    WiredTigerCursor startWrap(_uri, _tableId, true, txn);
    WT_CURSOR* start = startWrap.get();
    int ret = WT_OP_CHECK(start->next(start));
    // Empty collections don't have anything to truncate.
    if (ret == WT_NOTFOUND) {
        return Status::OK();
    }
    invariantWTOK(ret);

    WT_SESSION* session = WiredTigerRecoveryUnit::get(txn)->getSession(txn)->getSession();
    invariantWTOK(WT_OP_CHECK(session->truncate(session, NULL, start, NULL, NULL)));
    _changeNumRecords(txn, -numRecords(txn));
    _increaseDataSize(txn, -dataSize(txn));

    if (_oplogStones) {
        _oplogStones->clearStonesOnCommit(txn);
    }

    return Status::OK();
}

Status WiredTigerRecordStore::compact(OperationContext* txn,
                                      RecordStoreCompactAdaptor* adaptor,
                                      const CompactOptions* options,
                                      CompactStats* stats) {
    WiredTigerSessionCache* cache = WiredTigerRecoveryUnit::get(txn)->getSessionCache();
    WiredTigerSession* session = cache->getSession();
    WT_SESSION* s = session->getSession();
    int ret = s->compact(s, getURI().c_str(), "timeout=0");
    invariantWTOK(ret);
    cache->releaseSession(session);
    return Status::OK();
}

Status WiredTigerRecordStore::validate(OperationContext* txn,
                                       bool full,
                                       bool scanData,
                                       ValidateAdaptor* adaptor,
                                       ValidateResults* results,
                                       BSONObjBuilder* output) {
    {
        int err = WiredTigerUtil::verifyTable(txn, _uri, &results->errors);
        if (err == EBUSY) {
            const char* msg = "verify() returned EBUSY. Not treating as invalid.";
            warning() << msg;
            results->errors.push_back(msg);
        } else if (err) {
            std::string msg = str::stream() << "verify() returned " << wiredtiger_strerror(err)
                                            << ". "
                                            << "This indicates structural damage. "
                                            << "Not examining individual documents.";
            error() << msg;
            results->errors.push_back(msg);
            results->valid = false;
            return Status::OK();
        }
    }

    long long nrecords = 0;
    long long dataSizeTotal = 0;
    results->valid = true;
    Cursor cursor(txn, *this, true);
    while (auto record = cursor.next()) {
        ++nrecords;
        auto dataSize = record->data.size();
        dataSizeTotal += dataSize;
        if (full && scanData) {
            size_t validatedSize;
            Status status = adaptor->validate(record->data, &validatedSize);

            // The validatedSize equals dataSize below is not a general requirement, but must be
            // true for WT today because we never pad records.
            if (!status.isOK() || validatedSize != static_cast<size_t>(dataSize)) {
                results->valid = false;
                results->errors.push_back(str::stream() << record->id << " is corrupted");
            }
        }
    }

    if (_sizeStorer && results->valid) {
        if (nrecords != _numRecords.load() || dataSizeTotal != _dataSize.load()) {
            warning() << _uri << ": Existing record and data size counters (" << _numRecords.load()
                      << " records " << _dataSize.load() << " bytes) "
                      << "are inconsistent with validation results (" << nrecords << " records "
                      << dataSizeTotal << " bytes). "
                      << "Updating counters with new values.";
        }

        _numRecords.store(nrecords);
        _dataSize.store(dataSizeTotal);

        long long oldNumRecords;
        long long oldDataSize;
        _sizeStorer->loadFromCache(_uri, &oldNumRecords, &oldDataSize);
        if (nrecords != oldNumRecords || dataSizeTotal != oldDataSize) {
            warning() << _uri << ": Existing data in size storer (" << oldNumRecords << " records "
                      << oldDataSize << " bytes) "
                      << "is inconsistent with validation results (" << _numRecords.load()
                      << " records " << _dataSize.load() << " bytes). "
                      << "Updating size storer with new values.";
        }

        _sizeStorer->storeToCache(_uri, _numRecords.load(), _dataSize.load());
    }

    output->appendNumber("nrecords", nrecords);
    return Status::OK();
}

void WiredTigerRecordStore::appendCustomStats(OperationContext* txn,
                                              BSONObjBuilder* result,
                                              double scale) const {
    result->appendBool("capped", _isCapped);
    if (_isCapped) {
        result->appendIntOrLL("max", _cappedMaxDocs);
        result->appendIntOrLL("maxSize", static_cast<long long>(_cappedMaxSize / scale));
        result->appendIntOrLL("sleepCount", _cappedSleep.load());
        result->appendIntOrLL("sleepMS", _cappedSleepMS.load());
    }
    WiredTigerSession* session = WiredTigerRecoveryUnit::get(txn)->getSession(txn);
    WT_SESSION* s = session->getSession();
    BSONObjBuilder bob(result->subobjStart(kWiredTigerEngineName));
    {
        BSONObjBuilder metadata(bob.subobjStart("metadata"));
        Status status = WiredTigerUtil::getApplicationMetadata(txn, getURI(), &metadata);
        if (!status.isOK()) {
            metadata.append("error", "unable to retrieve metadata");
            metadata.append("code", static_cast<int>(status.code()));
            metadata.append("reason", status.reason());
        }
    }

    std::string type, sourceURI;
    WiredTigerUtil::fetchTypeAndSourceURI(txn, _uri, &type, &sourceURI);
    StatusWith<std::string> metadataResult = WiredTigerUtil::getMetadata(txn, sourceURI);
    StringData creationStringName("creationString");
    if (!metadataResult.isOK()) {
        BSONObjBuilder creationString(bob.subobjStart(creationStringName));
        creationString.append("error", "unable to retrieve creation config");
        creationString.append("code", static_cast<int>(metadataResult.getStatus().code()));
        creationString.append("reason", metadataResult.getStatus().reason());
    } else {
        bob.append("creationString", metadataResult.getValue());
        // Type can be "lsm" or "file"
        bob.append("type", type);
    }

    Status status =
        WiredTigerUtil::exportTableToBSON(s, "statistics:" + getURI(), "statistics=(fast)", &bob);
    if (!status.isOK()) {
        bob.append("error", "unable to retrieve statistics");
        bob.append("code", static_cast<int>(status.code()));
        bob.append("reason", status.reason());
    }
}

Status WiredTigerRecordStore::oplogDiskLocRegister(OperationContext* txn, const Timestamp& opTime) {
    StatusWith<RecordId> id = oploghack::keyForOptime(opTime);
    if (!id.isOK())
        return id.getStatus();

    stdx::lock_guard<stdx::mutex> lk(_uncommittedRecordIdsMutex);
    _addUncommitedRecordId_inlock(txn, id.getValue());
    return Status::OK();
}

class WiredTigerRecordStore::CappedInsertChange : public RecoveryUnit::Change {
public:
    CappedInsertChange(WiredTigerRecordStore* rs, SortedRecordIds::iterator it)
        : _rs(rs), _it(it) {}

    virtual void commit() {
        // Do not notify here because all committed inserts notify, always.
        _rs->_dealtWithCappedId(_it);
    }

    virtual void rollback() {
        // Notify on rollback since it might make later commits visible.
        _rs->_dealtWithCappedId(_it);
        if (_rs->_cappedCallback)
            _rs->_cappedCallback->notifyCappedWaitersIfNeeded();
    }

private:
    WiredTigerRecordStore* _rs;
    SortedRecordIds::iterator _it;
};

void WiredTigerRecordStore::_addUncommitedRecordId_inlock(OperationContext* txn,
                                                          const RecordId& id) {
    // todo: make this a dassert at some point
    // invariant(_uncommittedRecordIds.empty() || _uncommittedRecordIds.back() < id);
    SortedRecordIds::iterator it = _uncommittedRecordIds.insert(_uncommittedRecordIds.end(), id);
    txn->recoveryUnit()->registerChange(new CappedInsertChange(this, it));
    _oplog_highestSeen = id;
}

boost::optional<RecordId> WiredTigerRecordStore::oplogStartHack(
    OperationContext* txn, const RecordId& startingPosition) const {
    if (!_useOplogHack)
        return boost::none;

    {
        WiredTigerRecoveryUnit* wru = WiredTigerRecoveryUnit::get(txn);
        _oplogSetStartHack(wru);
    }

    WiredTigerCursor cursor(_uri, _tableId, true, txn);
    WT_CURSOR* c = cursor.get();

    int cmp;
    c->set_key(c, _makeKey(startingPosition));
    int ret = WT_OP_CHECK(c->search_near(c, &cmp));
    if (ret == 0 && cmp > 0)
        ret = c->prev(c);  // landed one higher than startingPosition
    if (ret == WT_NOTFOUND)
        return RecordId();  // nothing <= startingPosition
    invariantWTOK(ret);

    int64_t key;
    ret = c->get_key(c, &key);
    invariantWTOK(ret);
    return _fromKey(key);
}

void WiredTigerRecordStore::updateStatsAfterRepair(OperationContext* txn,
                                                   long long numRecords,
                                                   long long dataSize) {
    _numRecords.store(numRecords);
    _dataSize.store(dataSize);

    if (_sizeStorer) {
        _sizeStorer->storeToCache(_uri, numRecords, dataSize);
    }
}

RecordId WiredTigerRecordStore::_nextId() {
    invariant(!_useOplogHack);
    RecordId out = RecordId(_nextIdNum.fetchAndAdd(1));
    invariant(out.isNormal());
    return out;
}

WiredTigerRecoveryUnit* WiredTigerRecordStore::_getRecoveryUnit(OperationContext* txn) {
    return checked_cast<WiredTigerRecoveryUnit*>(txn->recoveryUnit());
}

class WiredTigerRecordStore::NumRecordsChange : public RecoveryUnit::Change {
public:
    NumRecordsChange(WiredTigerRecordStore* rs, int64_t diff) : _rs(rs), _diff(diff) {}
    virtual void commit() {}
    virtual void rollback() {
        _rs->_numRecords.fetchAndAdd(-_diff);
    }

private:
    WiredTigerRecordStore* _rs;
    int64_t _diff;
};

void WiredTigerRecordStore::_changeNumRecords(OperationContext* txn, int64_t diff) {
    txn->recoveryUnit()->registerChange(new NumRecordsChange(this, diff));
    if (_numRecords.fetchAndAdd(diff) < 0)
        _numRecords.store(std::max(diff, int64_t(0)));
}

class WiredTigerRecordStore::DataSizeChange : public RecoveryUnit::Change {
public:
    DataSizeChange(WiredTigerRecordStore* rs, int64_t amount) : _rs(rs), _amount(amount) {}
    virtual void commit() {}
    virtual void rollback() {
        _rs->_increaseDataSize(NULL, -_amount);
    }

private:
    WiredTigerRecordStore* _rs;
    int64_t _amount;
};

void WiredTigerRecordStore::_increaseDataSize(OperationContext* txn, int64_t amount) {
    if (txn)
        txn->recoveryUnit()->registerChange(new DataSizeChange(this, amount));

    if (_dataSize.fetchAndAdd(amount) < 0)
        _dataSize.store(std::max(amount, int64_t(0)));

    if (_sizeStorer && _sizeStorerCounter++ % 1000 == 0) {
        _sizeStorer->storeToCache(_uri, _numRecords.load(), _dataSize.load());
    }
}

int64_t WiredTigerRecordStore::_makeKey(const RecordId& id) {
    return id.repr();
}
RecordId WiredTigerRecordStore::_fromKey(int64_t key) {
    return RecordId(key);
}

void WiredTigerRecordStore::temp_cappedTruncateAfter(OperationContext* txn,
                                                     RecordId end,
                                                     bool inclusive) {
    Cursor cursor(txn, *this);

    auto record = cursor.seekExact(end);
    massert(28807, str::stream() << "Failed to seek to the record located at " << end, record);

    int64_t recordsRemoved = 0;
    int64_t bytesRemoved = 0;
    RecordId firstRemovedId = end;

    if (!inclusive) {
        // If not deleting the record located at 'end', then advance the cursor to the first record
        // that is being deleted.
        record = cursor.next();
        if (!record) {
            return;  // No records to delete.
        }
        firstRemovedId = record->id;
    }

    // Compute the number and associated sizes of the records to delete.
    do {
        if (_cappedCallback) {
            uassertStatusOK(_cappedCallback->aboutToDeleteCapped(txn, record->id, record->data));
        }
        recordsRemoved++;
        bytesRemoved += record->data.size();
    } while ((record = cursor.next()));

    // Truncate the collection starting from the record located at 'firstRemovedId' to the end of
    // the collection.
    WriteUnitOfWork wuow(txn);

    WiredTigerCursor startwrap(_uri, _tableId, true, txn);
    WT_CURSOR* start = startwrap.get();
    start->set_key(start, _makeKey(firstRemovedId));

    WT_SESSION* session = WiredTigerRecoveryUnit::get(txn)->getSession(txn)->getSession();
    invariantWTOK(session->truncate(session, nullptr, start, nullptr, nullptr));

    _changeNumRecords(txn, -recordsRemoved);
    _increaseDataSize(txn, -bytesRemoved);

    wuow.commit();

    if (_oplogStones) {
        _oplogStones->updateStonesAfterCappedTruncateAfter(
            recordsRemoved, bytesRemoved, firstRemovedId);
    }
}

}  // namespace mongo<|MERGE_RESOLUTION|>--- conflicted
+++ resolved
@@ -882,13 +882,8 @@
 }
 
 bool WiredTigerRecordStore::findRecord(OperationContext* txn,
-<<<<<<< HEAD
-                                       const RecordId& loc,
+                                       const RecordId& id,
                                        RecordData* out, bool skipPessimisticLocking) const {
-=======
-                                       const RecordId& id,
-                                       RecordData* out) const {
->>>>>>> 9c317d92
     WiredTigerCursor curwrap(_uri, _tableId, true, txn);
     WT_CURSOR* c = curwrap.get();
     invariant(c);
