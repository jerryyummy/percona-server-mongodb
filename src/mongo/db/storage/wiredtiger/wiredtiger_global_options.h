--- conflicted
+++ resolved
@@ -42,11 +42,8 @@
 public:
     WiredTigerGlobalOptions()
         : cacheSizeGB(0),
-<<<<<<< HEAD
           checkpointSizeMB(0),
-=======
           cacheSizePct(0),
->>>>>>> 261e6898
           statisticsLogDelaySecs(0),
           zstdCompressorLevel(0),
           directoryForIndexes(false),
@@ -58,11 +55,8 @@
     Status store(const optionenvironment::Environment& params);
 
     double cacheSizeGB;
-<<<<<<< HEAD
     size_t checkpointSizeMB;
-=======
     double cacheSizePct;
->>>>>>> 261e6898
     size_t statisticsLogDelaySecs;
     int32_t sessionMax{0};
     double evictionDirtyTargetGB{0};
