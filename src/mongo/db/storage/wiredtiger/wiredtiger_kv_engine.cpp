--- conflicted
+++ resolved
@@ -394,7 +394,6 @@
 constexpr auto kBackupKeyDbDirBasename = "key.db.rotated";
 }  // namespace
 
-<<<<<<< HEAD
 // Copy files and fill vectors for remove copied files and empty dirs
 // Following files are excluded:
 //   collection-*.wt
@@ -815,11 +814,8 @@
         keyProvider->registerKeyStateVerificationJob((invariant(pr), *pr), *masterKeyId));
 }
 
-std::string generateWTOpenConfigString(const WiredTigerKVEngineBase::WiredTigerConfig& wtConfig) {
-=======
 std::string generateWTOpenConfigString(const WiredTigerKVEngineBase::WiredTigerConfig& wtConfig,
                                        StringData extensionsConfig) {
->>>>>>> af5c1746
     std::stringstream ss;
     ss << "create,";
     ss << "cache_size=" << wtConfig.cacheSizeMB << "M,";
