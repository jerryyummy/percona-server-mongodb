--- conflicted
+++ resolved
@@ -102,9 +102,6 @@
 
 namespace mongo {
 
-<<<<<<< HEAD
-
-=======
 // Close idle wiredtiger sessions in the session cache after this many seconds.
 // The default is 5 mins. Have a shorter default in the debug build to aid testing.
 MONGO_EXPORT_SERVER_PARAMETER(wiredTigerSessionCloseIdleTimeSecs,
@@ -117,7 +114,6 @@
         }
         return Status::OK();
     });
->>>>>>> 97de2142
 
 bool WiredTigerFileVersion::shouldDowngrade(bool readOnly,
                                             bool repairMode,
