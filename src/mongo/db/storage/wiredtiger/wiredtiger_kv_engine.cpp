/**
 *    Copyright (C) 2018-present MongoDB, Inc.
 *
 *    This program is free software: you can redistribute it and/or modify
 *    it under the terms of the Server Side Public License, version 1,
 *    as published by MongoDB, Inc.
 *
 *    This program is distributed in the hope that it will be useful,
 *    but WITHOUT ANY WARRANTY; without even the implied warranty of
 *    MERCHANTABILITY or FITNESS FOR A PARTICULAR PURPOSE.  See the
 *    Server Side Public License for more details.
 *
 *    You should have received a copy of the Server Side Public License
 *    along with this program. If not, see
 *    <http://www.mongodb.com/licensing/server-side-public-license>.
 *
 *    As a special exception, the copyright holders give permission to link the
 *    code of portions of this program with the OpenSSL library under certain
 *    conditions as described in each individual source file and distribute
 *    linked combinations including the program with the OpenSSL library. You
 *    must comply with the Server Side Public License in all respects for
 *    all of the code used other than as permitted herein. If you modify file(s)
 *    with this exception, you may extend this exception to your version of the
 *    file(s), but you are not obligated to do so. If you do not wish to do so,
 *    delete this exception statement from your version. If you delete this
 *    exception statement from all source files in the program, then also delete
 *    it in the license file.
 */

#define MONGO_LOGV2_DEFAULT_COMPONENT ::mongo::logv2::LogComponent::kStorage

#define LOGV2_FOR_RECOVERY(ID, DLEVEL, MESSAGE, ...) \
    LOGV2_DEBUG_OPTIONS(ID, DLEVEL, {logv2::LogComponent::kStorageRecovery}, MESSAGE, ##__VA_ARGS__)
#define LOGV2_FOR_ROLLBACK(ID, DLEVEL, MESSAGE, ...) \
    LOGV2_DEBUG_OPTIONS(                             \
        ID, DLEVEL, {logv2::LogComponent::kReplicationRollback}, MESSAGE, ##__VA_ARGS__)

#include "mongo/platform/basic.h"

#ifdef _WIN32
#define NVALGRIND
#endif

#include <fmt/format.h>
#include <iomanip>
#include <memory>
#include <regex>

#include "mongo/db/storage/wiredtiger/wiredtiger_kv_engine.h"

#include <boost/filesystem.hpp>
#include <boost/filesystem/operations.hpp>
#include <boost/filesystem/path.hpp>
#include <boost/system/error_code.hpp>
#include <fmt/format.h>
#include <libarchive/archive.h>
#include <libarchive/archive_entry.h>
#include <valgrind/valgrind.h>


#include <aws/core/Aws.h>
#include <aws/core/auth/AWSCredentialsProvider.h>
#include <aws/core/utils/logging/AWSLogging.h>
#include <aws/core/utils/logging/FormattedLogSystem.h>
#include <aws/s3/S3Client.h>
#include <aws/s3/model/CreateBucketRequest.h>
#include <aws/s3/model/ListObjectsRequest.h>
#include <aws/s3/model/PutObjectRequest.h>

#include "mongo/base/error_codes.h"
#include "mongo/bson/bsonobjbuilder.h"
#include "mongo/db/bson/dotted_path_support.h"
#include "mongo/db/catalog/collection.h"
#include "mongo/db/client.h"
#include "mongo/db/commands/server_status_metric.h"
#include "mongo/db/concurrency/locker.h"
#include "mongo/db/concurrency/write_conflict_exception.h"
#include "mongo/db/encryption/encryption_options.h"
#include "mongo/db/global_settings.h"
#include "mongo/db/index/index_descriptor.h"
#include "mongo/db/repl/repl_settings.h"
#include "mongo/db/repl/replication_coordinator.h"
#include "mongo/db/server_options.h"
#include "mongo/db/server_recovery.h"
#include "mongo/db/service_context.h"
#include "mongo/db/snapshot_window_options.h"
#include "mongo/db/storage/journal_listener.h"
#include "mongo/db/storage/storage_file_util.h"
#include "mongo/db/storage/storage_options.h"
#include "mongo/db/storage/storage_parameters_gen.h"
#include "mongo/db/storage/storage_repair_observer.h"
#include "mongo/db/storage/wiredtiger/wiredtiger_cursor.h"
#include "mongo/db/storage/wiredtiger/wiredtiger_customization_hooks.h"
#include "mongo/db/storage/wiredtiger/wiredtiger_encryption_hooks.h"
#include "mongo/db/storage/wiredtiger/wiredtiger_extensions.h"
#include "mongo/db/storage/wiredtiger/wiredtiger_global_options.h"
#include "mongo/db/storage/wiredtiger/wiredtiger_index.h"
#include "mongo/db/storage/wiredtiger/wiredtiger_parameters_gen.h"
#include "mongo/db/storage/wiredtiger/wiredtiger_record_store.h"
#include "mongo/db/storage/wiredtiger/wiredtiger_recovery_unit.h"
#include "mongo/db/storage/wiredtiger/wiredtiger_session_cache.h"
#include "mongo/db/storage/wiredtiger/wiredtiger_size_storer.h"
#include "mongo/logv2/log.h"
#include "mongo/platform/atomic_word.h"
#include "mongo/util/background.h"
#include "mongo/util/concurrency/idle_thread_block.h"
#include "mongo/util/concurrency/ticketholder.h"
#include "mongo/util/debug_util.h"
#include "mongo/util/exit.h"
#include "mongo/util/processinfo.h"
#include "mongo/util/quick_exit.h"
#include "mongo/util/scopeguard.h"
#include "mongo/util/time_support.h"

#if !defined(__has_feature)
#define __has_feature(x) 0
#endif

#if __has_feature(address_sanitizer)
const bool kAddressSanitizerEnabled = true;
#else
const bool kAddressSanitizerEnabled = false;
#endif

using namespace fmt::literals;

namespace mongo {

namespace {

MONGO_FAIL_POINT_DEFINE(WTPreserveSnapshotHistoryIndefinitely);
MONGO_FAIL_POINT_DEFINE(WTSetOldestTSToStableTS);

MONGO_FAIL_POINT_DEFINE(pauseCheckpointThread);

}  // namespace

bool WiredTigerFileVersion::shouldDowngrade(bool readOnly,
                                            bool repairMode,
                                            bool hasRecoveryTimestamp) {
    if (readOnly) {
        // A read-only state must not have upgraded. Nor could it downgrade.
        return false;
    }

    const auto replCoord = repl::ReplicationCoordinator::get(getGlobalServiceContext());
    const auto memberState = replCoord->getMemberState();
    if (memberState.arbiter()) {
        // SERVER-35361: Arbiters will no longer downgrade their data files. To downgrade
        // binaries, the user must delete the dbpath. It's not particularly expensive for a
        // replica set to re-initialize an arbiter that comes online.
        return false;
    }

    if (!serverGlobalParams.featureCompatibility.isVersionInitialized()) {
        // If the FCV document hasn't been read, trust the WT compatibility. MongoD will
        // downgrade to the same compatibility it discovered on startup.
        return _startupVersion == StartupVersion::IS_44_FCV_42 ||
            _startupVersion == StartupVersion::IS_42;
    }

    if (serverGlobalParams.featureCompatibility.getVersion() !=
        ServerGlobalParams::FeatureCompatibility::Version::kFullyDowngradedTo44) {
        // Only consider downgrading when FCV is set to kFullyDowngraded.
        // (This FCV gate must remain across binary version releases.)
        return false;
    }

    if (getGlobalReplSettings().usingReplSets()) {
        // If this process is run with `--replSet`, it must have run any startup replication
        // recovery and downgrading at this point is safe.
        return true;
    }

    if (hasRecoveryTimestamp) {
        // If we're not running with `--replSet`, don't allow downgrades if the node needed to run
        // replication recovery. Having a recovery timestamp implies recovery must be run, but it
        // was not.
        return false;
    }

    // If there is no `recoveryTimestamp`, then the data should be consistent with the top of
    // oplog and downgrading can proceed. This is expected for standalone datasets that use FCV.
    return true;
}

std::string WiredTigerFileVersion::getDowngradeString() {
    if (!serverGlobalParams.featureCompatibility.isVersionInitialized()) {
        invariant(_startupVersion != StartupVersion::IS_44_FCV_44);

        switch (_startupVersion) {
            case StartupVersion::IS_44_FCV_42:
                return "compatibility=(release=3.3)";
            case StartupVersion::IS_42:
                return "compatibility=(release=3.3)";
            default:
                MONGO_UNREACHABLE;
        }
    }
    return "compatibility=(release=3.3)";
}

using std::set;
using std::string;

namespace dps = ::mongo::dotted_path_support;

class WiredTigerKVEngine::WiredTigerSessionSweeper : public BackgroundJob {
public:
    explicit WiredTigerSessionSweeper(WiredTigerSessionCache* sessionCache)
        : BackgroundJob(false /* deleteSelf */), _sessionCache(sessionCache) {}

    virtual string name() const {
        return "WTIdleSessionSweeper";
    }

    virtual void run() {
        ThreadClient tc(name(), getGlobalServiceContext());
        LOGV2_DEBUG(22303, 1, "starting {name} thread", "name"_attr = name());

        while (!_shuttingDown.load()) {
            {
                stdx::unique_lock<Latch> lock(_mutex);
                MONGO_IDLE_THREAD_BLOCK;
                // Check every 10 seconds or sooner in the debug builds
                _condvar.wait_for(lock, stdx::chrono::seconds(kDebugBuild ? 1 : 10));
            }

            _sessionCache->closeExpiredIdleSessions(gWiredTigerSessionCloseIdleTimeSecs.load() *
                                                    1000);
        }
        LOGV2_DEBUG(22304, 1, "stopping {name} thread", "name"_attr = name());
    }

    void shutdown() {
        _shuttingDown.store(true);
        {
            stdx::unique_lock<Latch> lock(_mutex);
            // Wake up the session sweeper thread early, we do not want the shutdown
            // to wait for us too long.
            _condvar.notify_one();
        }
        wait();
    }

private:
    WiredTigerSessionCache* _sessionCache;
    AtomicWord<bool> _shuttingDown{false};

    Mutex _mutex = MONGO_MAKE_LATCH("WiredTigerSessionSweeper::_mutex");  // protects _condvar
    // The session sweeper thread idles on this condition variable for a particular time duration
    // between cleaning up expired sessions. It can be triggered early to expediate shutdown.
    stdx::condition_variable _condvar;
};

std::string toString(const StorageEngine::OldestActiveTransactionTimestampResult& r) {
    if (r.isOK()) {
        if (r.getValue()) {
            // Timestamp.
            return r.getValue().value().toString();
        } else {
            // boost::none.
            return "null";
        }
    } else {
        return r.getStatus().toString();
    }
}

class WiredTigerKVEngine::WiredTigerCheckpointThread : public BackgroundJob {
public:
    explicit WiredTigerCheckpointThread(WiredTigerKVEngine* wiredTigerKVEngine,
                                        WiredTigerSessionCache* sessionCache)
        : BackgroundJob(false /* deleteSelf */),
          _wiredTigerKVEngine(wiredTigerKVEngine),
          _sessionCache(sessionCache) {}

    virtual string name() const {
        return "WTCheckpointThread";
    }

    virtual void run() {
        ThreadClient tc(name(), getGlobalServiceContext());
        LOGV2_DEBUG(22307, 1, "starting {name} thread", "name"_attr = name());

        while (!_shuttingDown.load()) {
            auto opCtx = tc->makeOperationContext();

            {
                stdx::unique_lock<Latch> lock(_mutex);
                MONGO_IDLE_THREAD_BLOCK;
                _condvar.wait_for(lock,
                                  stdx::chrono::seconds(static_cast<std::int64_t>(
                                      wiredTigerGlobalOptions.checkpointDelaySecs)));
            }

            pauseCheckpointThread.pauseWhileSet();

            // Might have been awakened by another thread shutting us down.
            if (_shuttingDown.load()) {
                break;
            }

            const Date_t startTime = Date_t::now();

            const Timestamp stableTimestamp = _wiredTigerKVEngine->getStableTimestamp();
            const Timestamp initialDataTimestamp = _wiredTigerKVEngine->getInitialDataTimestamp();

            // The amount of oplog to keep is primarily dictated by a user setting. However, in
            // unexpected cases, durable, recover to a timestamp storage engines may need to play
            // forward from an oplog entry that would otherwise be truncated by the user
            // setting. Furthermore, the entries in prepared or large transactions can refer to
            // previous entries in the same transaction.
            //
            // Live (replication) rollback will replay oplogs from exactly the stable timestamp.
            // With prepared or large transactions, it may require some additional entries prior to
            // the stable timestamp. These requirements are summarized in getOplogNeededForRollback.
            // Truncating the oplog at this point is sufficient for in-memory configurations, but
            // could cause an unrecoverable scenario if the node crashed and has to play from the
            // last stable checkpoint.
            //
            // By recording the oplog needed for rollback "now", then taking a stable checkpoint,
            // we can safely assume that the oplog needed for crash recovery has caught up to the
            // recorded value. After the checkpoint, this value will be published such that actors
            // which truncate the oplog can read an updated value.
            try {
                // Three cases:
                //
                // First, initialDataTimestamp is Timestamp(0, 1) -> Take full checkpoint. This is
                // when there is no consistent view of the data (i.e: during initial sync).
                //
                // Second, stableTimestamp < initialDataTimestamp: Skip checkpoints. The data on
                // disk is prone to being rolled back. Hold off on checkpoints.  Hope that the
                // stable timestamp surpasses the data on disk, allowing storage to persist newer
                // copies to disk.
                //
                // Third, stableTimestamp >= initialDataTimestamp: Take stable checkpoint. Steady
                // state case.
                if (initialDataTimestamp.asULL() <= 1) {
                    UniqueWiredTigerSession session = _sessionCache->getSession();
                    WT_SESSION* s = session->getSession();
                    invariantWTOK(s->checkpoint(s, "use_timestamp=false"));
                } else if (stableTimestamp < initialDataTimestamp) {
                    LOGV2_FOR_RECOVERY(
                        23985,
                        2,
                        "Stable timestamp is behind the initial data timestamp, skipping "
                        "a checkpoint. StableTimestamp: {stableTimestamp} InitialDataTimestamp: "
                        "{initialDataTimestamp}",
                        "stableTimestamp"_attr = stableTimestamp.toString(),
                        "initialDataTimestamp"_attr = initialDataTimestamp.toString());
                } else {
                    auto oplogNeededForRollback = _wiredTigerKVEngine->getOplogNeededForRollback();

                    LOGV2_FOR_RECOVERY(
                        23986,
                        2,
                        "Performing stable checkpoint. StableTimestamp: {stableTimestamp}, "
                        "OplogNeededForRollback: {oplogNeededForRollback}",
                        "stableTimestamp"_attr = stableTimestamp,
                        "oplogNeededForRollback"_attr = toString(oplogNeededForRollback));

                    UniqueWiredTigerSession session = _sessionCache->getSession();
                    WT_SESSION* s = session->getSession();
                    invariantWTOK(s->checkpoint(s, "use_timestamp=true"));

                    if (oplogNeededForRollback.isOK()) {
                        // Now that the checkpoint is durable, publish the oplog needed to recover
                        // from it.
                        stdx::lock_guard<Latch> lk(_oplogNeededForCrashRecoveryMutex);
                        _oplogNeededForCrashRecovery.store(
                            oplogNeededForRollback.getValue().asULL());
                    }
                }
                // Do KeysDB checkpoint
                auto encryptionKeyDB = _sessionCache->getKVEngine()->getEncryptionKeyDB();
                if (encryptionKeyDB) {
                    std::unique_ptr<WiredTigerSession> sess = std::make_unique<WiredTigerSession>(encryptionKeyDB->getConnection());
                    WT_SESSION* s = sess->getSession();
                    invariantWTOK(s->checkpoint(s, "use_timestamp=false"));
                }

                const auto secondsElapsed = durationCount<Seconds>(Date_t::now() - startTime);
                if (secondsElapsed >= 30) {
                    LOGV2_DEBUG(22308,
                                1,
                                "Checkpoint took {secondsElapsed} seconds to complete.",
                                "secondsElapsed"_attr = secondsElapsed);
                }
            } catch (const WriteConflictException&) {
                // Temporary: remove this after WT-3483
                LOGV2_WARNING(22346, "Checkpoint encountered a write conflict exception.");
            } catch (const AssertionException& exc) {
                invariant(ErrorCodes::isShutdownError(exc.code()), exc.what());
            }
        }
        LOGV2_DEBUG(22309, 1, "stopping {name} thread", "name"_attr = name());
    }

    /**
     * Returns true if we have already triggered taking the first checkpoint.
     */
    bool hasTriggeredFirstStableCheckpoint() {
        return _hasTriggeredFirstStableCheckpoint;
    }

    /**
     * Triggers taking the first stable checkpoint, which is when the stable timestamp advances past
     * the initial data timestamp.
     *
     * The checkpoint thread runs automatically every wiredTigerGlobalOptions.checkpointDelaySecs
     * seconds. This function avoids potentially waiting that full duration for a stable checkpoint,
     * initiating one immediately.
     *
     * Do not call this function if hasTriggeredFirstStableCheckpoint() returns true.
     */
    void triggerFirstStableCheckpoint(Timestamp prevStable,
                                      Timestamp initialData,
                                      Timestamp currStable) {
        invariant(!_hasTriggeredFirstStableCheckpoint);
        if (prevStable < initialData && currStable >= initialData) {
            _hasTriggeredFirstStableCheckpoint = true;
            LOGV2(22310,
                  "Triggering the first stable checkpoint. Initial Data: {initialData} PrevStable: "
                  "{prevStable} CurrStable: {currStable}",
                  "Triggering the first stable checkpoint",
                  "initialData"_attr = initialData,
                  "prevStable"_attr = prevStable,
                  "currStable"_attr = currStable);
            stdx::unique_lock<Latch> lock(_mutex);
            _condvar.notify_one();
        }
    }

    std::uint64_t getOplogNeededForCrashRecovery() const {
        return _oplogNeededForCrashRecovery.load();
    }

    /*
     * Atomically assign _oplogNeededForCrashRecovery to a variable.
     * _oplogNeededForCrashRecovery will not change during assignment.
     */
    void assignOplogNeededForCrashRecoveryTo(boost::optional<Timestamp>* timestamp) {
        stdx::lock_guard<Latch> lk(_oplogNeededForCrashRecoveryMutex);
        *timestamp = Timestamp(_oplogNeededForCrashRecovery.load());
    }

    void shutdown() {
        _shuttingDown.store(true);
        {
            stdx::unique_lock<Latch> lock(_mutex);
            // Wake up the checkpoint thread early, to take a final checkpoint before shutting
            // down, if one has not coincidentally just been taken.
            _condvar.notify_one();
        }
        wait();
    }

private:
    WiredTigerKVEngine* _wiredTigerKVEngine;
    WiredTigerSessionCache* _sessionCache;

    Mutex _mutex = MONGO_MAKE_LATCH("WiredTigerCheckpointThread::_mutex");
    ;  // protects _condvar
    // The checkpoint thread idles on this condition variable for a particular time duration between
    // taking checkpoints. It can be triggered early to expediate immediate checkpointing.
    stdx::condition_variable _condvar;

    AtomicWord<bool> _shuttingDown{false};

    bool _hasTriggeredFirstStableCheckpoint = false;

    Mutex _oplogNeededForCrashRecoveryMutex =
        MONGO_MAKE_LATCH("WiredTigerCheckpointThread::_oplogNeededForCrashRecoveryMutex");
    AtomicWord<std::uint64_t> _oplogNeededForCrashRecovery;
};

namespace {
TicketHolder openWriteTransaction(128);
TicketHolder openReadTransaction(128);
constexpr auto keydbDir = "key.db";
constexpr auto rotationDir = "key.db.rotation";
constexpr auto keydbBackupDir = "key.db.rotated";
}  // namespace

OpenWriteTransactionParam::OpenWriteTransactionParam(StringData name, ServerParameterType spt)
    : ServerParameter(name, spt), _data(&openWriteTransaction) {}

void OpenWriteTransactionParam::append(OperationContext* opCtx,
                                       BSONObjBuilder& b,
                                       const std::string& name) {
    b.append(name, _data->outof());
}

Status OpenWriteTransactionParam::setFromString(const std::string& str) {
    int num = 0;
    Status status = NumberParser{}(str, &num);
    if (!status.isOK()) {
        return status;
    }
    if (num <= 0) {
        return {ErrorCodes::BadValue, str::stream() << name() << " has to be > 0"};
    }
    return _data->resize(num);
}

OpenReadTransactionParam::OpenReadTransactionParam(StringData name, ServerParameterType spt)
    : ServerParameter(name, spt), _data(&openReadTransaction) {}

void OpenReadTransactionParam::append(OperationContext* opCtx,
                                      BSONObjBuilder& b,
                                      const std::string& name) {
    b.append(name, _data->outof());
}

Status OpenReadTransactionParam::setFromString(const std::string& str) {
    int num = 0;
    Status status = NumberParser{}(str, &num);
    if (!status.isOK()) {
        return status;
    }
    if (num <= 0) {
        return {ErrorCodes::BadValue, str::stream() << name() << " has to be > 0"};
    }
    return _data->resize(num);
}

<<<<<<< HEAD
namespace {

StatusWith<StorageEngine::BackupInformation> getBackupInformationFromBackupCursor(
    WT_SESSION* session,
    WT_CURSOR* cursor,
    bool incrementalBackup,
    bool fullBackup,
    std::string dbPath,
    const char* statusPrefix) {
    int wtRet;
    StorageEngine::BackupInformation backupInformation;
    const char* filename;
    const auto directoryPath = boost::filesystem::path(dbPath);
    const auto wiredTigerLogFilePrefix = "WiredTigerLog";
    while ((wtRet = cursor->next(cursor)) == 0) {
        invariantWTOK(cursor->get_key(cursor, &filename));

        std::string name(filename);

        boost::filesystem::path filePath = directoryPath;
        if (name.find(wiredTigerLogFilePrefix) == 0) {
            // TODO SERVER-13455:replace `journal/` with the configurable journal path.
            filePath /= boost::filesystem::path("journal");
        }
        filePath /= name;

        boost::system::error_code errorCode;
        const std::uint64_t fileSize = boost::filesystem::file_size(filePath, errorCode);
        uassert(31403,
                "Failed to get a file's size. Filename: {} Error: {}"_format(filePath.string(),
                                                                             errorCode.message()),
                !errorCode);

        StorageEngine::BackupFile backupFile(fileSize);
        backupInformation.insert({filePath.string(), backupFile});

        // For the first full incremental backup, include the offset and length.
        if (incrementalBackup && fullBackup) {
            backupInformation.at(filePath.string()).blocksToCopy.push_back({0, fileSize});
        }

        // Full backups cannot open an incremental cursor, even if they are the first full backup
        // for incremental.
        if (!incrementalBackup || fullBackup) {
            continue;
        }

        // For each file listed, open a duplicate backup cursor and get the blocks to copy.
        std::stringstream ss;
        ss << "incremental=(file=" << filename << ")";
        const std::string config = ss.str();
        WT_CURSOR* dupCursor;
        wtRet = session->open_cursor(session, nullptr, cursor, config.c_str(), &dupCursor);
        if (wtRet != 0) {
            return wtRCToStatus(wtRet);
        }

        while ((wtRet = dupCursor->next(dupCursor)) == 0) {
            uint64_t offset, size, type;
            invariantWTOK(dupCursor->get_key(dupCursor, &offset, &size, &type));
            LOGV2_DEBUG(22311,
                        2,
                        "Block to copy for incremental backup: filename: {filePath_string}, "
                        "offset: {offset}, size: {size}, type: {type}",
                        "filePath_string"_attr = filePath.string(),
                        "offset"_attr = offset,
                        "size"_attr = size,
                        "type"_attr = type);
            backupInformation.at(filePath.string()).blocksToCopy.push_back({offset, size});
        }

        if (wtRet != WT_NOTFOUND) {
            return wtRCToStatus(wtRet);
        }

        wtRet = dupCursor->close(dupCursor);
        if (wtRet != 0) {
            return wtRCToStatus(wtRet);
        }
    }

    if (wtRet != WT_NOTFOUND) {
        return wtRCToStatus(wtRet, statusPrefix);
    }
    return backupInformation;
}

}  // namespace

// Copy files and fill vectors for remove copied files and empty dirs
// Following files are excluded:
//   collection-*.wt
//   index-*.wt
//   collection/*.wt
//   index/*.wt
// Can throw standard exceptions
static void copy_keydb_files(const boost::filesystem::path& from,
                             const boost::filesystem::path& to,
                             std::vector<boost::filesystem::path>& emptyDirs,
                             std::vector<boost::filesystem::path>& copiedFiles,
                             bool* parent_empty = nullptr) {
    namespace fs = boost::filesystem;
    bool checkTo = true;
    bool empty = true;

    for(auto& p: fs::directory_iterator(from)) {
        if (fs::is_directory(p.status())) {
            copy_keydb_files(p.path(), to / p.path().filename(), emptyDirs, copiedFiles, &empty);
        } else {
            static std::regex rex{"/(collection|index)[-/][^/]+\\.wt$"};
            std::smatch sm;
            if (std::regex_search(p.path().string(), sm, rex)) {
                empty = false;
                if (parent_empty)
                    *parent_empty = false;
            } else {
                if (checkTo) {
                    checkTo = false;
                    if (!fs::exists(to))
                        fs::create_directories(to);
                }
                fs::copy_file(p.path(), to / p.path().filename(), fs::copy_option::none);
                copiedFiles.push_back(p.path());
            }
        }
    }

    if (empty)
        emptyDirs.push_back(from);
}

=======
>>>>>>> 307b547e
StringData WiredTigerKVEngine::kTableUriPrefix = "table:"_sd;

WiredTigerKVEngine::WiredTigerKVEngine(const std::string& canonicalName,
                                       const std::string& path,
                                       ClockSource* cs,
                                       const std::string& extraOpenOptions,
                                       size_t cacheSizeMB,
                                       size_t maxHistoryFileSizeMB,
                                       bool durable,
                                       bool ephemeral,
                                       bool repair,
                                       bool readOnly)
    : _clockSource(cs),
      _oplogManager(std::make_unique<WiredTigerOplogManager>()),
      _canonicalName(canonicalName),
      _path(path),
      _sizeStorerSyncTracker(cs, 100000, Seconds(60)),
      _durable(durable),
      _ephemeral(ephemeral),
      _inRepairMode(repair),
      _readOnly(readOnly),
      _keepDataHistory(serverGlobalParams.enableMajorityReadConcern) {
    boost::filesystem::path journalPath = path;
    journalPath /= "journal";
    if (_durable) {
        if (!boost::filesystem::exists(journalPath)) {
            try {
                boost::filesystem::create_directory(journalPath);
            } catch (std::exception& e) {
                LOGV2(22312,
                      "error creating journal dir {journalPath_string} {e_what}",
                      "journalPath_string"_attr = journalPath.string(),
                      "e_what"_attr = e.what());
                throw;
            }
        }
    }

    _previousCheckedDropsQueued = _clockSource->now();

    if (encryptionGlobalParams.enableEncryption) {
        namespace fs = boost::filesystem;
        bool just_created{false};
        fs::path keyDBPath = path;
        keyDBPath /= keydbDir;
        auto keyDBPathGuard = makeGuard([&] { if (just_created) fs::remove_all(keyDBPath); });
        if (!fs::exists(keyDBPath)) {
            fs::path betaKeyDBPath = path;
            betaKeyDBPath /= "keydb";
            if (!fs::exists(betaKeyDBPath)) {
                try {
                    fs::create_directory(keyDBPath);
                    just_created = true;
                } catch (std::exception& e) {
                    LOGV2(29007, "error creating KeyDB dir {path} {what}",
                          "path"_attr = keyDBPath.string(),
                          "what"_attr = e.what());
                    throw;
                }
            } else if (!storageGlobalParams.directoryperdb) {
                // --directoryperdb is not specified - just rename
                try {
                    fs::rename(betaKeyDBPath, keyDBPath);
                } catch (std::exception& e) {
                    LOGV2(29008, "error renaming KeyDB directory from {path1} to {path2} {what}",
                          "path1"_attr = betaKeyDBPath.string(),
                          "path2"_attr = keyDBPath.string(),
                          "what"_attr = e.what());
                    throw;
                }
            } else {
                // --directoryperdb specified - there are chances betaKeyDBPath contains
                // user data from 'keydb' database
                // move everything except
                //   collection-*.wt
                //   index-*.wt
                //   collection/*.wt
                //   index/*.wt
                try {
                    std::vector<fs::path> emptyDirs;
                    std::vector<fs::path> copiedFiles;
                    copy_keydb_files(betaKeyDBPath, keyDBPath, emptyDirs, copiedFiles);
                    for (auto&& file : copiedFiles)
                        fs::remove(file);
                    for (auto&& dir : emptyDirs)
                        fs::remove(dir);
                } catch (std::exception& e) {
                    LOGV2(29009, "error moving KeyDB files from {path1} to {path2} {what}",
                          "path1"_attr = betaKeyDBPath.string(),
                          "path2"_attr = keyDBPath.string(),
                          "what"_attr = e.what());
                    throw;
                }
            }
        }
        auto encryptionKeyDB = std::make_unique<EncryptionKeyDB>(just_created, keyDBPath.string());
        encryptionKeyDB->init();
        keyDBPathGuard.dismiss();
        // do master key rotation if necessary
        if (encryptionGlobalParams.vaultRotateMasterKey) {
            fs::path newKeyDBPath = path;
            newKeyDBPath /= rotationDir;
            if (fs::exists(newKeyDBPath)) {
                std::stringstream ss;
                ss << "Cannot do master key rotation. ";
                ss << "Rotation directory '" << newKeyDBPath << "' already exists.";
                throw std::runtime_error(ss.str());
            }
            try {
                fs::create_directory(newKeyDBPath);
            } catch (std::exception& e) {
                LOGV2(29010, "error creating rotation directory {path} {what}",
                      "path"_attr = newKeyDBPath.string(),
                      "what"_attr = e.what());
                throw;
            }
            auto rotationKeyDB = std::make_unique<EncryptionKeyDB>(newKeyDBPath.string(), true);
            rotationKeyDB->init();
            rotationKeyDB->clone(encryptionKeyDB.get());
            // store new key to the Vault
            rotationKeyDB->store_masterkey();
            // close key db instances and rename dirs
            encryptionKeyDB.reset(nullptr);
            rotationKeyDB.reset(nullptr);
            fs::path backupKeyDBPath = path;
            backupKeyDBPath /= keydbBackupDir;
            fs::remove_all(backupKeyDBPath);
            fs::rename(keyDBPath, backupKeyDBPath);
            fs::rename(newKeyDBPath, keyDBPath);
            throw std::runtime_error("master key rotation finished successfully");
        }
        _encryptionKeyDB = std::move(encryptionKeyDB);
        // add Percona encryption extension
        std::stringstream ss;
        ss << "local=(entry=percona_encryption_extension_init,early_load=true,config=(cipher=" << encryptionGlobalParams.encryptionCipherMode << "))";
        WiredTigerExtensions::get(getGlobalServiceContext())->addExtension(ss.str());
        // setup encryption hooks
        // WiredTigerEncryptionHooks instance should be created after EncryptionKeyDB (depends on it)
        if (encryptionGlobalParams.encryptionCipherMode == "AES256-CBC")
            EncryptionHooks::set(getGlobalServiceContext(), std::make_unique<WiredTigerEncryptionHooksCBC>());
        else // AES256-GCM
            EncryptionHooks::set(getGlobalServiceContext(), std::make_unique<WiredTigerEncryptionHooksGCM>());
    }

    std::stringstream ss;
    ss << "create,";
    ss << "cache_size=" << cacheSizeMB << "M,";
    ss << "session_max=33000,";
    ss << "eviction=(threads_min=4,threads_max=4),";
    ss << "config_base=false,";
    ss << "statistics=(fast),";

    if (!WiredTigerSessionCache::isEngineCachingCursors()) {
        ss << "cache_cursors=false,";
    }

    // The setting may have a later setting override it if not using the journal.  We make it
    // unconditional here because even nojournal may need this setting if it is a transition
    // from using the journal.
    ss << "log=(enabled=true,archive=" << (_readOnly ? "false" : "true")
       << ",path=journal,compressor=";
    ss << wiredTigerGlobalOptions.journalCompressor << "),";
    ss << "file_manager=(close_idle_time=" << gWiredTigerFileHandleCloseIdleTime
       << ",close_scan_interval=" << gWiredTigerFileHandleCloseScanInterval
       << ",close_handle_minimum=" << gWiredTigerFileHandleCloseMinimum << "),";
    ss << "statistics_log=(wait=" << wiredTigerGlobalOptions.statisticsLogDelaySecs << "),";

    if (shouldLog(::mongo::logv2::LogComponent::kStorageRecovery, logv2::LogSeverity::Debug(3))) {
        ss << "verbose=[recovery_progress,checkpoint_progress,compact_progress,recovery],";
    } else {
        ss << "verbose=[recovery_progress,checkpoint_progress,compact_progress],";
    }

    if (kDebugBuild) {
        // Enable debug write-ahead logging for all tables under debug build.
        ss << "debug_mode=(table_logging=true,";
        // For select debug builds, support enabling WiredTiger eviction debug mode. This uses
        // more aggressive eviction tactics, but may have a negative performance impact.
        if (gWiredTigerEvictionDebugMode) {
            ss << "eviction=true,";
        }
        ss << "),";
    }
    if (kAddressSanitizerEnabled) {
        // For applications using WT, advancing a cursor invalidates the data/memory that cursor was
        // pointing to. WT performs the optimization of managing its own memory. The unit of memory
        // allocation is a page. Walking a cursor from one key/value to the next often lands on the
        // same page, which has the effect of keeping the address of the prior key/value valid. For
        // a bug to occur, the cursor must move across pages, and the prior page must be
        // evicted. While rare, this can happen, resulting in reading random memory.
        //
        // The cursor copy debug mode will instead cause WT to malloc/free memory for each key/value
        // a cursor is positioned on. Thus, enabling when using with address sanitizer will catch
        // many cases of dereferencing invalid cursor positions. Note, there is a known caveat: a
        // free/malloc for roughly the same allocation size can often return the same memory
        // address. This is a scenario where the address sanitizer is not able to detect a
        // use-after-free error.
        ss << "debug_mode=(cursor_copy=true),";
    }

    ss << WiredTigerCustomizationHooks::get(getGlobalServiceContext())
              ->getTableCreateConfig("system");
    ss << WiredTigerExtensions::get(getGlobalServiceContext())->getOpenExtensionsConfig();
    ss << extraOpenOptions;

    if (!_durable) {
        // If we started without the journal, but previously used the journal then open with the
        // WT log enabled to perform any unclean shutdown recovery and then close and reopen in
        // the normal path without the journal.
        if (boost::filesystem::exists(journalPath)) {
            string config = ss.str();
            LOGV2(22313,
                  "Detected WT journal files. Running recovery from last checkpoint. journal to "
                  "nojournal transition config",
                  "config"_attr = config);
            int ret = wiredtiger_open(
                path.c_str(), _eventHandler.getWtEventHandler(), config.c_str(), &_conn);
            if (ret == EINVAL) {
                fassertFailedNoTrace(28717);
            } else if (ret != 0) {
                Status s(wtRCToStatus(ret));
                msgasserted(28718, s.reason());
            }
            invariantWTOK(_conn->close(_conn, nullptr));
            // After successful recovery, remove the journal directory.
            try {
                boost::filesystem::remove_all(journalPath);
            } catch (std::exception& e) {
                LOGV2_ERROR(22355,
                            "error removing journal dir {journalPath_string} {e_what}",
                            "journalPath_string"_attr = journalPath.string(),
                            "e_what"_attr = e.what());
                throw;
            }
        }
        // This setting overrides the earlier setting because it is later in the config string.
        ss << ",log=(enabled=false),";
    }

    string config = ss.str();
    LOGV2(22315, "wiredtiger_open config", "config"_attr = config);
    _openWiredTiger(path, config);
    _eventHandler.setStartupSuccessful();
    _wtOpenConfig = config;

    {
        char buf[(2 * 8 /*bytes in hex*/) + 1 /*nul terminator*/];
        invariantWTOK(_conn->query_timestamp(_conn, buf, "get=recovery"));

        std::uint64_t tmp;
        fassert(50758, NumberParser().base(16)(buf, &tmp));
        _recoveryTimestamp = Timestamp(tmp);
        LOGV2_FOR_RECOVERY(23987,
                           0,
                           "WiredTiger recoveryTimestamp",
                           "recoveryTimestamp"_attr = _recoveryTimestamp);
    }

    _sessionCache.reset(new WiredTigerSessionCache(this));

    _sessionSweeper = std::make_unique<WiredTigerSessionSweeper>(_sessionCache.get());
    _sessionSweeper->go();

    // Until the Replication layer installs a real callback, prevent truncating the oplog.
    setOldestActiveTransactionTimestampCallback(
        [](Timestamp) { return StatusWith(boost::make_optional(Timestamp::min())); });

    if (!_readOnly && !_ephemeral) {
        if (!_recoveryTimestamp.isNull()) {
            setInitialDataTimestamp(_recoveryTimestamp);
            setOldestTimestamp(_recoveryTimestamp, false);
            setStableTimestamp(_recoveryTimestamp, false);
        }
    }

    if (_ephemeral && !getTestCommandsEnabled()) {
        // We do not maintain any snapshot history for the ephemeral storage engine in production
        // because replication and sharded transactions do not currently run on the inMemory engine.
        // It is live in testing, however.
        snapshotWindowParams.minSnapshotHistoryWindowInSeconds.store(0);
    }

    _sizeStorerUri = _uri("sizeStorer");
    WiredTigerSession session(_conn);
    if (!_readOnly && repair && _hasUri(session.getSession(), _sizeStorerUri)) {
        LOGV2(22316, "Repairing size cache");

        auto status = _salvageIfNeeded(_sizeStorerUri.c_str());
        if (status.code() != ErrorCodes::DataModifiedByRepair)
            fassertNoTrace(28577, status);
    }

    _sizeStorer = std::make_unique<WiredTigerSizeStorer>(_conn, _sizeStorerUri, _readOnly);

    Locker::setGlobalThrottling(&openReadTransaction, &openWriteTransaction);

    _runTimeConfigParam.reset(new WiredTigerEngineRuntimeConfigParameter(
        "wiredTigerEngineRuntimeConfig", ServerParameterType::kRuntimeOnly));
    _runTimeConfigParam->_data.second = this;
}

WiredTigerKVEngine::~WiredTigerKVEngine() {
    // Remove server parameters that we added in the constructor, to enable unit tests to reload the
    // storage engine again in this same process.
    ServerParameterSet::getGlobal()->remove("wiredTigerEngineRuntimeConfig");

    cleanShutdown();

    _sessionCache.reset(nullptr);
    _encryptionKeyDB.reset(nullptr);
}

void WiredTigerKVEngine::startAsyncThreads() {
    if (!_ephemeral) {
        if (!_readOnly) {
            _checkpointThread =
                std::make_unique<WiredTigerCheckpointThread>(this, _sessionCache.get());
            _checkpointThread->go();
        }
    }
}

void WiredTigerKVEngine::appendGlobalStats(BSONObjBuilder& b) {
    BSONObjBuilder bb(b.subobjStart("concurrentTransactions"));
    {
        BSONObjBuilder bbb(bb.subobjStart("write"));
        bbb.append("out", openWriteTransaction.used());
        bbb.append("available", openWriteTransaction.available());
        bbb.append("totalTickets", openWriteTransaction.outof());
        bbb.done();
    }
    {
        BSONObjBuilder bbb(bb.subobjStart("read"));
        bbb.append("out", openReadTransaction.used());
        bbb.append("available", openReadTransaction.available());
        bbb.append("totalTickets", openReadTransaction.outof());
        bbb.done();
    }
    bb.done();
}

void WiredTigerKVEngine::_openWiredTiger(const std::string& path, const std::string& wtOpenConfig) {
    // MongoDB 4.4 will always run in compatibility version 10.0.
    std::string configStr = wtOpenConfig + ",compatibility=(require_min=\"10.0.0\")";
    auto wtEventHandler = _eventHandler.getWtEventHandler();

    int ret = wiredtiger_open(path.c_str(), wtEventHandler, configStr.c_str(), &_conn);
    if (!ret) {
        _fileVersion = {WiredTigerFileVersion::StartupVersion::IS_44_FCV_44};
        return;
    }

    if (_eventHandler.isWtIncompatible()) {
        // WT 4.4+ will refuse to startup on datafiles left behind by 4.0 and earlier. This behavior
        // is enforced outside of `require_min`. This condition is detected via a specific error
        // message from WiredTiger.
        if (_inRepairMode) {
            // In case this process was started with `--repair`, remove the "repair incomplete"
            // file.
            StorageRepairObserver::get(getGlobalServiceContext())->onRepairDone(nullptr);
        }
        LOGV2_FATAL_NOTRACE(
            46712005,
            "This version of MongoDB is too recent to start up on the existing data files. "
            "Try MongoDB 4.2 or earlier.");
    }

    // MongoDB 4.4 doing clean shutdown in FCV 4.2 will use compatibility version 3.3.
    configStr = wtOpenConfig + ",compatibility=(require_min=\"3.3.0\")";
    ret = wiredtiger_open(path.c_str(), wtEventHandler, configStr.c_str(), &_conn);
    if (!ret) {
        _fileVersion = {WiredTigerFileVersion::StartupVersion::IS_44_FCV_42};
        return;
    }

    // MongoDB 4.2 uses compatibility version 3.2.
    configStr = wtOpenConfig + ",compatibility=(require_min=\"3.2.0\")";
    ret = wiredtiger_open(path.c_str(), wtEventHandler, configStr.c_str(), &_conn);
    if (!ret) {
        _fileVersion = {WiredTigerFileVersion::StartupVersion::IS_42};
        return;
    }

    LOGV2_WARNING(22347,
                  "Failed to start up WiredTiger under any compatibility version. This may be due "
                  "to an unsupported upgrade or downgrade.");
    if (ret == EINVAL) {
        fassertFailedNoTrace(28561);
    }

    if (ret == WT_TRY_SALVAGE) {
        LOGV2_WARNING(22348, "WiredTiger metadata corruption detected");
        if (!_inRepairMode) {
            LOGV2_FATAL_NOTRACE(50944, kWTRepairMsg);
        }
    }

    if (!_inRepairMode) {
        LOGV2_FATAL_NOTRACE(28595, "Terminating.", "Reason"_attr = wtRCToStatus(ret).reason());
    }

    // Always attempt to salvage metadata regardless of error code when in repair mode.
    LOGV2_WARNING(22349, "Attempting to salvage WiredTiger metadata");
    configStr = wtOpenConfig + ",salvage=true";
    ret = wiredtiger_open(path.c_str(), wtEventHandler, configStr.c_str(), &_conn);
    if (!ret) {
        StorageRepairObserver::get(getGlobalServiceContext())
            ->invalidatingModification("WiredTiger metadata salvaged");
        return;
    }

    LOGV2_FATAL_NOTRACE(50947,
                        "Failed to salvage WiredTiger metadata.",
                        "Details"_attr = wtRCToStatus(ret).reason());
}

void WiredTigerKVEngine::cleanShutdown() {
    LOGV2(22317, "WiredTigerKVEngine shutting down");
    // Ensure that key db is destroyed on exit
    ON_BLOCK_EXIT([&] { _encryptionKeyDB.reset(nullptr); });
    if (!_readOnly)
        syncSizeInfo(true);
    if (!_conn) {
        return;
    }

    // these must be the last things we do before _conn->close();
    if (_sessionSweeper) {
        LOGV2(22318, "Shutting down session sweeper thread");
        _sessionSweeper->shutdown();
        LOGV2(22319, "Finished shutting down session sweeper thread");
    }
    if (_checkpointThread) {
        LOGV2(22322, "Shutting down checkpoint thread");
        _checkpointThread->shutdown();
        LOGV2(22323, "Finished shutting down checkpoint thread");
    }
    LOGV2_FOR_RECOVERY(23988,
                       2,
                       "Shutdown timestamps.",
                       "Stable Timestamp"_attr = Timestamp(_stableTimestamp.load()),
                       "Initial Data Timestamp"_attr = Timestamp(_initialDataTimestamp.load()));

    _sizeStorer.reset();
    _sessionCache->shuttingDown();

    // We want WiredTiger to leak memory for faster shutdown except when we are running tools to
    // look for memory leaks.
    bool leak_memory = !kAddressSanitizerEnabled;
    std::string closeConfig = "";

    if (RUNNING_ON_VALGRIND) {
        leak_memory = false;
    }

    if (leak_memory) {
        closeConfig = "leak_memory=true,";
    }

    if (_fileVersion.shouldDowngrade(_readOnly, _inRepairMode, !_recoveryTimestamp.isNull())) {
        LOGV2(22324, "Downgrading WiredTiger datafiles.");
        invariantWTOK(_conn->close(_conn, closeConfig.c_str()));

        invariantWTOK(wiredtiger_open(
            _path.c_str(), _eventHandler.getWtEventHandler(), _wtOpenConfig.c_str(), &_conn));
        LOGV2_DEBUG(22325,
                    1,
                    "Downgrade compatibility configuration: {fileVersion_getDowngradeString}",
                    "fileVersion_getDowngradeString"_attr = _fileVersion.getDowngradeString());
        invariantWTOK(_conn->reconfigure(_conn, _fileVersion.getDowngradeString().c_str()));
    }

    if (gTakeUnstableCheckpointOnShutdown) {
        closeConfig += "use_timestamp=false,";
    }

    const Timestamp stableTimestamp = getStableTimestamp();
    const Timestamp initialDataTimestamp = getInitialDataTimestamp();
    if (serverGlobalParams.enableMajorityReadConcern || stableTimestamp >= initialDataTimestamp) {
        invariantWTOK(_conn->close(_conn, closeConfig.c_str()));
    } else {
        // See SERVER-45010 for why this quickExit is necessary.
        LOGV2(22326,
              "Skipping checkpoint during clean shutdown because stableTimestamp is less than the "
              "initialDataTimestamp and enableMajorityReadConcern is false",
              "stableTimestamp"_attr = stableTimestamp,
              "initialDataTimestamp"_attr = initialDataTimestamp);
        quickExit(EXIT_SUCCESS);
    }
    _conn = nullptr;
}

Status WiredTigerKVEngine::okToRename(OperationContext* opCtx,
                                      StringData fromNS,
                                      StringData toNS,
                                      StringData ident,
                                      const RecordStore* originalRecordStore) const {
    syncSizeInfo(false);

    return Status::OK();
}

int64_t WiredTigerKVEngine::getIdentSize(OperationContext* opCtx, StringData ident) {
    WiredTigerSession* session = WiredTigerRecoveryUnit::get(opCtx)->getSession();
    return WiredTigerUtil::getIdentSize(session->getSession(), _uri(ident));
}

Status WiredTigerKVEngine::repairIdent(OperationContext* opCtx, StringData ident) {
    WiredTigerSession* session = WiredTigerRecoveryUnit::get(opCtx)->getSession();
    string uri = _uri(ident);
    session->closeAllCursors(uri);
    _sessionCache->closeAllCursors(uri);
    if (isEphemeral()) {
        return Status::OK();
    }
    _ensureIdentPath(ident);
    return _salvageIfNeeded(uri.c_str());
}

Status WiredTigerKVEngine::_salvageIfNeeded(const char* uri) {
    // Using a side session to avoid transactional issues
    WiredTigerSession sessionWrapper(_conn);
    WT_SESSION* session = sessionWrapper.getSession();

    int rc = (session->verify)(session, uri, nullptr);
    if (rc == 0) {
        LOGV2(22327, "Verify succeeded. Not salvaging.", "uri"_attr = uri);
        return Status::OK();
    }

    if (rc == EBUSY) {
        // SERVER-16457: verify and salvage are occasionally failing with EBUSY. For now we
        // lie and return OK to avoid breaking tests. This block should go away when that ticket
        // is resolved.
        LOGV2_ERROR(22356,
                    "Verify failed with EBUSY. This means the collection was being "
                    "accessed. No repair is necessary unless other "
                    "errors are reported.",
                    "uri"_attr = uri);
        return Status::OK();
    }

    if (rc == ENOENT) {
        LOGV2_WARNING(22350,
                      "Data file is missing. Attempting to drop and re-create the collection.",
                      "uri"_attr = uri);

        return _rebuildIdent(session, uri);
    }

    LOGV2(22328, "Verify failed. Running a salvage operation.", "uri"_attr = uri);
    auto status = wtRCToStatus(session->salvage(session, uri, nullptr), "Salvage failed:");
    if (status.isOK()) {
        return {ErrorCodes::DataModifiedByRepair, str::stream() << "Salvaged data for " << uri};
    }

    LOGV2_WARNING(22351,
                  "Salvage failed. The file will be moved out of "
                  "the way and a new ident will be created.",
                  "uri"_attr = uri,
                  "error"_attr = status);

    //  If the data is unsalvageable, we should completely rebuild the ident.
    return _rebuildIdent(session, uri);
}

Status WiredTigerKVEngine::_rebuildIdent(WT_SESSION* session, const char* uri) {
    invariant(_inRepairMode);

    invariant(std::string(uri).find(kTableUriPrefix.rawData()) == 0);

    const std::string identName(uri + kTableUriPrefix.size());
    auto filePath = getDataFilePathForIdent(identName);
    if (filePath) {
        const boost::filesystem::path corruptFile(filePath->string() + ".corrupt");
        LOGV2_WARNING(22352,
                      "Moving data file {filePath_string} to backup as {corruptFile_string}",
                      "filePath_string"_attr = filePath->string(),
                      "corruptFile_string"_attr = corruptFile.string());

        auto status = fsyncRename(filePath.get(), corruptFile);
        if (!status.isOK()) {
            return status;
        }
    }

    LOGV2_WARNING(22353, "Rebuilding ident {identName}", "identName"_attr = identName);

    // This is safe to call after moving the file because it only reads from the metadata, and not
    // the data file itself.
    auto swMetadata = WiredTigerUtil::getMetadataCreate(session, uri);
    if (!swMetadata.isOK()) {
        LOGV2_ERROR(22357, "Failed to get metadata for {uri}", "uri"_attr = uri);
        return swMetadata.getStatus();
    }

    int rc = session->drop(session, uri, nullptr);
    if (rc != 0) {
        LOGV2_ERROR(22358, "Failed to drop {uri}", "uri"_attr = uri);
        return wtRCToStatus(rc);
    }

    rc = session->create(session, uri, swMetadata.getValue().c_str());
    if (rc != 0) {
        LOGV2_ERROR(22359,
                    "Failed to create {uri} with config: {swMetadata_getValue}",
                    "uri"_attr = uri,
                    "swMetadata_getValue"_attr = swMetadata.getValue());
        return wtRCToStatus(rc);
    }
    LOGV2(22329, "Successfully re-created table", "uri"_attr = uri);
    return {ErrorCodes::DataModifiedByRepair,
            str::stream() << "Re-created empty data file for " << uri};
}

void WiredTigerKVEngine::flushAllFiles(OperationContext* opCtx, bool callerHoldsReadLock) {
    LOGV2_DEBUG(22330, 1, "WiredTigerKVEngine::flushAllFiles");
    if (_ephemeral) {
        return;
    }
    syncSizeInfo(false);

    // If there's no journal, we must checkpoint all of the data.
    WiredTigerSessionCache::Fsync fsyncType = _durable
        ? WiredTigerSessionCache::Fsync::kCheckpointStableTimestamp
        : WiredTigerSessionCache::Fsync::kCheckpointAll;

    // We will skip updating the journal listener if the caller holds read locks.
    // The JournalListener may do writes, and taking write locks would conflict with the read locks.
    WiredTigerSessionCache::UseJournalListener useListener = callerHoldsReadLock
        ? WiredTigerSessionCache::UseJournalListener::kSkip
        : WiredTigerSessionCache::UseJournalListener::kUpdate;

    _sessionCache->waitUntilDurable(opCtx, fsyncType, useListener);
}

Status WiredTigerKVEngine::beginBackup(OperationContext* opCtx) {
    invariant(!_backupSession);

    // The inMemory Storage Engine cannot create a backup cursor.
    if (_ephemeral) {
        return Status::OK();
    }

    // Persist the sizeStorer information to disk before opening the backup cursor.
    syncSizeInfo(true);

    // This cursor will be freed by the backupSession being closed as the session is uncached
    auto session = std::make_unique<WiredTigerSession>(_conn);
    WT_CURSOR* c = nullptr;
    WT_SESSION* s = session->getSession();
    int ret = WT_OP_CHECK(s->open_cursor(s, "backup:", nullptr, nullptr, &c));
    if (ret != 0) {
        return wtRCToStatus(ret);
    }
    _backupSession = std::move(session);
    return Status::OK();
}

void WiredTigerKVEngine::endBackup(OperationContext* opCtx) {
    if (_sessionCache->isShuttingDown()) {
        // There could be a race with clean shutdown which unconditionally closes all the sessions.
        _backupSession->_session = nullptr;  // Prevent calling _session->close() in destructor.
    }
    _backupSession.reset();
}

Status WiredTigerKVEngine::disableIncrementalBackup(OperationContext* opCtx) {
    // Opening an incremental backup cursor with the "force_stop=true" configuration option then
    // closing the cursor will set a flag in WiredTiger that causes it to release all incremental
    // information and resources.
    // Opening a subsequent incremental backup cursor will reset the flag in WiredTiger and
    // reinstate incremental backup history.
    uassert(31401, "Cannot open backup cursor with in-memory storage engine.", !isEphemeral());

    auto sessionRaii = std::make_unique<WiredTigerSession>(_conn);
    WT_CURSOR* cursor = nullptr;
    WT_SESSION* session = sessionRaii->getSession();
    int wtRet =
        session->open_cursor(session, "backup:", nullptr, "incremental=(force_stop=true)", &cursor);
    if (wtRet != 0) {
        LOGV2_ERROR(22360, "Could not open a backup cursor to disable incremental backups");
        return wtRCToStatus(wtRet);
    }

    return Status::OK();
}

namespace {

const boost::filesystem::path constructFilePath(std::string path, std::string filename) {
    const auto directoryPath = boost::filesystem::path(path);
    const auto wiredTigerLogFilePrefix = "WiredTigerLog";

    boost::filesystem::path filePath = directoryPath;
    if (filename.find(wiredTigerLogFilePrefix) == 0) {
        // TODO SERVER-13455: Replace `journal/` with the configurable journal path.
        filePath /= boost::filesystem::path("journal");
    }
    filePath /= filename;

    return filePath;
}

std::vector<std::string> getUniqueFiles(const std::vector<std::string>& files,
                                        const std::set<std::string>& referenceFiles) {
    std::vector<std::string> result;
    for (auto& file : files) {
        if (referenceFiles.find(file) == referenceFiles.end()) {
            result.push_back(file);
        }
    }
    return result;
}

class StreamingCursorImpl : public StorageEngine::StreamingCursor {
public:
    StreamingCursorImpl() = delete;
    explicit StreamingCursorImpl(WT_SESSION* session,
                                 std::string path,
                                 StorageEngine::BackupOptions options,
                                 WiredTigerBackup* wtBackup)
        : StorageEngine::StreamingCursor(options),
          _session(session),
          _path(path),
          _wtBackup(wtBackup){};

    ~StreamingCursorImpl() = default;

    StatusWith<std::vector<StorageEngine::BackupBlock>> getNextBatch(const std::size_t batchSize) {
        int wtRet;
        std::vector<StorageEngine::BackupBlock> backupBlocks;

        stdx::lock_guard<Latch> backupCursorLk(_wtBackup->wtBackupCursorMutex);
        while (backupBlocks.size() < batchSize) {
            stdx::lock_guard<Latch> backupDupCursorLk(_wtBackup->wtBackupDupCursorMutex);

            // We may still have backup blocks to retrieve for the existing file that
            // _wtBackup->cursor is open on if _wtBackup->dupCursor exists. In this case, do not
            // call next() on _wtBackup->cursor.
            if (!_wtBackup->dupCursor) {
                wtRet = (_wtBackup->cursor)->next(_wtBackup->cursor);
                if (wtRet != 0) {
                    break;
                }
            }

            const char* filename;
            invariantWTOK((_wtBackup->cursor)->get_key(_wtBackup->cursor, &filename));
            const boost::filesystem::path filePath = constructFilePath(_path, {filename});

            const auto wiredTigerLogFilePrefix = "WiredTigerLog";
            if (std::string(filename).find(wiredTigerLogFilePrefix) == 0) {
                // If extendBackupCursor() is called prior to the StreamingCursor running into log
                // files, we must ensure that subsequent calls to getNextBatch() do not return
                // duplicate files.
                if ((_wtBackup->logFilePathsSeenByExtendBackupCursor).find(filePath.string()) !=
                    (_wtBackup->logFilePathsSeenByExtendBackupCursor).end()) {
                    break;
                }
                (_wtBackup->logFilePathsSeenByGetNextBatch).insert(filePath.string());
            }

            boost::system::error_code errorCode;
            const std::uint64_t fileSize = boost::filesystem::file_size(filePath, errorCode);
            uassert(31403,
                    "Failed to get a file's size. Filename: {} Error: {}"_format(
                        filePath.string(), errorCode.message()),
                    !errorCode);

            if (options.incrementalBackup && options.srcBackupName) {
                // For a subsequent incremental backup, each BackupBlock corresponds to changes
                // made to data files since the initial incremental backup. Each BackupBlock has a
                // maximum size of options.blockSizeMB. Incremental backups open a duplicate cursor,
                // which is stored in _wtBackup->dupCursor.
                //
                // 'backupBlocks' is an out parameter.
                Status status = _getNextIncrementalBatchForFile(
                    filename, filePath, fileSize, batchSize, &backupBlocks);

                if (!status.isOK()) {
                    return status;
                }
            } else {
                // For a full backup or the initial incremental backup, each BackupBlock corresponds
                // to an entire file. Full backups cannot open an incremental cursor, even if they
                // are the initial incremental backup.
                const std::uint64_t length = options.incrementalBackup ? fileSize : 0;
                backupBlocks.push_back({filePath.string(), 0 /* offset */, length, fileSize});
            }
        }

        if (wtRet != WT_NOTFOUND && backupBlocks.size() != batchSize) {
            return wtRCToStatus(wtRet);
        }

        return backupBlocks;
    }

private:
    Status _getNextIncrementalBatchForFile(const char* filename,
                                           boost::filesystem::path filePath,
                                           const std::uint64_t fileSize,
                                           const std::size_t batchSize,
                                           std::vector<StorageEngine::BackupBlock>* backupBlocks) {
        // For each file listed, open a duplicate backup cursor and get the blocks to copy.
        std::stringstream ss;
        ss << "incremental=(file=" << filename << ")";
        const std::string config = ss.str();

        int wtRet;
        bool fileUnchangedFlag = false;
        if (!_wtBackup->dupCursor) {
            wtRet = (_session)->open_cursor(
                _session, nullptr, _wtBackup->cursor, config.c_str(), &_wtBackup->dupCursor);
            if (wtRet != 0) {
                return wtRCToStatus(wtRet);
            }
            fileUnchangedFlag = true;
        }

        while (backupBlocks->size() < batchSize) {
            wtRet = (_wtBackup->dupCursor)->next(_wtBackup->dupCursor);
            if (wtRet == WT_NOTFOUND) {
                break;
            }
            invariantWTOK(wtRet);
            fileUnchangedFlag = false;

            uint64_t offset, size, type;
            invariantWTOK(
                (_wtBackup->dupCursor)->get_key(_wtBackup->dupCursor, &offset, &size, &type));
            LOGV2_DEBUG(22311,
                        2,
                        "Block to copy for incremental backup: filename: {filePath_string}, "
                        "offset: {offset}, size: {size}, type: {type}",
                        "filePath_string"_attr = filePath.string(),
                        "offset"_attr = offset,
                        "size"_attr = size,
                        "type"_attr = type);
            backupBlocks->push_back({filePath.string(), offset, size, fileSize});
        }

        // If the file is unchanged, push a BackupBlock with offset=0 and length=0. This allows us
        // to distinguish between an unchanged file and a deleted file in an incremental backup.
        if (fileUnchangedFlag) {
            backupBlocks->push_back({filePath.string(), 0 /* offset */, 0 /* length */, fileSize});
        }

        // If the duplicate backup cursor has been exhausted, close it and set
        // _wtBackup->dupCursor=nullptr.
        if (wtRet != 0) {
            if (wtRet != WT_NOTFOUND ||
                (wtRet = (_wtBackup->dupCursor)->close(_wtBackup->dupCursor)) != 0) {
                return wtRCToStatus(wtRet);
            }
            _wtBackup->dupCursor = nullptr;
            (_wtBackup->wtBackupDupCursorCV).notify_one();
        }

        return Status::OK();
    }

    WT_SESSION* _session;
    std::string _path;
    WiredTigerBackup* _wtBackup;  // '_wtBackup' is an out parameter.
};

}  // namespace

StatusWith<std::unique_ptr<StorageEngine::StreamingCursor>>
WiredTigerKVEngine::beginNonBlockingBackup(OperationContext* opCtx,
                                           const StorageEngine::BackupOptions& options) {
    uassert(51034, "Cannot open backup cursor with in-memory mode.", !isEphemeral());

    std::stringstream ss;
    if (options.incrementalBackup) {
        invariant(options.thisBackupName);
        ss << "incremental=(enabled=true,force_stop=false,";
        ss << "granularity=" << options.blockSizeMB << "MB,";
        ss << "this_id=" << std::quoted(str::escape(*options.thisBackupName)) << ",";

        if (options.srcBackupName) {
            ss << "src_id=" << std::quoted(str::escape(*options.srcBackupName)) << ",";
        }

        ss << ")";
    }

    stdx::lock_guard<Latch> backupCursorLk(_wtBackup.wtBackupCursorMutex);

    // Oplog truncation thread won't remove oplog since the checkpoint pinned by the backup cursor.
    stdx::lock_guard<Latch> lock(_oplogPinnedByBackupMutex);
    _checkpointThread->assignOplogNeededForCrashRecoveryTo(&_oplogPinnedByBackup);
    auto pinOplogGuard = makeGuard([&] { _oplogPinnedByBackup = boost::none; });

    // Persist the sizeStorer information to disk before opening the backup cursor. We aren't
    // guaranteed to have the most up-to-date size information after the backup as writes can still
    // occur during a nonblocking backup.
    syncSizeInfo(true);

    // This cursor will be freed by the backupSession being closed as the session is uncached
    auto sessionRaii = std::make_unique<WiredTigerSession>(_conn);
    WT_CURSOR* cursor = nullptr;
    WT_SESSION* session = sessionRaii->getSession();
    const std::string config = ss.str();
    int wtRet = session->open_cursor(session, "backup:", nullptr, config.c_str(), &cursor);
    if (wtRet != 0) {
        return wtRCToStatus(wtRet);
    }

    // A nullptr indicates that no duplicate cursor is open during an incremental backup.
    stdx::lock_guard<Latch> backupDupCursorLk(_wtBackup.wtBackupDupCursorMutex);
    _wtBackup.dupCursor = nullptr;

    invariant(_wtBackup.logFilePathsSeenByExtendBackupCursor.empty());
    invariant(_wtBackup.logFilePathsSeenByGetNextBatch.empty());
    auto streamingCursor =
        std::make_unique<StreamingCursorImpl>(session, _path, options, &_wtBackup);

    pinOplogGuard.dismiss();
    _backupSession = std::move(sessionRaii);
    _wtBackup.cursor = cursor;

    return streamingCursor;
}

void WiredTigerKVEngine::endNonBlockingBackup(OperationContext* opCtx) {
    stdx::lock_guard<Latch> backupCursorLk(_wtBackup.wtBackupCursorMutex);
    stdx::lock_guard<Latch> backupDupCursorLk(_wtBackup.wtBackupDupCursorMutex);
    _backupSession.reset();
    {
        // Oplog truncation thread can now remove the pinned oplog.
        stdx::lock_guard<Latch> lock(_oplogPinnedByBackupMutex);
        _oplogPinnedByBackup = boost::none;
    }
    _wtBackup.cursor = nullptr;
    _wtBackup.dupCursor = nullptr;
    _wtBackup.logFilePathsSeenByExtendBackupCursor = {};
    _wtBackup.logFilePathsSeenByGetNextBatch = {};
}

StatusWith<std::vector<std::string>> WiredTigerKVEngine::extendBackupCursor(
    OperationContext* opCtx) {
    uassert(51033, "Cannot extend backup cursor with in-memory mode.", !isEphemeral());
    invariant(_wtBackup.cursor);
    stdx::unique_lock<Latch> backupDupCursorLk(_wtBackup.wtBackupDupCursorMutex);

    MONGO_IDLE_THREAD_BLOCK;
    _wtBackup.wtBackupDupCursorCV.wait(backupDupCursorLk, [&] { return !_wtBackup.dupCursor; });

    // The "target=(\"log:\")" configuration string for the cursor will ensure that we only see the
    // log files when iterating on the cursor.
    WT_CURSOR* cursor = nullptr;
    WT_SESSION* session = _backupSession->getSession();
    int wtRet =
        session->open_cursor(session, nullptr, _wtBackup.cursor, "target=(\"log:\")", &cursor);
    if (wtRet != 0) {
        return wtRCToStatus(wtRet);
    }

    const char* filename;
    std::vector<std::string> filePaths;

    while ((wtRet = cursor->next(cursor)) == 0) {
        invariantWTOK(cursor->get_key(cursor, &filename));
        std::string name(filename);
        const boost::filesystem::path filePath = constructFilePath(_path, name);
        filePaths.push_back(filePath.string());
        _wtBackup.logFilePathsSeenByExtendBackupCursor.insert(filePath.string());
    }

    if (wtRet != WT_NOTFOUND) {
        return wtRCToStatus(wtRet);
    }

    wtRet = cursor->close(cursor);
    if (wtRet != 0) {
        return wtRCToStatus(wtRet);
    }

    // Once all the backup cursors have been opened on a sharded cluster, we need to ensure that the
    // data being copied from each shard is at the same point-in-time across the entire cluster to
    // have a consistent view of the data. For shards that opened their backup cursor before the
    // established point-in-time for backup, they will need to create a full copy of the additional
    // journal files returned by this method to ensure a consistent backup of the data is taken.
    return getUniqueFiles(filePaths, _wtBackup.logFilePathsSeenByGetNextBatch);
}

// Can throw standard exceptions
static void copy_file_size(const boost::filesystem::path& srcFile, const boost::filesystem::path& destFile, boost::uintmax_t fsize) {
    constexpr int bufsize = 8 * 1024;
    auto buf = std::make_unique<char[]>(bufsize);
    auto bufptr = buf.get();

    std::ifstream src{};
    src.exceptions(std::ios::failbit | std::ios::badbit);
    src.open(srcFile.string(), std::ios::binary);

    std::ofstream dst{};
    dst.exceptions(std::ios::failbit | std::ios::badbit);
    dst.open(destFile.string(), std::ios::binary);

    while (fsize > 0) {
        boost::uintmax_t cnt = bufsize;
        if (fsize < bufsize)
            cnt = fsize;
        src.read(bufptr, cnt);
        dst.write(bufptr, cnt);
        fsize -= cnt;
    }
}

Status WiredTigerKVEngine::_hotBackupPopulateLists(OperationContext* opCtx, const std::string& path, std::vector<DBTuple>& dbList, std::vector<FileTuple>& filesList) {
    // Nothing to backup for non-durable engine.
    if (!_durable) {
        return EngineExtension::hotBackup(opCtx, path);
    }

    namespace fs = boost::filesystem;
    int ret;

    const char* journalDir = "journal";
    fs::path destPath{path};

    // Prevent any DB writes between two backup cursors
    std::unique_ptr<Lock::GlobalRead> global;
    if (_encryptionKeyDB) {
        global = std::make_unique<decltype(global)::element_type>(opCtx);
    }

    // Open backup cursor in new session, the session will kill the
    // cursor upon closing.
    {
        auto session = std::make_shared<WiredTigerSession>(_conn);
        WT_SESSION* s = session->getSession();
        ret = s->log_flush(s, "sync=off");
        if (ret != 0) {
            return wtRCToStatus(ret);
        }
        WT_CURSOR* c = nullptr;
        ret = s->open_cursor(s, "backup:", nullptr, nullptr, &c);
        if (ret != 0) {
            return wtRCToStatus(ret);
        }
        dbList.emplace_back(_path, destPath, session, c);
    }

    // Open backup cursor for keyDB
    if (_encryptionKeyDB) {
        auto session = std::make_shared<WiredTigerSession>(_encryptionKeyDB->getConnection());
        WT_SESSION* s = session->getSession();
        ret = s->log_flush(s, "sync=off");
        if (ret != 0) {
            return wtRCToStatus(ret);
        }
        WT_CURSOR* c = nullptr;
        ret = s->open_cursor(s, "backup:", nullptr, nullptr, &c);
        if (ret != 0) {
            return wtRCToStatus(ret);
        }
        dbList.emplace_back(fs::path{_path} / keydbDir, destPath / keydbDir, session, c);
    }

    // Populate list of files to copy
    for (auto&& db : dbList) {
        fs::path srcPath = std::get<0>(db);
        fs::path destPath = std::get<1>(db);
        WT_CURSOR* c = std::get<WT_CURSOR*>(db);

        const char* filename = NULL;
        while ((ret = c->next(c)) == 0 && (ret = c->get_key(c, &filename)) == 0) {
            fs::path srcFile{srcPath / filename};
            fs::path destFile{destPath / filename};

            if (fs::exists(srcFile)) {
                filesList.emplace_back(srcFile, destFile, fs::file_size(srcFile), fs::last_write_time(srcFile));
            } else {
                // WT-999: check journal folder.
                srcFile = srcPath / journalDir / filename;
                destFile = destPath / journalDir / filename;
                if (fs::exists(srcFile)) {
                    filesList.emplace_back(srcFile, destFile, fs::file_size(srcFile), fs::last_write_time(srcFile));
                } else {
                    return Status(ErrorCodes::InvalidPath,
                                  str::stream() << "Cannot find source file for backup :" << filename << ", source path: " << srcPath.string());
                }
            }
        }
        if (ret == WT_NOTFOUND)
            ret = 0;
        else
            return wtRCToStatus(ret);
    }
    // We also need to backup storage engine metadata
    {
        const char* storageMetadata = "storage.bson";
        fs::path srcFile{fs::path{_path} / storageMetadata};
        fs::path destFile{destPath / storageMetadata};
        filesList.emplace_back(srcFile, destFile, fs::file_size(srcFile), fs::last_write_time(srcFile));
    }

    // Release global lock (if it was created)
    global.reset();

    return wtRCToStatus(ret);
}

// Define log redirector for AWS SDK
namespace {

class MongoLogSystem : public Aws::Utils::Logging::FormattedLogSystem
{
public:

    using Base = FormattedLogSystem;

    MongoLogSystem() :
        Base(Aws::Utils::Logging::LogLevel::Info)
    {}

    virtual ~MongoLogSystem() {}

protected:

    virtual void ProcessFormattedStatement(Aws::String&& statement) override {
        LOGV2(29011, "{statement}", "statement"_attr = statement);
    }
};

}

//TODO: (15) consider replacing s3params with BSONObj and moving parse code from backup_commands.cpp
Status WiredTigerKVEngine::hotBackup(OperationContext* opCtx, const percona::S3BackupParameters& s3params) {
    // list of DBs to backup
    std::vector<DBTuple> dbList;
    // list of files to backup
    std::vector<FileTuple> filesList;

    auto status = _hotBackupPopulateLists(opCtx, s3params.path, dbList, filesList);
    if (!status.isOK()) {
        return status;
    }

    // stream files to S3-compatible storage
    Aws::SDKOptions options;
    Aws::InitAPI(options);
    ON_BLOCK_EXIT([&] { Aws::ShutdownAPI(options); });
    Aws::Utils::Logging::InitializeAWSLogging(Aws::MakeShared<MongoLogSystem>("AWS"));
    ON_BLOCK_EXIT([&] { Aws::Utils::Logging::ShutdownAWSLogging(); });

    Aws::Client::ClientConfiguration config;
    config.endpointOverride = s3params.endpoint; // for example "127.0.0.1:9000"
    config.scheme = Aws::Http::SchemeMapper::FromString(s3params.scheme.c_str());
    if (!s3params.region.empty())
        config.region = s3params.region;

    std::shared_ptr<Aws::Auth::AWSCredentialsProvider> credentialsProvider;
    if (!s3params.accessKeyId.empty()) {
        credentialsProvider = Aws::MakeShared<Aws::Auth::SimpleAWSCredentialsProvider>("AWS",
                                                                                       s3params.accessKeyId,
                                                                                       s3params.secretAccessKey);
    } else {
        // using ProfileConfigFileAWSCredentialsProvider to allow loading of non-default profile
        credentialsProvider = s3params.profile.empty()
            ? Aws::MakeShared<Aws::Auth::ProfileConfigFileAWSCredentialsProvider>("AWS", 1000 * 3600)
            : Aws::MakeShared<Aws::Auth::ProfileConfigFileAWSCredentialsProvider>("AWS", s3params.profile.c_str(), 1000 * 3600);
    }
    Aws::S3::S3Client s3_client{credentialsProvider, config, Aws::Client::AWSAuthV4Signer::PayloadSigningPolicy::Never, s3params.useVirtualAddressing};

    // check if bucket already exists and skip create if it does
    bool bucketExists{false};
    {
        auto outcome = s3_client.ListBuckets();
        if (!outcome.IsSuccess()) {
            return Status(ErrorCodes::InternalError,
                          str::stream() << "Cannot list buckets on storage server"
                                        << " : " << outcome.GetError().GetExceptionName()
                                        << " : " << outcome.GetError().GetMessage());
        }
        for (auto&& bucket : outcome.GetResult().GetBuckets()) {
            if (bucket.GetName() == s3params.bucket) {
                bucketExists = true;
            }
        }
    }

    // create bucket for the backup
    if (!bucketExists) {
        Aws::S3::Model::CreateBucketRequest request;
        request.SetBucket(s3params.bucket);

        auto outcome = s3_client.CreateBucket(request);
        if (!outcome.IsSuccess()) {
            return Status(ErrorCodes::InvalidPath,
                          str::stream() << "Cannot create '" << s3params.bucket << "' bucket for the backup"
                                        << " : " << outcome.GetError().GetExceptionName()
                                        << " : " << outcome.GetError().GetMessage());
        }
        LOGV2(29012, "Successfully created bucket for backup: {bucket}",
              "bucket"_attr = s3params.bucket);
    }

    // check if target location is empty, fail if not
    if (bucketExists) {
        Aws::S3::Model::ListObjectsRequest request;
        request.SetBucket(s3params.bucket);
        if (!s3params.path.empty())
            request.SetPrefix(s3params.path);

        auto outcome = s3_client.ListObjects(request);
        if (!outcome.IsSuccess()) {
            return Status(ErrorCodes::InvalidPath,
                          str::stream() << "Cannot list objects in the target location"
                                        << " : " << outcome.GetError().GetExceptionName()
                                        << " : " << outcome.GetError().GetMessage());
        }
        const auto root = s3params.path + '/';
        Aws::Vector<Aws::S3::Model::Object> object_list = outcome.GetResult().GetContents();
        for (auto const &s3_object : object_list) {
            if (s3_object.GetKey() != root) {
                return Status(ErrorCodes::InvalidPath,
                              str::stream() << "Target location is not empty"
                                            << " : " << s3params.bucket << '/' << s3params.path);
            }
        }
    }

    // stream files to the bucket
    for (auto&& file : filesList) {
        boost::filesystem::path srcFile{std::get<0>(file)};
        boost::filesystem::path destFile{std::get<1>(file)};
        auto fsize{std::get<2>(file)};

        LOGV2_DEBUG(29002, 2, "uploading file: {srcFile}", "srcFile"_attr = srcFile.string());
        LOGV2_DEBUG(29003, 2, "      key name: {destFile}", "destFile"_attr = destFile.string());

        Aws::S3::Model::PutObjectRequest request;
        request.SetBucket(s3params.bucket);
        request.SetKey(destFile.string());
        request.SetContentLength(fsize);
        request.SetContentType("application/octet-stream");

        auto fileToUpload = Aws::MakeShared<Aws::FStream>("AWS", srcFile.string(), std::ios_base::in | std::ios_base::binary);
        if (!fileToUpload) {
            return Status(ErrorCodes::InvalidPath,
                          str::stream() << "Cannot open file '" << srcFile.string() << "' for backup"
                                        << " : " << strerror(errno));
        }
        request.SetBody(fileToUpload);

        auto outcome = s3_client.PutObject(request);
        if (!outcome.IsSuccess()) {
            return Status(ErrorCodes::InternalError,
                          str::stream() << "Cannot backup '" << srcFile.string() << "'"
                                        << " : " << outcome.GetError().GetExceptionName()
                                        << " : " << outcome.GetError().GetMessage());
        }
        LOGV2_DEBUG(29004, 2, "Successfully uploaded file: {destFile}",
                    "destFile"_attr = destFile.string());
    }

    return Status::OK();
}

Status WiredTigerKVEngine::hotBackup(OperationContext* opCtx, const std::string& path) {
    namespace fs = boost::filesystem;

    // list of DBs to backup
    std::vector<DBTuple> dbList;
    // list of files to backup
    std::vector<FileTuple> filesList;

    auto status = _hotBackupPopulateLists(opCtx, path, dbList, filesList);
    if (!status.isOK()) {
        return status;
    }

    // We assume destination dir exists - it is created during command validation
    fs::path destPath{path};
    std::set<fs::path> existDirs{destPath};

    // Do copy files
    for (auto&& file : filesList) {
        fs::path srcFile{std::get<0>(file)};
        fs::path destFile{std::get<1>(file)};
        auto fsize{std::get<2>(file)};

        try {
            // Try creating destination directories if needed.
            const fs::path destDir(destFile.parent_path());
            if (!existDirs.count(destDir)) {
                fs::create_directories(destDir);
                existDirs.insert(destDir);
            }
            // fs::copy_file(srcFile, destFile, fs::copy_option::none);
            // copy_file cannot copy part of file so we need to use
            // more fine-grained copy
            copy_file_size(srcFile, destFile, fsize);
        } catch (const fs::filesystem_error& ex) {
            return Status(ErrorCodes::InvalidPath, ex.what());
        } catch (const std::exception& ex) {
            return Status(ErrorCodes::InternalError, ex.what());
        }

    }

    return Status::OK();
}

Status WiredTigerKVEngine::hotBackupTar(OperationContext* opCtx, const std::string& path) {
    namespace fs = boost::filesystem;

    // list of DBs to backup
    std::vector<DBTuple> dbList;
    // list of files to backup
    std::vector<FileTuple> filesList;

    auto status = _hotBackupPopulateLists(opCtx, "", dbList, filesList);
    if (!status.isOK()) {
        return status;
    }

    // Write tar archive
    struct archive *a{archive_write_new()};
    ON_BLOCK_EXIT([&] { archive_write_free(a);});
    archive_write_set_format_pax_restricted(a);
    archive_write_open_filename(a, path.c_str());

    struct archive_entry *entry{archive_entry_new()};
    ON_BLOCK_EXIT([&] { archive_entry_free(entry);});

    constexpr int bufsize = 8 * 1024;
    auto buf = std::make_unique<char[]>(bufsize);
    auto bufptr = buf.get();

    for (auto&& file : filesList) {
        fs::path srcFile{std::get<0>(file)};
        fs::path destFile{std::get<1>(file)};
        auto fsize{std::get<2>(file)};
        auto fmtime{std::get<3>(file)};

        LOGV2_DEBUG(29005, 2, "backup of file: {srcFile}",
                    "srcFile"_attr = srcFile.string());
        LOGV2_DEBUG(29006, 2, "    storing as: {destFile}",
                    "destFile"_attr = destFile.string());

        archive_entry_clear(entry);
        archive_entry_set_pathname(entry, destFile.string().c_str());
        archive_entry_set_size(entry, fsize);
        archive_entry_set_filetype(entry, AE_IFREG);
        archive_entry_set_perm(entry, 0660);
        archive_entry_set_mtime(entry, fmtime, 0);
        archive_write_header(a, entry);

        try {
            std::ifstream src{};
            src.exceptions(std::ios::failbit | std::ios::badbit);
            src.open(srcFile.string(), std::ios::binary);

            while (fsize > 0) {
                boost::uintmax_t cnt = bufsize;
                if (fsize < bufsize)
                    cnt = fsize;
                src.read(bufptr, cnt);
                archive_write_data(a, bufptr, cnt);
                fsize -= cnt;
            }
        } catch (const fs::filesystem_error& ex) {
            return Status(ErrorCodes::InvalidPath, ex.what());
        } catch (const std::exception& ex) {
            return Status(ErrorCodes::InternalError, ex.what());
        }
    }

    return Status::OK();
}

void WiredTigerKVEngine::syncSizeInfo(bool sync) const {
    if (!_sizeStorer)
        return;

    try {
        _sizeStorer->flush(sync);
    } catch (const WriteConflictException&) {
        // ignore, we'll try again later.
    } catch (const AssertionException& ex) {
        // re-throw exception if it's not WT_CACHE_FULL.
        if (!_durable && ex.code() == ErrorCodes::ExceededMemoryLimit) {
            LOGV2_ERROR(29000,
                        "size storer failed to sync cache... ignoring: {ex_what}",
                        "ex_what"_attr = ex.what());
        } else {
            throw;
        }
    }
}

void WiredTigerKVEngine::setOldestActiveTransactionTimestampCallback(
    StorageEngine::OldestActiveTransactionTimestampCallback callback) {
    stdx::lock_guard<Latch> lk(_oldestActiveTransactionTimestampCallbackMutex);
    _oldestActiveTransactionTimestampCallback = std::move(callback);
};

RecoveryUnit* WiredTigerKVEngine::newRecoveryUnit() {
    return new WiredTigerRecoveryUnit(_sessionCache.get());
}

void WiredTigerKVEngine::setRecordStoreExtraOptions(const std::string& options) {
    _rsOptions = options;
}

void WiredTigerKVEngine::setSortedDataInterfaceExtraOptions(const std::string& options) {
    _indexOptions = options;
}

Status WiredTigerKVEngine::createGroupedRecordStore(OperationContext* opCtx,
                                                    StringData ns,
                                                    StringData ident,
                                                    const CollectionOptions& options,
                                                    KVPrefix prefix) {
    _ensureIdentPath(ident);
    WiredTigerSession session(_conn);

    const bool prefixed = prefix.isPrefixed();
    StatusWith<std::string> result = WiredTigerRecordStore::generateCreateString(
        _canonicalName, ns, options, _rsOptions, prefixed);
    if (!result.isOK()) {
        return result.getStatus();
    }
    std::string config = result.getValue();

    string uri = _uri(ident);
    WT_SESSION* s = session.getSession();
    LOGV2_DEBUG(22331,
                2,
                "WiredTigerKVEngine::createRecordStore ns: {ns} uri: {uri} config: {config}",
                "ns"_attr = ns,
                "uri"_attr = uri,
                "config"_attr = config);
    return wtRCToStatus(s->create(s, uri.c_str(), config.c_str()));
}

Status WiredTigerKVEngine::recoverOrphanedIdent(OperationContext* opCtx,
                                                const NamespaceString& nss,
                                                StringData ident,
                                                const CollectionOptions& options) {
#ifdef _WIN32
    return {ErrorCodes::CommandNotSupported, "Orphan file recovery is not supported on Windows"};
#else
    invariant(_inRepairMode);

    // Moves the data file to a temporary name so that a new RecordStore can be created with the
    // same ident name. We will delete the new empty collection and rename the data file back so it
    // can be salvaged.

    boost::optional<boost::filesystem::path> identFilePath = getDataFilePathForIdent(ident);
    if (!identFilePath) {
        return {ErrorCodes::UnknownError, "Data file for ident " + ident + " not found"};
    }

    boost::system::error_code ec;
    invariant(boost::filesystem::exists(*identFilePath, ec));

    boost::filesystem::path tmpFile{*identFilePath};
    tmpFile += ".tmp";

    LOGV2(22332,
          "{Renaming_data_file_identFilePath_string_to_temporary_file_tmpFile_string}",
          "Renaming_data_file_identFilePath_string_to_temporary_file_tmpFile_string"_attr =
              "Renaming data file " + identFilePath->string() + " to temporary file " +
              tmpFile.string());
    auto status = fsyncRename(identFilePath.get(), tmpFile);
    if (!status.isOK()) {
        return status;
    }

    LOGV2(22333,
          "Creating new RecordStore for collection {nss} with UUID: {options_uuid}",
          "nss"_attr = nss,
          "options_uuid"_attr = options.uuid);

    status = createGroupedRecordStore(opCtx, nss.ns(), ident, options, KVPrefix::kNotPrefixed);
    if (!status.isOK()) {
        return status;
    }

    LOGV2(22334,
          "{Moving_orphaned_data_file_back_as_identFilePath_string}",
          "Moving_orphaned_data_file_back_as_identFilePath_string"_attr =
              "Moving orphaned data file back as " + identFilePath->string());

    boost::filesystem::remove(*identFilePath, ec);
    if (ec) {
        return {ErrorCodes::UnknownError, "Error deleting empty data file: " + ec.message()};
    }
    status = fsyncParentDirectory(*identFilePath);
    if (!status.isOK()) {
        return status;
    }

    status = fsyncRename(tmpFile, identFilePath.get());
    if (!status.isOK()) {
        return status;
    }

    LOGV2(22335,
          "{Salvaging_ident_ident}",
          "Salvaging_ident_ident"_attr = "Salvaging ident " + ident);

    WiredTigerSession sessionWrapper(_conn);
    WT_SESSION* session = sessionWrapper.getSession();
    status =
        wtRCToStatus(session->salvage(session, _uri(ident).c_str(), nullptr), "Salvage failed: ");
    if (status.isOK()) {
        return {ErrorCodes::DataModifiedByRepair,
                str::stream() << "Salvaged data for ident " << ident};
    }
    LOGV2_WARNING(22354,
                  "Could not salvage data. Rebuilding ident: {status_reason}",
                  "status_reason"_attr = status.reason());

    //  If the data is unsalvageable, we should completely rebuild the ident.
    return _rebuildIdent(session, _uri(ident).c_str());
#endif
}

std::unique_ptr<RecordStore> WiredTigerKVEngine::getGroupedRecordStore(
    OperationContext* opCtx,
    StringData ns,
    StringData ident,
    const CollectionOptions& options,
    KVPrefix prefix) {

    WiredTigerRecordStore::Params params;
    params.ns = ns;
    params.ident = ident.toString();
    params.engineName = _canonicalName;
    params.isCapped = options.capped;
    params.isEphemeral = _ephemeral;
    params.cappedCallback = nullptr;
    params.sizeStorer = _sizeStorer.get();
    params.isReadOnly = _readOnly;
    params.tracksSizeAdjustments = true;

    params.cappedMaxSize = -1;
    if (options.capped) {
        if (options.cappedSize) {
            params.cappedMaxSize = options.cappedSize;
        } else {
            params.cappedMaxSize = kDefaultCappedSizeBytes;
        }
    }
    params.cappedMaxDocs = -1;
    if (options.capped && options.cappedMaxDocs)
        params.cappedMaxDocs = options.cappedMaxDocs;

    std::unique_ptr<WiredTigerRecordStore> ret;
    if (prefix == KVPrefix::kNotPrefixed) {
        ret = std::make_unique<StandardWiredTigerRecordStore>(this, opCtx, params);
    } else {
        ret = std::make_unique<PrefixedWiredTigerRecordStore>(this, opCtx, params, prefix);
    }
    ret->postConstructorInit(opCtx);

    // Sizes should always be checked when creating a collection during rollback or replication
    // recovery. This is in case the size storer information is no longer accurate. This may be
    // necessary if capped deletes are rolled-back, if rollback occurs across a collection rename,
    // or when collection creation is not part of a stable checkpoint.
    const auto replCoord = repl::ReplicationCoordinator::get(getGlobalServiceContext());
    const bool inRollback = replCoord && replCoord->getMemberState().rollback();
    if (inRollback || inReplicationRecovery(getGlobalServiceContext())) {
        ret->checkSize(opCtx);
    }

    return std::move(ret);
}

string WiredTigerKVEngine::_uri(StringData ident) const {
    invariant(ident.find(kTableUriPrefix) == string::npos);
    return kTableUriPrefix + ident.toString();
}

Status WiredTigerKVEngine::createGroupedSortedDataInterface(OperationContext* opCtx,
                                                            const CollectionOptions& collOptions,
                                                            StringData ident,
                                                            const IndexDescriptor* desc,
                                                            KVPrefix prefix) {
    _ensureIdentPath(ident);

    std::string collIndexOptions;
    const Collection* collection = desc->getCollection();

    // Treat 'collIndexOptions' as an empty string when the collection member of 'desc' is NULL in
    // order to allow for unit testing WiredTigerKVEngine::createSortedDataInterface().
    if (collection) {
        if (!collOptions.indexOptionDefaults["storageEngine"].eoo()) {
            BSONObj storageEngineOptions = collOptions.indexOptionDefaults["storageEngine"].Obj();
            collIndexOptions =
                dps::extractElementAtPath(storageEngineOptions, _canonicalName + ".configString")
                    .valuestrsafe();
        }
    }

    StatusWith<std::string> result = WiredTigerIndex::generateCreateString(
        _canonicalName, _indexOptions, collIndexOptions, *desc, prefix.isPrefixed());
    if (!result.isOK()) {
        return result.getStatus();
    }

    std::string config = result.getValue();

    LOGV2_DEBUG(22336,
                2,
                "WiredTigerKVEngine::createSortedDataInterface ns: {collection_ns} ident: {ident} "
                "config: {config}",
                "collection_ns"_attr = collection->ns(),
                "ident"_attr = ident,
                "config"_attr = config);
    return wtRCToStatus(WiredTigerIndex::Create(opCtx, _uri(ident), config));
}

std::unique_ptr<SortedDataInterface> WiredTigerKVEngine::getGroupedSortedDataInterface(
    OperationContext* opCtx, StringData ident, const IndexDescriptor* desc, KVPrefix prefix) {
    if (desc->unique()) {
        return std::make_unique<WiredTigerIndexUnique>(opCtx, _uri(ident), desc, prefix, _readOnly);
    }

    return std::make_unique<WiredTigerIndexStandard>(opCtx, _uri(ident), desc, prefix, _readOnly);
}

std::unique_ptr<RecordStore> WiredTigerKVEngine::makeTemporaryRecordStore(OperationContext* opCtx,
                                                                          StringData ident) {
    invariant(!_readOnly);

    _ensureIdentPath(ident);
    WiredTigerSession wtSession(_conn);

    CollectionOptions noOptions;
    StatusWith<std::string> swConfig = WiredTigerRecordStore::generateCreateString(
        _canonicalName, "" /* internal table */, noOptions, _rsOptions, false /* prefixed */);
    uassertStatusOK(swConfig.getStatus());

    std::string config = swConfig.getValue();

    std::string uri = _uri(ident);
    WT_SESSION* session = wtSession.getSession();
    LOGV2_DEBUG(22337,
                2,
                "WiredTigerKVEngine::createTemporaryRecordStore uri: {uri} config: {config}",
                "uri"_attr = uri,
                "config"_attr = config);
    uassertStatusOK(wtRCToStatus(session->create(session, uri.c_str(), config.c_str())));

    WiredTigerRecordStore::Params params;
    params.ns = "";
    params.ident = ident.toString();
    params.engineName = _canonicalName;
    params.isCapped = false;
    params.isEphemeral = _ephemeral;
    params.cappedCallback = nullptr;
    // Temporary collections do not need to persist size information to the size storer.
    params.sizeStorer = nullptr;
    // Temporary collections do not need to reconcile collection size/counts.
    params.tracksSizeAdjustments = false;
    params.isReadOnly = false;

    params.cappedMaxSize = -1;
    params.cappedMaxDocs = -1;

    std::unique_ptr<WiredTigerRecordStore> rs;
    rs = std::make_unique<StandardWiredTigerRecordStore>(this, opCtx, params);
    rs->postConstructorInit(opCtx);

    return std::move(rs);
}

Status WiredTigerKVEngine::dropIdent(OperationContext* opCtx, RecoveryUnit* ru, StringData ident) {
    string uri = _uri(ident);

    WiredTigerRecoveryUnit* wtRu = checked_cast<WiredTigerRecoveryUnit*>(ru);
    wtRu->getSessionNoTxn()->closeAllCursors(uri);
    _sessionCache->closeAllCursors(uri);

    WiredTigerSession session(_conn);

    int ret = session.getSession()->drop(
        session.getSession(), uri.c_str(), "force,checkpoint_wait=false");
    LOGV2_DEBUG(22338, 1, "WT drop of {uri} res {ret}", "uri"_attr = uri, "ret"_attr = ret);

    if (ret == 0) {
        // yay, it worked
        return Status::OK();
    }

    if (ret == EBUSY) {
        // this is expected, queue it up
        {
            stdx::lock_guard<Latch> lk(_identToDropMutex);
            _identToDrop.push_front(uri);
        }
        _sessionCache->closeCursorsForQueuedDrops();
        return Status::OK();
    }

    if (ret == ENOENT) {
        return Status::OK();
    }

    invariantWTOK(ret);
    return Status::OK();
}

void WiredTigerKVEngine::keydbDropDatabase(const std::string& db) {
    if (_encryptionKeyDB) {
        int res = _encryptionKeyDB->delete_key_by_id(db);
        if (res) {
            // we cannot throw exceptions here because we are inside WUOW::commit
            // every other part of DB is already dropped so we just log error message
            LOGV2_ERROR(29001,
                        "failed to delete encryption key for db: {db}",
                        "db"_attr = db);
        }
    }
}

std::list<WiredTigerCachedCursor> WiredTigerKVEngine::filterCursorsWithQueuedDrops(
    std::list<WiredTigerCachedCursor>* cache) {
    std::list<WiredTigerCachedCursor> toDrop;

    stdx::lock_guard<Latch> lk(_identToDropMutex);
    if (_identToDrop.empty())
        return toDrop;

    for (auto i = cache->begin(); i != cache->end();) {
        if (!i->_cursor ||
            std::find(_identToDrop.begin(), _identToDrop.end(), std::string(i->_cursor->uri)) ==
                _identToDrop.end()) {
            ++i;
            continue;
        }
        toDrop.push_back(*i);
        i = cache->erase(i);
    }

    return toDrop;
}

bool WiredTigerKVEngine::haveDropsQueued() const {
    Date_t now = _clockSource->now();
    Milliseconds delta = now - _previousCheckedDropsQueued;

    if (!_readOnly && _sizeStorerSyncTracker.intervalHasElapsed()) {
        _sizeStorerSyncTracker.resetLastTime();
        syncSizeInfo(false);
    }

    // We only want to check the queue max once per second or we'll thrash
    if (delta < Milliseconds(1000))
        return false;

    _previousCheckedDropsQueued = now;

    // Don't wait for the mutex: if we can't get it, report that no drops are queued.
    stdx::unique_lock<Latch> lk(_identToDropMutex, stdx::defer_lock);
    return lk.try_lock() && !_identToDrop.empty();
}

void WiredTigerKVEngine::dropSomeQueuedIdents() {
    int numInQueue;

    WiredTigerSession session(_conn);

    {
        stdx::lock_guard<Latch> lk(_identToDropMutex);
        numInQueue = _identToDrop.size();
    }

    int numToDelete = 10;
    int tenPercentQueue = numInQueue * 0.1;
    if (tenPercentQueue > 10)
        numToDelete = tenPercentQueue;

    LOGV2_DEBUG(22339,
                1,
                "WT Queue is: {numInQueue} attempting to drop: {numToDelete} tables",
                "numInQueue"_attr = numInQueue,
                "numToDelete"_attr = numToDelete);
    for (int i = 0; i < numToDelete; i++) {
        string uri;
        {
            stdx::lock_guard<Latch> lk(_identToDropMutex);
            if (_identToDrop.empty())
                break;
            uri = _identToDrop.front();
            _identToDrop.pop_front();
        }
        int ret = session.getSession()->drop(
            session.getSession(), uri.c_str(), "force,checkpoint_wait=false");
        LOGV2_DEBUG(
            22340, 1, "WT queued drop of  {uri} res {ret}", "uri"_attr = uri, "ret"_attr = ret);

        if (ret == EBUSY) {
            stdx::lock_guard<Latch> lk(_identToDropMutex);
            _identToDrop.push_back(uri);
        } else {
            invariantWTOK(ret);
        }
    }
}

bool WiredTigerKVEngine::supportsDocLocking() const {
    return true;
}

bool WiredTigerKVEngine::supportsDirectoryPerDB() const {
    return true;
}

bool WiredTigerKVEngine::hasIdent(OperationContext* opCtx, StringData ident) const {
    return _hasUri(WiredTigerRecoveryUnit::get(opCtx)->getSession()->getSession(), _uri(ident));
}

bool WiredTigerKVEngine::_hasUri(WT_SESSION* session, const std::string& uri) const {
    // can't use WiredTigerCursor since this is called from constructor.
    WT_CURSOR* c = nullptr;
    // No need for a metadata:create cursor, since it gathers extra information and is slower.
    int ret = session->open_cursor(session, "metadata:", nullptr, nullptr, &c);
    if (ret == ENOENT)
        return false;
    invariantWTOK(ret);
    ON_BLOCK_EXIT([&] { c->close(c); });

    c->set_key(c, uri.c_str());
    return c->search(c) == 0;
}

std::vector<std::string> WiredTigerKVEngine::getAllIdents(OperationContext* opCtx) const {
    std::vector<std::string> all;
    int ret;
    // No need for a metadata:create cursor, since it gathers extra information and is slower.
    WiredTigerCursor cursor("metadata:", WiredTigerSession::kMetadataTableId, false, opCtx);
    WT_CURSOR* c = cursor.get();
    if (!c)
        return all;

    while ((ret = c->next(c)) == 0) {
        const char* raw;
        c->get_key(c, &raw);
        StringData key(raw);
        size_t idx = key.find(':');
        if (idx == string::npos)
            continue;
        StringData type = key.substr(0, idx);
        if (type != "table")
            continue;

        StringData ident = key.substr(idx + 1);
        if (ident == "sizeStorer")
            continue;

        all.push_back(ident.toString());
    }

    fassert(50663, ret == WT_NOTFOUND);

    return all;
}

boost::optional<boost::filesystem::path> WiredTigerKVEngine::getDataFilePathForIdent(
    StringData ident) const {
    boost::filesystem::path identPath = _path;
    identPath /= ident.toString() + ".wt";

    boost::system::error_code ec;
    if (!boost::filesystem::exists(identPath, ec)) {
        return boost::none;
    }
    return identPath;
}

int WiredTigerKVEngine::reconfigure(const char* str) {
    return _conn->reconfigure(_conn, str);
}

void WiredTigerKVEngine::_ensureIdentPath(StringData ident) {
    size_t start = 0;
    size_t idx;
    while ((idx = ident.find('/', start)) != string::npos) {
        StringData dir = ident.substr(0, idx);

        boost::filesystem::path subdir = _path;
        subdir /= dir.toString();
        if (!boost::filesystem::exists(subdir)) {
            LOGV2_DEBUG(22341, 1, "creating subdirectory: {dir}", "dir"_attr = dir);
            try {
                boost::filesystem::create_directory(subdir);
            } catch (const std::exception& e) {
                LOGV2_ERROR(22361,
                            "error creating path {subdir_string} {e_what}",
                            "subdir_string"_attr = subdir.string(),
                            "e_what"_attr = e.what());
                throw;
            }
        }

        start = idx + 1;
    }
}

void WiredTigerKVEngine::setJournalListener(JournalListener* jl) {
    return _sessionCache->setJournalListener(jl);
}

void WiredTigerKVEngine::setStableTimestamp(Timestamp stableTimestamp, bool force) {
    if (stableTimestamp.isNull()) {
        return;
    }

    // Do not set the stable timestamp backward, unless 'force' is set.
    Timestamp prevStable(_stableTimestamp.load());
    if ((stableTimestamp < prevStable) && !force) {
        return;
    }

    // Communicate to WiredTiger what the "stable timestamp" is. Timestamp-aware checkpoints will
    // only persist to disk transactions committed with a timestamp earlier than the "stable
    // timestamp".
    //
    // After passing the "stable timestamp" to WiredTiger, communicate it to the
    // `CheckpointThread`. It's not obvious a stale stable timestamp in the `CheckpointThread` is
    // safe. Consider the following arguments:
    //
    // Setting the "stable timestamp" is only meaningful when the "initial data timestamp" is real
    // (i.e: not `kAllowUnstableCheckpointsSentinel`). In this normal case, the `stableTimestamp`
    // input must be greater than the current value. The only effect this can have in the
    // `CheckpointThread` is to transition it from a state of not taking any checkpoints, to
    // taking "stable checkpoints". In the transitioning case, it's imperative for the "stable
    // timestamp" to have first been communicated to WiredTiger.
    using namespace fmt::literals;
    std::string stableTSConfigString;
    auto ts = stableTimestamp.asULL();
    if (force) {
        stableTSConfigString =
            "force=true,oldest_timestamp={0:x},commit_timestamp={0:x},stable_timestamp={0:x}"_format(
                ts);
        stdx::lock_guard<Latch> lk(_highestDurableTimestampMutex);
        _highestSeenDurableTimestamp = ts;
    } else {
        stableTSConfigString = "stable_timestamp={:x}"_format(ts);
    }
    invariantWTOK(_conn->set_timestamp(_conn, stableTSConfigString.c_str()));

    // After publishing a stable timestamp to WT, we can record the updated stable timestamp value
    // for the necessary oplog to keep.
    _stableTimestamp.store(stableTimestamp.asULL());
    if (_checkpointThread && !_checkpointThread->hasTriggeredFirstStableCheckpoint()) {
        _checkpointThread->triggerFirstStableCheckpoint(
            prevStable, Timestamp(_initialDataTimestamp.load()), stableTimestamp);
    }

    // If 'force' is set, then we have already set the oldest timestamp equal to the stable
    // timestamp, so there is nothing left to do.
    if (force) {
        return;
    }

    // Forward the oldest timestamp so that WiredTiger can clean up earlier timestamp data.
    setOldestTimestampFromStable();
}

void WiredTigerKVEngine::setOldestTimestampFromStable() {
    Timestamp stableTimestamp(_stableTimestamp.load());

    // Set the oldest timestamp to the stable timestamp to ensure that there is no lag window
    // between the two.
    if (MONGO_unlikely(WTSetOldestTSToStableTS.shouldFail())) {
        setOldestTimestamp(stableTimestamp, false);
        return;
    }

    // Calculate what the oldest_timestamp should be from the stable_timestamp. The oldest
    // timestamp should lag behind stable by 'minSnapshotHistoryWindowInSeconds' to create a
    // window of available snapshots. If the lag window is not yet large enough, we will not
    // update/forward the oldest_timestamp yet and instead return early.
    Timestamp newOldestTimestamp = _calculateHistoryLagFromStableTimestamp(stableTimestamp);
    if (newOldestTimestamp.isNull()) {
        return;
    }

    setOldestTimestamp(newOldestTimestamp, false);
}

void WiredTigerKVEngine::setOldestTimestamp(Timestamp newOldestTimestamp, bool force) {
    if (MONGO_unlikely(WTPreserveSnapshotHistoryIndefinitely.shouldFail())) {
        return;
    }

    if (force) {
        auto oldestTSConfigString =
            "force=true,oldest_timestamp={0:x},commit_timestamp={0:x}"_format(
                newOldestTimestamp.asULL());
        invariantWTOK(_conn->set_timestamp(_conn, oldestTSConfigString.c_str()));
        _oldestTimestamp.store(newOldestTimestamp.asULL());
        stdx::lock_guard<Latch> lk(_highestDurableTimestampMutex);
        _highestSeenDurableTimestamp = newOldestTimestamp.asULL();
        LOGV2_DEBUG(22342,
                    2,
                    "oldest_timestamp and commit_timestamp force set to {newOldestTimestamp}",
                    "newOldestTimestamp"_attr = newOldestTimestamp);
    } else {
        auto oldestTSConfigString = "oldest_timestamp={:x}"_format(newOldestTimestamp.asULL());
        invariantWTOK(_conn->set_timestamp(_conn, oldestTSConfigString.c_str()));
        // set_timestamp above ignores backwards in time if 'force' is not set.
        if (_oldestTimestamp.load() < newOldestTimestamp.asULL())
            _oldestTimestamp.store(newOldestTimestamp.asULL());
        LOGV2_DEBUG(22343,
                    2,
                    "oldest_timestamp set to {newOldestTimestamp}",
                    "newOldestTimestamp"_attr = newOldestTimestamp);
    }
}

Timestamp WiredTigerKVEngine::_calculateHistoryLagFromStableTimestamp(Timestamp stableTimestamp) {
    // The oldest_timestamp should lag behind the stable_timestamp by
    // 'minSnapshotHistoryWindowInSeconds' seconds.

    if (_ephemeral && !getTestCommandsEnabled()) {
        // No history should be maintained for the inMemory engine because it is not used yet.
        invariant(snapshotWindowParams.minSnapshotHistoryWindowInSeconds.load() == 0);
    }

    if (stableTimestamp.getSecs() <
        static_cast<unsigned>(snapshotWindowParams.minSnapshotHistoryWindowInSeconds.load())) {
        // The history window is larger than the timestamp history thus far. We must wait for
        // the history to reach the window size before moving oldest_timestamp forward. This should
        // only happen in unit tests.
        return Timestamp();
    }

    Timestamp calculatedOldestTimestamp(
        stableTimestamp.getSecs() - snapshotWindowParams.minSnapshotHistoryWindowInSeconds.load(),
        stableTimestamp.getInc());

    if (calculatedOldestTimestamp.asULL() <= _oldestTimestamp.load()) {
        // The stable_timestamp is not far enough ahead of the oldest_timestamp for the
        // oldest_timestamp to be moved forward: the window is still too small.
        return Timestamp();
    }

    return calculatedOldestTimestamp;
}

void WiredTigerKVEngine::setInitialDataTimestamp(Timestamp initialDataTimestamp) {
    LOGV2_DEBUG(22344,
                2,
                "Setting initial data timestamp. Value: {initialDataTimestamp}",
                "initialDataTimestamp"_attr = initialDataTimestamp);
    _initialDataTimestamp.store(initialDataTimestamp.asULL());
}

bool WiredTigerKVEngine::supportsRecoverToStableTimestamp() const {
    if (!_keepDataHistory) {
        return false;
    }
    return true;
}

bool WiredTigerKVEngine::supportsRecoveryTimestamp() const {
    return true;
}

bool WiredTigerKVEngine::_canRecoverToStableTimestamp() const {
    static const std::uint64_t allowUnstableCheckpointsSentinel =
        static_cast<std::uint64_t>(Timestamp::kAllowUnstableCheckpointsSentinel.asULL());
    const std::uint64_t initialDataTimestamp = _initialDataTimestamp.load();
    // Illegal to be called when the dataset is incomplete.
    invariant(initialDataTimestamp > allowUnstableCheckpointsSentinel);
    return _stableTimestamp.load() >= initialDataTimestamp;
}

StatusWith<Timestamp> WiredTigerKVEngine::recoverToStableTimestamp(OperationContext* opCtx) {
    if (!supportsRecoverToStableTimestamp()) {
        LOGV2_FATAL(50665, "WiredTiger is configured to not support recover to a stable timestamp");
    }

    if (!_canRecoverToStableTimestamp()) {
        Timestamp stableTS(_stableTimestamp.load());
        Timestamp initialDataTS(_initialDataTimestamp.load());
        return Status(ErrorCodes::UnrecoverableRollbackError,
                      str::stream()
                          << "No stable timestamp available to recover to. Initial data timestamp: "
                          << initialDataTS.toString()
                          << ", Stable timestamp: " << stableTS.toString());
    }

    LOGV2_FOR_ROLLBACK(
        23989, 2, "WiredTiger::RecoverToStableTimestamp syncing size storer to disk.");
    syncSizeInfo(true);

    if (!_ephemeral) {
        LOGV2_FOR_ROLLBACK(
            23990, 2, "WiredTiger::RecoverToStableTimestamp shutting down checkpoint thread.");
        // Shutdown WiredTigerKVEngine owned accesses into the storage engine.
        _checkpointThread->shutdown();
    }

    const Timestamp stableTimestamp(_stableTimestamp.load());
    const Timestamp initialDataTimestamp(_initialDataTimestamp.load());

    LOGV2_FOR_ROLLBACK(23991,
                       0,
                       "Rolling back to the stable timestamp. StableTimestamp: {stableTimestamp} "
                       "Initial Data Timestamp: {initialDataTimestamp}",
                       "stableTimestamp"_attr = stableTimestamp,
                       "initialDataTimestamp"_attr = initialDataTimestamp);
    int ret = _conn->rollback_to_stable(_conn, nullptr);
    if (ret) {
        return {ErrorCodes::UnrecoverableRollbackError,
                str::stream() << "Error rolling back to stable. Err: " << wiredtiger_strerror(ret)};
    }

    if (!_ephemeral) {
        _checkpointThread = std::make_unique<WiredTigerCheckpointThread>(this, _sessionCache.get());
        _checkpointThread->go();
    }

    _sizeStorer = std::make_unique<WiredTigerSizeStorer>(_conn, _sizeStorerUri, _readOnly);

    return {stableTimestamp};
}

Timestamp WiredTigerKVEngine::getAllDurableTimestamp() const {
    auto ret = _oplogManager->fetchAllDurableValue(_conn);

    stdx::lock_guard<Latch> lk(_highestDurableTimestampMutex);
    if (ret < _highestSeenDurableTimestamp) {
        ret = _highestSeenDurableTimestamp;
    } else {
        _highestSeenDurableTimestamp = ret;
    }
    return Timestamp(ret);
}

Timestamp WiredTigerKVEngine::getOldestOpenReadTimestamp() const {
    // Return the minimum read timestamp of all open transactions.
    char buf[(2 * 8 /*bytes in hex*/) + 1 /*null terminator*/];
    auto wtstatus = _conn->query_timestamp(_conn, buf, "get=oldest_reader");
    if (wtstatus == WT_NOTFOUND) {
        return Timestamp();
    } else {
        invariantWTOK(wtstatus);
    }

    uint64_t tmp;
    fassert(38802, NumberParser().base(16)(buf, &tmp));
    return Timestamp(tmp);
}

boost::optional<Timestamp> WiredTigerKVEngine::getRecoveryTimestamp() const {
    if (!supportsRecoveryTimestamp()) {
        LOGV2_FATAL(50745,
                    "WiredTiger is configured to not support providing a recovery timestamp");
    }

    if (_recoveryTimestamp.isNull()) {
        return boost::none;
    }

    return _recoveryTimestamp;
}

boost::optional<Timestamp> WiredTigerKVEngine::getLastStableRecoveryTimestamp() const {
    if (_ephemeral) {
        Timestamp stable(_stableTimestamp.load());
        Timestamp initialData(_initialDataTimestamp.load());
        if (stable.isNull() || stable < initialData) {
            return boost::none;
        }
        return stable;
    }

    const auto ret = _getCheckpointTimestamp();
    if (ret) {
        return Timestamp(ret);
    }

    if (!_recoveryTimestamp.isNull()) {
        return _recoveryTimestamp;
    }

    return boost::none;
}

StatusWith<Timestamp> WiredTigerKVEngine::getOplogNeededForRollback() const {
    // Get the current stable timestamp and use it throughout this function, ignoring updates from
    // another thread.
    auto stableTimestamp = _stableTimestamp.load();

    // Only one thread can set or execute this callback.
    stdx::lock_guard<Latch> lk(_oldestActiveTransactionTimestampCallbackMutex);
    boost::optional<Timestamp> oldestActiveTransactionTimestamp;
    if (_oldestActiveTransactionTimestampCallback) {
        auto status = _oldestActiveTransactionTimestampCallback(Timestamp(stableTimestamp));
        if (status.isOK()) {
            oldestActiveTransactionTimestamp.swap(status.getValue());
        } else {
            LOGV2_DEBUG(22345,
                        1,
                        "getting oldest active transaction timestamp: {status_getStatus}",
                        "status_getStatus"_attr = status.getStatus());
            return status.getStatus();
        }
    }

    if (oldestActiveTransactionTimestamp) {
        return std::min(oldestActiveTransactionTimestamp.value(), Timestamp(stableTimestamp));
    } else {
        return Timestamp(stableTimestamp);
    }
}

boost::optional<Timestamp> WiredTigerKVEngine::getOplogNeededForCrashRecovery() const {
    if (_ephemeral) {
        return boost::none;
    }

    if (_readOnly) {
        return boost::none;
    }

    return Timestamp(_checkpointThread->getOplogNeededForCrashRecovery());
}

Timestamp WiredTigerKVEngine::getPinnedOplog() const {
    {
        stdx::lock_guard<Latch> lock(_oplogPinnedByBackupMutex);
        if (!storageGlobalParams.allowOplogTruncation) {
            // If oplog truncation is not allowed, then return the min timestamp so that no history
            // is
            // ever allowed to be deleted.
            return Timestamp::min();
        }
        if (_oplogPinnedByBackup) {
            // All the oplog since `_oplogPinnedByBackup` should remain intact during the backup.
            return _oplogPinnedByBackup.get();
        }
    }

    auto oplogNeededForCrashRecovery = getOplogNeededForCrashRecovery();
    if (!_keepDataHistory) {
        // We use rollbackViaRefetch, so we only need to pin oplog for crash recovery.
        return oplogNeededForCrashRecovery.value_or(Timestamp::max());
    }

    if (oplogNeededForCrashRecovery) {
        return oplogNeededForCrashRecovery.value();
    }

    auto status = getOplogNeededForRollback();
    if (status.isOK()) {
        return status.getValue();
    }

    // If getOplogNeededForRollback fails, don't truncate any oplog right now.
    return Timestamp::min();
}

bool WiredTigerKVEngine::supportsReadConcernSnapshot() const {
    return true;
}

bool WiredTigerKVEngine::supportsReadConcernMajority() const {
    return _keepDataHistory;
}

bool WiredTigerKVEngine::supportsOplogStones() const {
    return true;
}

void WiredTigerKVEngine::startOplogManager(OperationContext* opCtx,
                                           WiredTigerRecordStore* oplogRecordStore) {
    stdx::lock_guard<Latch> lock(_oplogManagerMutex);
    if (_oplogManagerCount == 0)
        _oplogManager->startVisibilityThread(opCtx, oplogRecordStore);
    _oplogManagerCount++;
}

void WiredTigerKVEngine::haltOplogManager() {
    stdx::unique_lock<Latch> lock(_oplogManagerMutex);
    invariant(_oplogManagerCount > 0);
    _oplogManagerCount--;
    if (_oplogManagerCount == 0) {
        _oplogManager->haltVisibilityThread();
    }
}

bool WiredTigerKVEngine::isCacheUnderPressure(OperationContext* opCtx) const {
    WiredTigerSession* session = WiredTigerRecoveryUnit::get(opCtx)->getSessionNoTxn();
    invariant(session);

    int64_t score = uassertStatusOK(WiredTigerUtil::getStatisticsValue(
        session->getSession(), "statistics:", "", WT_STAT_CONN_CACHE_LOOKASIDE_SCORE));

    return (score >= snapshotWindowParams.cachePressureThreshold.load());
}

Timestamp WiredTigerKVEngine::getStableTimestamp() const {
    return Timestamp(_stableTimestamp.load());
}

Timestamp WiredTigerKVEngine::getOldestTimestamp() const {
    return Timestamp(_oldestTimestamp.load());
}

Timestamp WiredTigerKVEngine::getCheckpointTimestamp() const {
    return Timestamp(_getCheckpointTimestamp());
}

Timestamp WiredTigerKVEngine::getInitialDataTimestamp() const {
    return Timestamp(_initialDataTimestamp.load());
}

std::uint64_t WiredTigerKVEngine::_getCheckpointTimestamp() const {
    char buf[(2 * 8 /*bytes in hex*/) + 1 /*nul terminator*/];
    invariantWTOK(_conn->query_timestamp(_conn, buf, "get=last_checkpoint"));

    std::uint64_t tmp;
    fassert(50963, NumberParser().base(16)(buf, &tmp));
    return tmp;
}

}  // namespace mongo<|MERGE_RESOLUTION|>--- conflicted
+++ resolved
@@ -525,96 +525,6 @@
     return _data->resize(num);
 }
 
-<<<<<<< HEAD
-namespace {
-
-StatusWith<StorageEngine::BackupInformation> getBackupInformationFromBackupCursor(
-    WT_SESSION* session,
-    WT_CURSOR* cursor,
-    bool incrementalBackup,
-    bool fullBackup,
-    std::string dbPath,
-    const char* statusPrefix) {
-    int wtRet;
-    StorageEngine::BackupInformation backupInformation;
-    const char* filename;
-    const auto directoryPath = boost::filesystem::path(dbPath);
-    const auto wiredTigerLogFilePrefix = "WiredTigerLog";
-    while ((wtRet = cursor->next(cursor)) == 0) {
-        invariantWTOK(cursor->get_key(cursor, &filename));
-
-        std::string name(filename);
-
-        boost::filesystem::path filePath = directoryPath;
-        if (name.find(wiredTigerLogFilePrefix) == 0) {
-            // TODO SERVER-13455:replace `journal/` with the configurable journal path.
-            filePath /= boost::filesystem::path("journal");
-        }
-        filePath /= name;
-
-        boost::system::error_code errorCode;
-        const std::uint64_t fileSize = boost::filesystem::file_size(filePath, errorCode);
-        uassert(31403,
-                "Failed to get a file's size. Filename: {} Error: {}"_format(filePath.string(),
-                                                                             errorCode.message()),
-                !errorCode);
-
-        StorageEngine::BackupFile backupFile(fileSize);
-        backupInformation.insert({filePath.string(), backupFile});
-
-        // For the first full incremental backup, include the offset and length.
-        if (incrementalBackup && fullBackup) {
-            backupInformation.at(filePath.string()).blocksToCopy.push_back({0, fileSize});
-        }
-
-        // Full backups cannot open an incremental cursor, even if they are the first full backup
-        // for incremental.
-        if (!incrementalBackup || fullBackup) {
-            continue;
-        }
-
-        // For each file listed, open a duplicate backup cursor and get the blocks to copy.
-        std::stringstream ss;
-        ss << "incremental=(file=" << filename << ")";
-        const std::string config = ss.str();
-        WT_CURSOR* dupCursor;
-        wtRet = session->open_cursor(session, nullptr, cursor, config.c_str(), &dupCursor);
-        if (wtRet != 0) {
-            return wtRCToStatus(wtRet);
-        }
-
-        while ((wtRet = dupCursor->next(dupCursor)) == 0) {
-            uint64_t offset, size, type;
-            invariantWTOK(dupCursor->get_key(dupCursor, &offset, &size, &type));
-            LOGV2_DEBUG(22311,
-                        2,
-                        "Block to copy for incremental backup: filename: {filePath_string}, "
-                        "offset: {offset}, size: {size}, type: {type}",
-                        "filePath_string"_attr = filePath.string(),
-                        "offset"_attr = offset,
-                        "size"_attr = size,
-                        "type"_attr = type);
-            backupInformation.at(filePath.string()).blocksToCopy.push_back({offset, size});
-        }
-
-        if (wtRet != WT_NOTFOUND) {
-            return wtRCToStatus(wtRet);
-        }
-
-        wtRet = dupCursor->close(dupCursor);
-        if (wtRet != 0) {
-            return wtRCToStatus(wtRet);
-        }
-    }
-
-    if (wtRet != WT_NOTFOUND) {
-        return wtRCToStatus(wtRet, statusPrefix);
-    }
-    return backupInformation;
-}
-
-}  // namespace
-
 // Copy files and fill vectors for remove copied files and empty dirs
 // Following files are excluded:
 //   collection-*.wt
@@ -657,8 +567,6 @@
         emptyDirs.push_back(from);
 }
 
-=======
->>>>>>> 307b547e
 StringData WiredTigerKVEngine::kTableUriPrefix = "table:"_sd;
 
 WiredTigerKVEngine::WiredTigerKVEngine(const std::string& canonicalName,
