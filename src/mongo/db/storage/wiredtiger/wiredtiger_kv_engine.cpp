--- conflicted
+++ resolved
@@ -271,241 +271,6 @@
     }
 }
 
-<<<<<<< HEAD
-class WiredTigerKVEngine::WiredTigerCheckpointThread : public BackgroundJob {
-public:
-    explicit WiredTigerCheckpointThread(WiredTigerKVEngine* wiredTigerKVEngine,
-                                        WiredTigerSessionCache* sessionCache)
-        : BackgroundJob(false /* deleteSelf */),
-          _wiredTigerKVEngine(wiredTigerKVEngine),
-          _sessionCache(sessionCache) {}
-
-    virtual string name() const {
-        return "WTCheckpointThread";
-    }
-
-    virtual void run() {
-        ThreadClient tc(name(), getGlobalServiceContext());
-        LOGV2_DEBUG(22307, 1, "Starting thread", "threadName"_attr = name());
-
-        while (true) {
-            auto opCtx = tc->makeOperationContext();
-
-            {
-                stdx::unique_lock<Latch> lock(_mutex);
-                MONGO_IDLE_THREAD_BLOCK;
-
-                // Wait for 'wiredTigerGlobalOptions.checkpointDelaySecs' seconds; or until either
-                // shutdown is signaled or a checkpoint is triggered.
-                _condvar.wait_for(lock,
-                                  stdx::chrono::seconds(static_cast<std::int64_t>(
-                                      wiredTigerGlobalOptions.checkpointDelaySecs)),
-                                  [&] { return _shuttingDown || _triggerCheckpoint; });
-
-                // If the checkpointDelaySecs is set to 0, that means we should skip checkpointing.
-                // However, checkpointDelaySecs is adjustable by a runtime server parameter, so we
-                // need to wake up to check periodically. The wakeup to check period is arbitrary.
-                while (wiredTigerGlobalOptions.checkpointDelaySecs == 0 && !_shuttingDown &&
-                       !_triggerCheckpoint) {
-                    _condvar.wait_for(lock,
-                                      stdx::chrono::seconds(static_cast<std::int64_t>(3)),
-                                      [&] { return _shuttingDown || _triggerCheckpoint; });
-                }
-
-                if (_shuttingDown) {
-                    LOGV2_DEBUG(22309, 1, "Stopping thread", "threadName"_attr = name());
-                    return;
-                }
-
-                // Clear the trigger so we do not immediately checkpoint again after this.
-                _triggerCheckpoint = false;
-            }
-
-            pauseCheckpointThread.pauseWhileSet();
-
-            const Date_t startTime = Date_t::now();
-
-            const Timestamp stableTimestamp = _wiredTigerKVEngine->getStableTimestamp();
-            const Timestamp initialDataTimestamp = _wiredTigerKVEngine->getInitialDataTimestamp();
-
-            // The amount of oplog to keep is primarily dictated by a user setting. However, in
-            // unexpected cases, durable, recover to a timestamp storage engines may need to play
-            // forward from an oplog entry that would otherwise be truncated by the user
-            // setting. Furthermore, the entries in prepared or large transactions can refer to
-            // previous entries in the same transaction.
-            //
-            // Live (replication) rollback will replay oplogs from exactly the stable timestamp.
-            // With prepared or large transactions, it may require some additional entries prior to
-            // the stable timestamp. These requirements are summarized in getOplogNeededForRollback.
-            // Truncating the oplog at this point is sufficient for in-memory configurations, but
-            // could cause an unrecoverable scenario if the node crashed and has to play from the
-            // last stable checkpoint.
-            //
-            // By recording the oplog needed for rollback "now", then taking a stable checkpoint,
-            // we can safely assume that the oplog needed for crash recovery has caught up to the
-            // recorded value. After the checkpoint, this value will be published such that actors
-            // which truncate the oplog can read an updated value.
-            try {
-                // Three cases:
-                //
-                // First, initialDataTimestamp is Timestamp(0, 1) -> Take full checkpoint. This is
-                // when there is no consistent view of the data (i.e: during initial sync).
-                //
-                // Second, stableTimestamp < initialDataTimestamp: Skip checkpoints. The data on
-                // disk is prone to being rolled back. Hold off on checkpoints.  Hope that the
-                // stable timestamp surpasses the data on disk, allowing storage to persist newer
-                // copies to disk.
-                //
-                // Third, stableTimestamp >= initialDataTimestamp: Take stable checkpoint. Steady
-                // state case.
-                if (initialDataTimestamp.asULL() <= 1) {
-                    UniqueWiredTigerSession session = _sessionCache->getSession();
-                    WT_SESSION* s = session->getSession();
-                    invariantWTOK(s->checkpoint(s, "use_timestamp=false"));
-                } else if (stableTimestamp < initialDataTimestamp) {
-                    LOGV2_FOR_RECOVERY(
-                        23985,
-                        2,
-                        "Stable timestamp is behind the initial data timestamp, skipping "
-                        "a checkpoint. StableTimestamp: {stableTimestamp} InitialDataTimestamp: "
-                        "{initialDataTimestamp}",
-                        "stableTimestamp"_attr = stableTimestamp.toString(),
-                        "initialDataTimestamp"_attr = initialDataTimestamp.toString());
-                } else {
-                    auto oplogNeededForRollback = _wiredTigerKVEngine->getOplogNeededForRollback();
-
-                    LOGV2_FOR_RECOVERY(
-                        23986,
-                        2,
-                        "Performing stable checkpoint. StableTimestamp: {stableTimestamp}, "
-                        "OplogNeededForRollback: {oplogNeededForRollback}",
-                        "stableTimestamp"_attr = stableTimestamp,
-                        "oplogNeededForRollback"_attr = toString(oplogNeededForRollback));
-
-                    UniqueWiredTigerSession session = _sessionCache->getSession();
-                    WT_SESSION* s = session->getSession();
-                    invariantWTOK(s->checkpoint(s, "use_timestamp=true"));
-
-                    if (oplogNeededForRollback.isOK()) {
-                        // Now that the checkpoint is durable, publish the oplog needed to recover
-                        // from it.
-                        stdx::lock_guard<Latch> lk(_oplogNeededForCrashRecoveryMutex);
-                        _oplogNeededForCrashRecovery.store(
-                            oplogNeededForRollback.getValue().asULL());
-                    }
-                }
-                // Do KeysDB checkpoint
-                auto encryptionKeyDB = _sessionCache->getKVEngine()->getEncryptionKeyDB();
-                if (encryptionKeyDB) {
-                    std::unique_ptr<WiredTigerSession> sess = std::make_unique<WiredTigerSession>(encryptionKeyDB->getConnection());
-                    WT_SESSION* s = sess->getSession();
-                    invariantWTOK(s->checkpoint(s, "use_timestamp=false"));
-                }
-
-                const auto secondsElapsed = durationCount<Seconds>(Date_t::now() - startTime);
-                if (secondsElapsed >= 30) {
-                    LOGV2_DEBUG(22308,
-                                1,
-                                "Checkpoint took {secondsElapsed} seconds to complete.",
-                                "secondsElapsed"_attr = secondsElapsed);
-                }
-            } catch (const WriteConflictException&) {
-                // Temporary: remove this after WT-3483
-                LOGV2_WARNING(22346, "Checkpoint encountered a write conflict exception.");
-            } catch (const AssertionException& exc) {
-                invariant(ErrorCodes::isShutdownError(exc.code()), exc.what());
-            }
-        }
-    }
-
-    /**
-     * Returns true if we have already triggered taking the first checkpoint.
-     */
-    bool hasTriggeredFirstStableCheckpoint() {
-        stdx::unique_lock<Latch> lock(_mutex);
-        return _hasTriggeredFirstStableCheckpoint;
-    }
-
-    /**
-     * Triggers taking the first stable checkpoint, which is when the stable timestamp advances past
-     * the initial data timestamp.
-     *
-     * The checkpoint thread runs automatically every wiredTigerGlobalOptions.checkpointDelaySecs
-     * seconds. This function avoids potentially waiting that full duration for a stable checkpoint,
-     * initiating one immediately.
-     *
-     * Do not call this function if hasTriggeredFirstStableCheckpoint() returns true.
-     */
-    void triggerFirstStableCheckpoint(Timestamp prevStable,
-                                      Timestamp initialData,
-                                      Timestamp currStable) {
-        stdx::unique_lock<Latch> lock(_mutex);
-        invariant(!_hasTriggeredFirstStableCheckpoint);
-        if (prevStable < initialData && currStable >= initialData) {
-            LOGV2(22310,
-                  "Triggering the first stable checkpoint. Initial Data: {initialData} PrevStable: "
-                  "{prevStable} CurrStable: {currStable}",
-                  "Triggering the first stable checkpoint",
-                  "initialData"_attr = initialData,
-                  "prevStable"_attr = prevStable,
-                  "currStable"_attr = currStable);
-            _hasTriggeredFirstStableCheckpoint = true;
-            _triggerCheckpoint = true;
-            _condvar.notify_one();
-        }
-    }
-
-    std::uint64_t getOplogNeededForCrashRecovery() const {
-        return _oplogNeededForCrashRecovery.load();
-    }
-
-    /*
-     * Atomically assign _oplogNeededForCrashRecovery to a variable.
-     * _oplogNeededForCrashRecovery will not change during assignment.
-     */
-    void assignOplogNeededForCrashRecoveryTo(boost::optional<Timestamp>* timestamp) {
-        stdx::lock_guard<Latch> lk(_oplogNeededForCrashRecoveryMutex);
-        *timestamp = Timestamp(_oplogNeededForCrashRecovery.load());
-    }
-
-    void shutdown() {
-        {
-            stdx::unique_lock<Latch> lock(_mutex);
-            _shuttingDown = true;
-            // Wake up the checkpoint thread early, to take a final checkpoint before shutting
-            // down, if one has not coincidentally just been taken.
-            _condvar.notify_one();
-        }
-        wait();
-    }
-
-private:
-    WiredTigerKVEngine* _wiredTigerKVEngine;
-    WiredTigerSessionCache* _sessionCache;
-
-    Mutex _oplogNeededForCrashRecoveryMutex =
-        MONGO_MAKE_LATCH("WiredTigerCheckpointThread::_oplogNeededForCrashRecoveryMutex");
-    AtomicWord<std::uint64_t> _oplogNeededForCrashRecovery;
-
-    // Protects the state below.
-    Mutex _mutex = MONGO_MAKE_LATCH("WiredTigerCheckpointThread::_mutex");
-
-    // The checkpoint thread idles on this condition variable for a particular time duration between
-    // taking checkpoints. It can be triggered early to expedite either: immediate checkpointing if
-    // _triggerCheckpoint is set; or shutdown cleanup if _shuttingDown is set.
-    stdx::condition_variable _condvar;
-
-    bool _shuttingDown = false;
-
-    // This flag ensures the first stable checkpoint is only triggered once.
-    bool _hasTriggeredFirstStableCheckpoint = false;
-
-    // This flag allows the checkpoint thread to wake up early when _condvar is signaled.
-    bool _triggerCheckpoint = false;
-};
-
-=======
->>>>>>> f10e0ad7
 namespace {
 TicketHolder openWriteTransaction(128);
 TicketHolder openReadTransaction(128);
@@ -2863,6 +2628,13 @@
                 _oplogNeededForCrashRecovery.store(oplogNeededForRollback.getValue().asULL());
             }
         }
+        // Do KeysDB checkpoint
+        auto encryptionKeyDB = _sessionCache->getKVEngine()->getEncryptionKeyDB();
+        if (encryptionKeyDB) {
+            std::unique_ptr<WiredTigerSession> sess = std::make_unique<WiredTigerSession>(encryptionKeyDB->getConnection());
+            WT_SESSION* s = sess->getSession();
+            invariantWTOK(s->checkpoint(s, "use_timestamp=false"));
+        }
     } catch (const WriteConflictException&) {
         // TODO SERVER-50824: Check if this can be removed now that WT-3483 is done.
         LOGV2_WARNING(22346, "Checkpoint encountered a write conflict exception.");
