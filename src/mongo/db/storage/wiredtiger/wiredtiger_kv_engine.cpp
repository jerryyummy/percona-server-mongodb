--- conflicted
+++ resolved
@@ -1034,29 +1034,18 @@
     return all;
 }
 
-<<<<<<< HEAD
 WiredTigerKVEngine::WiredTigerKVEngine(
     const std::string& canonicalName,
     const std::string& path,
     ClockSource* clockSource,
     WiredTigerConfig wtConfig,
+    const WiredTigerExtensions& wtExtensions,
     bool repair,
     bool isReplSet,
     bool shouldRecoverFromOplogAsStandalone,
     bool inStandaloneMode,
     PeriodicRunner* periodicRunner,
     const encryption::MasterKeyProviderFactory& keyProviderFactory)
-=======
-WiredTigerKVEngine::WiredTigerKVEngine(const std::string& canonicalName,
-                                       const std::string& path,
-                                       ClockSource* clockSource,
-                                       WiredTigerConfig wtConfig,
-                                       const WiredTigerExtensions& wtExtensions,
-                                       bool repair,
-                                       bool isReplSet,
-                                       bool shouldRecoverFromOplogAsStandalone,
-                                       bool inStandaloneMode)
->>>>>>> 799abfd7
     : WiredTigerKVEngineBase(canonicalName, path, clockSource, std::move(wtConfig)),
       _restEncr(DataAtRestEncryption::create(encryptionGlobalParams,
                                              boost::filesystem::path(path),
