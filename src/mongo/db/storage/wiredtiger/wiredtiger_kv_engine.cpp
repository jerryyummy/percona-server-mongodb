/**
 *    Copyright (C) 2018-present MongoDB, Inc.
 *
 *    This program is free software: you can redistribute it and/or modify
 *    it under the terms of the Server Side Public License, version 1,
 *    as published by MongoDB, Inc.
 *
 *    This program is distributed in the hope that it will be useful,
 *    but WITHOUT ANY WARRANTY; without even the implied warranty of
 *    MERCHANTABILITY or FITNESS FOR A PARTICULAR PURPOSE.  See the
 *    Server Side Public License for more details.
 *
 *    You should have received a copy of the Server Side Public License
 *    along with this program. If not, see
 *    <http://www.mongodb.com/licensing/server-side-public-license>.
 *
 *    As a special exception, the copyright holders give permission to link the
 *    code of portions of this program with the OpenSSL library under certain
 *    conditions as described in each individual source file and distribute
 *    linked combinations including the program with the OpenSSL library. You
 *    must comply with the Server Side Public License in all respects for
 *    all of the code used other than as permitted herein. If you modify file(s)
 *    with this exception, you may extend this exception to your version of the
 *    file(s), but you are not obligated to do so. If you do not wish to do so,
 *    delete this exception statement from your version. If you delete this
 *    exception statement from all source files in the program, then also delete
 *    it in the license file.
 */


#define LOGV2_FOR_RECOVERY(ID, DLEVEL, MESSAGE, ...) \
    LOGV2_DEBUG_OPTIONS(ID, DLEVEL, {logv2::LogComponent::kStorageRecovery}, MESSAGE, ##__VA_ARGS__)
#define LOGV2_FOR_ROLLBACK(ID, DLEVEL, MESSAGE, ...) \
    LOGV2_DEBUG_OPTIONS(                             \
        ID, DLEVEL, {logv2::LogComponent::kReplicationRollback}, MESSAGE, ##__VA_ARGS__)

#ifdef _WIN32
#define NVALGRIND
#endif

#include <absl/container/node_hash_map.h>
#include <boost/algorithm/string/join.hpp>
#include <boost/filesystem/fstream.hpp>
#include <boost/filesystem/operations.hpp>
#include <boost/filesystem/path.hpp>
#include <boost/none.hpp>
#include <boost/none_t.hpp>
#include <boost/optional.hpp>
#include <fmt/format.h>
#include <libarchive/archive.h>
#include <libarchive/archive_entry.h>
#include <valgrind/valgrind.h>
// IWYU pragma: no_include "boost/system/detail/error_code.hpp"
#include <boost/move/utility_core.hpp>
#include <boost/optional/optional.hpp>
#include <wiredtiger.h>
// IWYU pragma: no_include "cxxabi.h"
#include <algorithm>
#include <cerrno>
#include <chrono>
#include <cstddef>
#include <exception>
#include <iomanip>
#include <memory>
#include <mutex>
#include <regex>
#include <sstream>
#include <utility>


#include <aws/core/Aws.h>
#include <aws/core/auth/AWSCredentialsProvider.h>
#include <aws/core/utils/logging/AWSLogging.h>
#include <aws/core/utils/logging/FormattedLogSystem.h>
#include <aws/s3/S3Client.h>
#include <aws/s3/model/AbortMultipartUploadRequest.h>
#include <aws/s3/model/CreateBucketRequest.h>
#include <aws/s3/model/CreateMultipartUploadRequest.h>
#include <aws/s3/model/ListObjectsRequest.h>
#include <aws/s3/model/PutObjectRequest.h>
#include <aws/transfer/TransferManager.h>

#include "mongo/base/checked_cast.h"
#include "mongo/base/error_codes.h"
#include "mongo/base/parse_number.h"
#include "mongo/bson/bsonelement.h"
#include "mongo/bson/bsonmisc.h"
#include "mongo/db/audit/audit.h"
#include "mongo/db/catalog/collection_options_gen.h"
#include "mongo/db/client.h"
#include "mongo/db/curop.h"
#include "mongo/db/encryption/encryption_options.h"
#include "mongo/db/encryption/error.h"
#include "mongo/db/encryption/error_builder.h"
#include "mongo/db/encryption/key.h"
#include "mongo/db/encryption/key_entry.h"
#include "mongo/db/encryption/key_id.h"
#include "mongo/db/encryption/master_key_provider.h"
#include "mongo/db/global_settings.h"
#include "mongo/db/index/index_descriptor.h"
#include "mongo/db/index_names.h"
#include "mongo/db/query/bson/dotted_path_support.h"
#include "mongo/db/repl/repl_settings.h"
#include "mongo/db/server_feature_flags_gen.h"
#include "mongo/db/server_options.h"
#include "mongo/db/server_parameter.h"
#include "mongo/db/server_recovery.h"
#include "mongo/db/service_context.h"
#include "mongo/db/snapshot_window_options_gen.h"
#include "mongo/db/storage/backup_block.h"
#include "mongo/db/storage/journal_listener.h"
#include "mongo/db/storage/key_format.h"
#include "mongo/db/storage/master_key_rotation_completed.h"
#include "mongo/db/storage/storage_file_util.h"
#include "mongo/db/storage/storage_options.h"
#include "mongo/db/storage/storage_parameters_gen.h"
#include "mongo/db/storage/storage_repair_observer.h"
#include "mongo/db/storage/wiredtiger/encryption_keydb.h"
#include "mongo/db/storage/wiredtiger/wiredtiger_backup_cursor_hooks.h"
#include "mongo/db/storage/wiredtiger/wiredtiger_connection.h"
#include "mongo/db/storage/wiredtiger/wiredtiger_cursor.h"
#include "mongo/db/storage/wiredtiger/wiredtiger_customization_hooks.h"
#include "mongo/db/storage/wiredtiger/wiredtiger_encryption_hooks.h"
#include "mongo/db/storage/wiredtiger/wiredtiger_extensions.h"
#include "mongo/db/storage/wiredtiger/wiredtiger_global_options.h"
#include "mongo/db/storage/wiredtiger/wiredtiger_index.h"
#include "mongo/db/storage/wiredtiger/wiredtiger_kv_engine.h"
#include "mongo/db/storage/wiredtiger/wiredtiger_oplog_manager.h"
#include "mongo/db/storage/wiredtiger/wiredtiger_oplog_truncate_markers.h"
#include "mongo/db/storage/wiredtiger/wiredtiger_parameters_gen.h"
#include "mongo/db/storage/wiredtiger/wiredtiger_record_store.h"
#include "mongo/db/storage/wiredtiger/wiredtiger_recovery_unit.h"
#include "mongo/db/storage/wiredtiger/wiredtiger_size_storer.h"
#include "mongo/db/storage/wiredtiger/wiredtiger_util.h"
#include "mongo/db/transaction_resources.h"
#include "mongo/logv2/log.h"
#include "mongo/logv2/log_attr.h"
#include "mongo/logv2/log_component.h"
#include "mongo/logv2/log_severity.h"
#include "mongo/platform/atomic_word.h"
#include "mongo/platform/compiler.h"
#include "mongo/stdx/mutex.h"
#include "mongo/stdx/unordered_map.h"
#include "mongo/util/assert_util.h"
#include "mongo/util/background.h"
#include "mongo/util/concurrency/idle_thread_block.h"
#include "mongo/util/debug_util.h"
#include "mongo/util/duration.h"
#include "mongo/util/exit.h"
#include "mongo/util/fail_point.h"
#include "mongo/util/log_and_backoff.h"
#include "mongo/util/progress_meter.h"
#include "mongo/util/quick_exit.h"
#include "mongo/util/scopeguard.h"
#include "mongo/util/str.h"
#include "mongo/util/testing_proctor.h"
#include "mongo/util/time_support.h"
#include "mongo/util/uuid.h"
#include "mongo/util/version/releases.h"

#define MONGO_LOGV2_DEFAULT_COMPONENT ::mongo::logv2::LogComponent::kStorage


using namespace fmt::literals;

namespace mongo {

namespace {

MONGO_FAIL_POINT_DEFINE(WTDropEBUSY);
MONGO_FAIL_POINT_DEFINE(WTPreserveSnapshotHistoryIndefinitely);
MONGO_FAIL_POINT_DEFINE(WTSetOldestTSToStableTS);
MONGO_FAIL_POINT_DEFINE(WTRollbackToStableReturnOnEBUSY);
MONGO_FAIL_POINT_DEFINE(hangBeforeUnrecoverableRollbackError);
MONGO_FAIL_POINT_DEFINE(WTDisableFastShutDown);
MONGO_FAIL_POINT_DEFINE(WTFailImportSortedDataInterface);

const std::string kPinOldestTimestampAtStartupName = "_wt_startup";

#if __has_feature(address_sanitizer)
constexpr bool kAddressSanitizerEnabled = true;
#else
constexpr bool kAddressSanitizerEnabled = false;
#endif

#if __has_feature(thread_sanitizer)
constexpr bool kThreadSanitizerEnabled = true;
#else
constexpr bool kThreadSanitizerEnabled = false;
#endif

boost::filesystem::path getOngoingBackupPath() {
    return boost::filesystem::path(storageGlobalParams.dbpath) /
        WiredTigerBackup::kOngoingBackupFile;
}

}  // namespace

std::string extractIdentFromPath(const boost::filesystem::path& dbpath,
                                 const boost::filesystem::path& identAbsolutePath) {
    // Remove the dbpath prefix to the identAbsolutePath.
    boost::filesystem::path identWithExtension = boost::filesystem::relative(
        identAbsolutePath, boost::filesystem::path(storageGlobalParams.dbpath));

    // Remove the file extension and convert to generic form (i.e. replace "\" with "/"
    // on windows, no-op on unix).
    return boost::filesystem::change_extension(identWithExtension, "").generic_string();
}

bool WiredTigerFileVersion::shouldDowngrade(bool hasRecoveryTimestamp) {
    const auto fcvSnapshot = serverGlobalParams.featureCompatibility.acquireFCVSnapshot();
    if (!fcvSnapshot.isVersionInitialized()) {
        // If the FCV document hasn't been read, trust the WT compatibility. MongoD will
        // downgrade to the same compatibility it discovered on startup.
        return _startupVersion == StartupVersion::IS_44_FCV_42 ||
            _startupVersion == StartupVersion::IS_42;
    }

    // (Generic FCV reference): Only consider downgrading when FCV has been fully downgraded to last
    // continuous or last LTS. It's possible for WiredTiger to introduce a data format change in a
    // continuous release. This FCV gate must remain across binary version releases.
    const auto currentVersion = fcvSnapshot.getVersion();
    if (currentVersion != multiversion::GenericFCV::kLastContinuous &&
        currentVersion != multiversion::GenericFCV::kLastLTS) {
        return false;
    }

    if (getGlobalReplSettings().isReplSet()) {
        // If this process is run with `--replSet`, it must have run any startup replication
        // recovery and downgrading at this point is safe.
        return true;
    }

    if (hasRecoveryTimestamp) {
        // If we're not running with `--replSet`, don't allow downgrades if the node needed to run
        // replication recovery. Having a recovery timestamp implies recovery must be run, but it
        // was not.
        return false;
    }

    // If there is no `recoveryTimestamp`, then the data should be consistent with the top of
    // oplog and downgrading can proceed. This is expected for standalone datasets that use FCV.
    return true;
}

std::string WiredTigerFileVersion::getDowngradeString() {
    const auto fcvSnapshot = serverGlobalParams.featureCompatibility.acquireFCVSnapshot();
    if (!fcvSnapshot.isVersionInitialized()) {
        invariant(_startupVersion != StartupVersion::IS_44_FCV_44);

        switch (_startupVersion) {
            case StartupVersion::IS_44_FCV_42:
                return "compatibility=(release=3.3)";
            case StartupVersion::IS_42:
                return "compatibility=(release=3.3)";
            default:
                MONGO_UNREACHABLE;
        }
    }

    // With the introduction of continuous releases, there are two downgrade paths from kLatest.
    // Either to kLastContinuous or kLastLTS. It's possible for the data format to differ between
    // kLastContinuous and kLastLTS and we'll need to handle that appropriately here. We only
    // consider downgrading when FCV has been fully downgraded.
    const auto currentVersion = fcvSnapshot.getVersion();
    // (Generic FCV reference): This FCV check should exist across LTS binary versions because the
    // logic for keeping the WiredTiger release version compatible with the server FCV version will
    // be the same across different LTS binary versions.
    if (currentVersion == multiversion::GenericFCV::kLastContinuous) {
        // If the data format between kLatest and kLastContinuous differs, change the
        // 'kLastContinuousWTRelease' version.
        return kLastContinuousWTRelease;
        // (Generic FCV reference): This FCV check should exist across LTS binary versions because
        // the logic for keeping the WiredTiger release version compatible with the server FCV
        // version will be the same across different LTS binary versions.
    } else if (currentVersion == multiversion::GenericFCV::kLastLTS) {
        // If the data format between kLatest and kLastLTS differs, change the
        // 'kLastLTSWTRelease' version.
        return kLastLTSWTRelease;
    }

    // We're in a state that's not ready to downgrade. Use the latest WiredTiger version for this
    // binary.
    return kLatestWTRelease;
}

using std::set;
using std::string;

namespace dps = ::mongo::dotted_path_support;

class WiredTigerKVEngine::WiredTigerSessionSweeper : public BackgroundJob {
public:
    explicit WiredTigerSessionSweeper(WiredTigerConnection* connection)
        : BackgroundJob(false /* deleteSelf */), _connection(connection) {}

    string name() const override {
        return "WTIdleSessionSweeper";
    }

    void run() override {
        ThreadClient tc(name(), getGlobalServiceContext()->getService(ClusterRole::ShardServer));

        LOGV2_DEBUG(22303, 1, "starting {name} thread", "name"_attr = name());

        while (!_shuttingDown.load()) {
            {
                stdx::unique_lock<stdx::mutex> lock(_mutex);
                MONGO_IDLE_THREAD_BLOCK;
                // Check every 10 seconds or sooner in the debug builds
                _condvar.wait_for(lock, stdx::chrono::seconds(kDebugBuild ? 1 : 10));
            }

            _connection->closeExpiredIdleSessions(gWiredTigerSessionCloseIdleTimeSecs.load() *
                                                  1000);
        }
        LOGV2_DEBUG(22304, 1, "stopping {name} thread", "name"_attr = name());
    }

    void shutdown() {
        _shuttingDown.store(true);
        {
            stdx::unique_lock<stdx::mutex> lock(_mutex);
            // Wake up the session sweeper thread early, we do not want the shutdown
            // to wait for us too long.
            _condvar.notify_one();
        }
        wait();
    }

private:
    WiredTigerConnection* _connection;
    AtomicWord<bool> _shuttingDown{false};

    stdx::mutex _mutex;  // protects _condvar
    // The session sweeper thread idles on this condition variable for a particular time duration
    // between cleaning up expired sessions. It can be triggered early to expedite shutdown.
    stdx::condition_variable _condvar;
};

std::string toString(const StorageEngine::OldestActiveTransactionTimestampResult& r) {
    if (r.isOK()) {
        if (r.getValue()) {
            // Timestamp.
            return r.getValue().value().toString();
        } else {
            // boost::none.
            return "null";
        }
    } else {
        return r.getStatus().toString();
    }
}

namespace {
constexpr auto kKeyDbDirBasename = "key.db";
constexpr auto kRotationKeyDbDirBasename = "key.db.rotation";
constexpr auto kBackupKeyDbDirBasename = "key.db.rotated";
}  // namespace

// Copy files and fill vectors for remove copied files and empty dirs
// Following files are excluded:
//   collection-*.wt
//   index-*.wt
//   collection/*.wt
//   index/*.wt
// Can throw standard exceptions
static void copy_keydb_files(const boost::filesystem::path& from,
                             const boost::filesystem::path& to,
                             std::vector<boost::filesystem::path>& emptyDirs,
                             std::vector<boost::filesystem::path>& copiedFiles,
                             bool* parent_empty = nullptr) {
    namespace fs = boost::filesystem;
    bool checkTo = true;
    bool empty = true;

    for(auto& p: fs::directory_iterator(from)) {
        if (fs::is_directory(p.status())) {
            copy_keydb_files(p.path(), to / p.path().filename(), emptyDirs, copiedFiles, &empty);
        } else {
            static std::regex rex{"/(collection|index)[-/][^/]+\\.wt$"};
            std::smatch sm;
            if (std::regex_search(p.path().string(), sm, rex)) {
                empty = false;
                if (parent_empty)
                    *parent_empty = false;
            } else {
                if (checkTo) {
                    checkTo = false;
                    if (!fs::exists(to))
                        fs::create_directories(to);
                }
                fs::copy_file(p.path(), to / p.path().filename(), fs::copy_option::none);
                copiedFiles.push_back(p.path());
            }
        }
    }

    if (empty)
        emptyDirs.push_back(from);
}

namespace {

StatusWith<std::deque<BackupBlock>> getBackupBlocksFromBackupCursor(
    boost::optional<Timestamp> checkpointTimestamp,
    WiredTigerSession* session,
    WT_CURSOR* cursor,
    bool incrementalBackup,
    bool fullBackup,
    std::string dbPath,
    const char* statusPrefix) {
    int wtRet;
    std::deque<BackupBlock> backupBlocks;
    const char* filename;
    const auto directoryPath = boost::filesystem::path(dbPath);
    const auto wiredTigerLogFilePrefix = "WiredTigerLog";
    const auto isKeyDB = directoryPath.filename() == kKeyDbDirBasename;
    while ((wtRet = cursor->next(cursor)) == 0) {
        invariantWTOK(cursor->get_key(cursor, &filename), *session);

        std::string name(filename);

        boost::filesystem::path filePath = directoryPath;
        // KeyDB is configured to keep log files in the base dir.
        if (!isKeyDB && name.find(wiredTigerLogFilePrefix) == 0) {
            // TODO SERVER-13455:replace `journal/` with the configurable journal path.
            filePath /= boost::filesystem::path("journal");
        }
        filePath /= name;

        boost::system::error_code errorCode;
        const std::uint64_t fileSize = boost::filesystem::file_size(filePath, errorCode);
        uassert(31403,
                "Failed to get a file's size. Filename: {} Error: {}"_format(filePath.string(),
                                                                             errorCode.message()),
                !errorCode);

        if (incrementalBackup && !fullBackup) {
            // For a subsequent incremental backup, each BackupBlock corresponds to changes
            // made to data files since the initial incremental backup. Each BackupBlock has a
            // maximum size of options.blockSizeMB.
            // For each file listed, open a duplicate backup cursor and get the blocks to copy.
            std::stringstream ss;
            ss << "incremental=(file=" << filename << ")";
            const std::string config = ss.str();
            WT_CURSOR* dupCursor;
            wtRet = session->open_cursor(nullptr, cursor, config.c_str(), &dupCursor);
            if (wtRet != 0) {
                return wtRCToStatus(wtRet, *session);
            }

            bool fileUnchangedFlag = true;
            while ((wtRet = dupCursor->next(dupCursor)) == 0) {
                fileUnchangedFlag = false;
                uint64_t offset, size, type;
                invariantWTOK(dupCursor->get_key(dupCursor, &offset, &size, &type), *session);
                LOGV2_DEBUG(22311,
                            2,
                            "Block to copy for incremental backup: filename: {filePath_string}, "
                            "offset: {offset}, size: {size}, type: {type}",
                            "filePath_string"_attr = filePath.string(),
                            "offset"_attr = offset,
                            "size"_attr = size,
                            "type"_attr = type);
                backupBlocks.push_back(BackupBlock(/*nss=*/boost::none,
                                                   /*uuid=*/boost::none,
                                                   filePath.string(),
                                                   offset,
                                                   size,
                                                   fileSize));
            }

            // If the file is unchanged, push a BackupBlock with offset=0 and length=0. This allows
            // us to distinguish between an unchanged file and a deleted file in an incremental
            // backup.
            if (fileUnchangedFlag) {
                backupBlocks.push_back(BackupBlock(/*nss=*/boost::none,
                                                   /*uuid=*/boost::none,
                                                   filePath.string(),
                                                   0 /* offset */,
                                                   0 /* length */,
                                                   fileSize));
            }

            if (wtRet != WT_NOTFOUND) {
                return wtRCToStatus(wtRet, *session);
            }

            wtRet = dupCursor->close(dupCursor);
            if (wtRet != 0) {
                return wtRCToStatus(wtRet, *session);
            }
        } else {
            // For a full backup or the initial incremental backup, each BackupBlock corresponds
            // to an entire file. Full backups cannot open an incremental cursor, even if they
            // are the initial incremental backup.
            const std::uint64_t length = incrementalBackup ? fileSize : 0;
            backupBlocks.push_back(BackupBlock(/*nss=*/boost::none,
                                               /*uuid=*/boost::none,
                                               filePath.string(),
                                               0 /* offset */,
                                               length,
                                               fileSize));
        }
    }

    if (wtRet != WT_NOTFOUND) {
        return wtRCToStatus(wtRet, *session, statusPrefix);
    }
    return backupBlocks;
}


/// Prepares directory for the encryption key database.
///
/// If the directory at `keyDbPath` exists, the function does nothing.
/// Otherwise, tries to reuse the data from the `betaKeyDbPath` if the latter
/// exists. If not, creates the directory at `keyDbpath`.
///
/// @param keyDbDir      the directory for encryption key database
/// @param betaKeyDbDir  the directory to import existing encryption key
///                      database files from
///
/// @returns `true` if fresh new directory has been created and `false` if
///           existing key database files are imported
/// @throws `encryption::Error` in case of any error
bool prepareKeyDbDir(const boost::filesystem::path& keyDbDir,
                     const boost::filesystem::path& betaKeyDbDir,
                     bool directoryPerDb) {
    namespace fs = boost::filesystem;
    if (fs::exists(keyDbDir)) {
        return false;
    }
    if (!fs::exists(betaKeyDbDir)) {
        try {
            fs::create_directory(keyDbDir);
            return true;
        } catch (std::exception& e) {
            throw encryption::ErrorBuilder("Can't create the encryption key database directory",
                                           e.what())
                .append("encryptionKeyDatabaseDirectory", keyDbDir.string())
                .error();
        }
    }

    if (!directoryPerDb) {
        // --directoryperdb is not specified - just rename
        try {
            fs::rename(betaKeyDbDir, keyDbDir);
            return false;
        } catch (std::exception& e) {
            throw encryption::ErrorBuilder("Can't rename the encryption key database directory",
                                           e.what())
                .append("oldName", betaKeyDbDir.string())
                .append("newName", keyDbDir.string())
                .error();
        }
    }
    // --directoryperdb specified - there are chances betaKeyDbPath contains
    // user data from 'keydb' database
    // move everything except
    //   collection-*.wt
    //   index-*.wt
    //   collection/*.wt
    //   index/*.wt
    try {
        std::vector<fs::path> emptyDirs;
        std::vector<fs::path> copiedFiles;
        copy_keydb_files(betaKeyDbDir, keyDbDir, emptyDirs, copiedFiles);
        for (auto&& file : copiedFiles) {
            fs::remove(file);
        }
        for (auto&& dir : emptyDirs) {
            fs::remove(dir);
        }
        return false;
    } catch (std::exception& e) {
        throw encryption::ErrorBuilder(
            "Can't move encryption key database files from the old location to the new one",
            e.what())
            .append("oldLocation", betaKeyDbDir.string())
            .append("newLocation", keyDbDir.string())
            .error();
    }
}

void validateRotationIsPossible(const std::string& keyDbDir,
                                bool keyDbDirIsFresh,
                                const std::string& dbPath,
                                bool vaultRotateMasterKey,
                                bool kmipRotateMasterKey) {
    const char* kDbDirMsg =
        "For opening an existing encrypted database, check correctness of the `--dbPath` command "
        "line option or the `storage.dbPath` configuration parameter";
    const char* kRemoveVaultRotatationMsg =
        "For creating a new empty encrypted database, remove the `--vaultRotateMasterKey` command "
        "line option and the `security.vault.rotateMasterKey` configuration parameter.";
    const char* kRemoveKmipRotationMsg =
        "For creating a new empty encrypted database, remove the `--kmipRotateMasterKey` command "
        "line option and the `security.kmip.rotateMasterKey` configuration parameter.";

    if (keyDbDirIsFresh && (vaultRotateMasterKey || kmipRotateMasterKey)) {
        std::array<const char*, 2u> actions = {
            {kDbDirMsg,
             (vaultRotateMasterKey ? kRemoveVaultRotatationMsg : kRemoveKmipRotationMsg)}};

        throw encryption::ErrorBuilder(
            "Master key rotation is in effect but there is no existing encryption key database.")
            .append("dbPath", dbPath)
            .append("encryptionKeyDatabaseDirectory", keyDbDir)
            .append("possibleRemediationActions", actions.begin(), actions.end())
            .error();
    }
}

template <typename KeyDbDirHook>
std::pair<std::unique_ptr<EncryptionKeyDB>, std::unique_ptr<encryption::KeyId>> createKeyDb(
    const boost::filesystem::path& dbPath,
    KeyDbDirHook keyDbDirHook,
    const encryption::MasterKeyProvider& keyProvider,
    bool directoryPerDb) {
    namespace fs = boost::filesystem;
    fs::path keyDbDir = dbPath / kKeyDbDirBasename;
    bool keyDbDirIsFresh = prepareKeyDbDir(keyDbDir, dbPath / "keydb", directoryPerDb);

    // It is required to remove the data in the `keyDbDir` directory if that
    // data has been created by a failed call to the `EncryptionKeyDB::create`
    // function (see below) and keep the data if it existed before the call.
    // Since we need to detect existing data in advance, we can't simply call
    // `boost::filesystem::is_empty` in the scope guard's functor.
    ScopeGuard keyDbDirGuard([&keyDbDir, keyDbDirIsFresh] {
        if (keyDbDirIsFresh) {
            fs::remove_all(keyDbDir);
        }
    });

    keyDbDirHook(keyDbDir.string(), keyDbDirIsFresh);

    try {
        auto [masterKey, masterKeyId] =
            keyDbDirIsFresh ? keyProvider.obtainMasterKey() : keyProvider.readMasterKey();
        auto keyDb = EncryptionKeyDB::create(keyDbDir.string(), masterKey);
        keyDbDirGuard.dismiss();
        return {std::move(keyDb), std::move(masterKeyId)};
    } catch (const encryption::Error& e) {
        throw encryption::ErrorBuilder("Can't create encryption key database", e)
            .append("encryptionKeyDatabaseDirectory", keyDbDir.string())
            .error();
    } catch (const std::exception& e) {
        throw encryption::ErrorBuilder("Can't create encryption key database", e.what())
            .append("encryptionKeyDatabaseDirectory", keyDbDir.string())
            .error();
    }
}

void keyDbRotateMasterKey(std::unique_ptr<const EncryptionKeyDB> keyDb,
                          const boost::filesystem::path& dbPath,
                          const encryption::MasterKeyProvider& keyProvider) try {
    namespace fs = boost::filesystem;
    fs::path rotationKeyDbDir = dbPath / kRotationKeyDbDirBasename;
    if (fs::exists(rotationKeyDbDir)) {
        throw encryption::ErrorBuilder("Rotation key database directory already exists")
            .append("rotationKeyDatabaseDirectory", rotationKeyDbDir.string())
            .error();
    }
    try {
        fs::create_directory(rotationKeyDbDir);
    } catch (std::exception& e) {
        throw encryption::ErrorBuilder("Can't create rotation key database directory")
            .append("rotationKeyDatabaseDirectory", rotationKeyDbDir.string())
            .error();
    }
    ScopeGuard rotationKeyDbDirGuard([&] { fs::remove_all(rotationKeyDbDir); });

    auto [masterKey, masterKeyId] = keyProvider.obtainMasterKey(/* saveKey = */ false);
    std::unique_ptr<EncryptionKeyDB> rotationKeyDb =
        keyDb->clone(rotationKeyDbDir.string(), masterKey);
    if (!masterKeyId) {
        keyProvider.saveMasterKey(masterKey);
    }
    rotationKeyDbDirGuard.dismiss();

    // close key db instances and rename dirs
    fs::path keyDbDir(keyDb->path());
    fs::path backupKeyDbDir = dbPath / kBackupKeyDbDirBasename;
    rotationKeyDb.reset(nullptr);
    keyDb.reset(nullptr);
    fs::remove_all(backupKeyDbDir);
    fs::rename(keyDbDir, backupKeyDbDir);
    fs::rename(rotationKeyDbDir, keyDbDir);
} catch (const encryption::Error& e) {
    throw encryption::ErrorBuilder("Can't rotate master encryption key", e).error();
} catch (const std::exception& e) {
    throw encryption::ErrorBuilder("Can't rotate master encryption key", e.what()).error();
}

void setUpWiredTigerEncryption(const std::string& cipherMode, EncryptionKeyDB* keyDb) {
    // add Percona encryption extension
    std::stringstream ss;
    ss << "local=(entry=percona_encryption_extension_init,early_load=true,config=(cipher="
       << cipherMode << "))";
    WiredTigerExtensions::get(getGlobalServiceContext())->addExtension(ss.str());

    // setup encryption hooks
    // WiredTigerEncryptionHooks instance should be created after EncryptionKeyDB (depends on it)
    std::unique_ptr<WiredTigerEncryptionHooks> hooks;
    if (cipherMode == "AES256-CBC") {
        hooks = std::make_unique<WiredTigerEncryptionHooksCBC>(keyDb);
    } else {  // AES256-GCM
        hooks = std::make_unique<WiredTigerEncryptionHooksGCM>(keyDb);
    }
    EncryptionHooks::set(getGlobalServiceContext(), std::move(hooks));
}
}  // namespace

class WiredTigerKVEngine::DataAtRestEncryption {
public:
    static std::unique_ptr<DataAtRestEncryption> create(
        const EncryptionGlobalParams& params,
        const boost::filesystem::path& dbPath,
        const encryption::MasterKeyProviderFactory& keyProviderFactory,
        bool directoryPerDb,
        PeriodicRunner* pr);

    DataAtRestEncryption(std::unique_ptr<EncryptionKeyDB>&& keyDb, PeriodicJobAnchor&& pollKeyState)
        : _keyDb((invariant(keyDb), std::move(keyDb))), _pollKeyState(std::move(pollKeyState)) {
        if (_pollKeyState) {
            _pollKeyState.start();
        }
    }

    ~DataAtRestEncryption() {
        if (_pollKeyState) {
            _pollKeyState.stop();
        }
    }

    /// @brief Returns a non-null pointer to the encryption key database
    EncryptionKeyDB* keyDb() noexcept {
        return _keyDb.get();
    }

private:
    std::unique_ptr<EncryptionKeyDB> _keyDb;
    PeriodicJobAnchor _pollKeyState;
};

std::unique_ptr<WiredTigerKVEngine::DataAtRestEncryption>
WiredTigerKVEngine::DataAtRestEncryption::create(
    const EncryptionGlobalParams& params,
    const boost::filesystem::path& dbPath,
    const encryption::MasterKeyProviderFactory& keyProviderFactory,
    bool directoryPerDb,
    PeriodicRunner* pr) {
    if (!params.enableEncryption) {
        return nullptr;
    }

    auto keyProvider = keyProviderFactory(params, logv2::LogComponent::kStorage);
    invariant(keyProvider);

    auto hook = [&dbPath, vault = params.vaultRotateMasterKey, kmip = params.kmipRotateMasterKey](
                    const std::string& keyDbDir, bool keyDbDirIsFresh) {
        validateRotationIsPossible(keyDbDir, keyDbDirIsFresh, dbPath.string(), vault, kmip);
    };
    auto [keyDb, masterKeyId] = createKeyDb(dbPath, hook, *keyProvider, directoryPerDb);
    invariant(keyDb && masterKeyId);
    if (params.shouldRotateMasterKey()) {
        keyDbRotateMasterKey(std::move(keyDb), dbPath, *keyProvider);
        throw MasterKeyRotationCompleted();
    }
    setUpWiredTigerEncryption(params.encryptionCipherMode, keyDb.get());

    return std::make_unique<DataAtRestEncryption>(
        std::move(keyDb),
        keyProvider->registerKeyStateVerificationJob((invariant(pr), *pr), *masterKeyId));
}

StringData WiredTigerKVEngine::kTableUriPrefix = "table:"_sd;

WiredTigerKVEngine::WiredTigerKVEngine(
    const std::string& canonicalName,
    const std::string& path,
    ClockSource* cs,
    const std::string& extraOpenOptions,
    size_t cacheSizeMB,
    size_t maxHistoryFileSizeMB,
    bool ephemeral,
    bool repair,
    PeriodicRunner* periodicRunner,
    const encryption::MasterKeyProviderFactory& keyProviderFactory)
    : _restEncr(DataAtRestEncryption::create(encryptionGlobalParams,
                                             boost::filesystem::path(path),
                                             keyProviderFactory,
                                             storageGlobalParams.directoryperdb,
                                             periodicRunner)),
      _clockSource(cs),
      _oplogManager(std::make_unique<WiredTigerOplogManager>()),
      _canonicalName(canonicalName),
      _path(path),
      _sizeStorerSyncTracker(cs,
                             gWiredTigerSizeStorerPeriodicSyncHits,
                             Milliseconds{gWiredTigerSizeStorerPeriodicSyncPeriodMillis}),
      _ephemeral(ephemeral),
      _inRepairMode(repair),
      _cacheSizeMB(cacheSizeMB) {
    _pinnedOplogTimestamp.store(Timestamp::max().asULL());
    boost::filesystem::path journalPath = path;
    journalPath /= "journal";
    if (!_ephemeral) {
        if (!boost::filesystem::exists(journalPath)) {
            try {
                boost::filesystem::create_directory(journalPath);
            } catch (std::exception& e) {
                LOGV2_ERROR(22312,
                            "Error creating journal directory",
                            "directory"_attr = journalPath.generic_string(),
                            "error"_attr = e.what());
                throw;
            }
        }
    }

    std::stringstream ss;
    ss << "create,";
    ss << "cache_size=" << cacheSizeMB << "M,";
    ss << "session_max=33000,";
    ss << "eviction=(threads_min=4,threads_max=4),";

    if (gWiredTigerEvictionDirtyTargetGB)
        ss << "eviction_dirty_target="
           << static_cast<size_t>(gWiredTigerEvictionDirtyTargetGB * 1024) << "MB,";
    if (!gWiredTigerExtraDiagnostics.empty())
        ss << "extra_diagnostics=[" << boost::algorithm::join(gWiredTigerExtraDiagnostics, ",")
           << "],";
    if (gWiredTigerEvictionDirtyMaxGB)
        ss << "eviction_dirty_trigger=" << static_cast<size_t>(gWiredTigerEvictionDirtyMaxGB * 1024)
           << "MB,";
    if (gWiredTigerCheckpointCleanupPeriodSeconds)
        ss << "checkpoint_cleanup=(wait="
           << static_cast<size_t>(gWiredTigerCheckpointCleanupPeriodSeconds) << "),";

    ss << "config_base=false,";
    ss << "statistics=(fast),";

    if (_ephemeral) {
        // If we've requested an ephemeral instance we store everything into memory instead of
        // backing it onto disk. Logging is not supported in this instance, thus we also have to
        // disable it.
        ss << ",in_memory=true,log=(enabled=false),";
    } else {
        // In persistent mode we enable the journal and set the compression settings.
        ss << "log=(enabled=true,remove=true,path=journal,compressor=";
        ss << wiredTigerGlobalOptions.journalCompressor << "),";
        ss << "builtin_extension_config=(zstd=(compression_level="
           << wiredTigerGlobalOptions.zstdCompressorLevel << ")),";
    }

    ss << "file_manager=(close_idle_time=" << gWiredTigerFileHandleCloseIdleTime
       << ",close_scan_interval=" << gWiredTigerFileHandleCloseScanInterval
       << ",close_handle_minimum=" << gWiredTigerFileHandleCloseMinimum << "),";
    ss << "statistics_log=(wait=" << wiredTigerGlobalOptions.statisticsLogDelaySecs << "),";

    // Enable JSON output for errors and messages.
    ss << "json_output=(error,message),";

    // Generate the settings related to the verbose configuration.
    ss << WiredTigerUtil::generateWTVerboseConfiguration() << ",";

    if (kDebugBuild) {
        // Do not abort the process when corruption is found in debug builds, which supports
        // increased test coverage.
        ss << "debug_mode=(corruption_abort=false,";
        // For select debug builds, support enabling WiredTiger eviction debug mode. This uses
        // more aggressive eviction tactics, but may have a negative performance impact.
        if (gWiredTigerEvictionDebugMode) {
            ss << "eviction=true,";
        }
        ss << "),";
    }
    if constexpr (kAddressSanitizerEnabled || kThreadSanitizerEnabled) {
        // For applications using WT, advancing a cursor invalidates the data/memory that cursor was
        // pointing to. WT performs the optimization of managing its own memory. The unit of memory
        // allocation is a page. Walking a cursor from one key/value to the next often lands on the
        // same page, which has the effect of keeping the address of the prior key/value valid. For
        // a bug to occur, the cursor must move across pages, and the prior page must be
        // evicted. While rare, this can happen, resulting in reading random memory.
        //
        // The cursor copy debug mode will instead cause WT to malloc/free memory for each key/value
        // a cursor is positioned on. Thus, enabling when using with address sanitizer will catch
        // many cases of dereferencing invalid cursor positions. Note, there is a known caveat: a
        // free/malloc for roughly the same allocation size can often return the same memory
        // address. This is a scenario where the address sanitizer is not able to detect a
        // use-after-free error.
        //
        // Additionally, WT does not use the standard C thread model and thus TSAN can report false
        // data races when touching memory that was allocated within WT. The cursor_copy mode
        // alleviates this by copying all returned data to its own buffer before leaving the storage
        // engine.
        ss << "debug_mode=(cursor_copy=true),";
    }
    if constexpr (kThreadSanitizerEnabled) {
        // TSAN builds may take longer for certain operations, increase or disable the relevant
        // timeouts.
        ss << "cache_stuck_timeout_ms=900000,";
        ss << "generation_drain_timeout_ms=0,";
    }
    if (TestingProctor::instance().isEnabled()) {
        // Enable debug write-ahead logging for all tables when testing is enabled.
        //
        // If MongoDB startup fails, there may be clues from the previous run still left in the WT
        // log files that can provide some insight into how the system got into a bad state. When
        // testing is enabled, keep around some of these files for investigative purposes.
        //
        // We strive to keep 4 minutes of logs. Increase the retention for tests that take
        // checkpoints more often.
        const double fourMinutesInSeconds = 240.0;
        int ckptsPerFourMinutes;
        if (storageGlobalParams.syncdelay <= 0.0) {
            ckptsPerFourMinutes = 1;
        } else {
            ckptsPerFourMinutes =
                static_cast<int>(fourMinutesInSeconds / storageGlobalParams.syncdelay);
        }

        if (ckptsPerFourMinutes < 1) {
            LOGV2_WARNING(8423377,
                          "Unexpected value for checkpoint retention",
                          "syncdelay"_attr =
                              static_cast<std::int64_t>(storageGlobalParams.syncdelay),
                          "ckptsPerFourMinutes"_attr = ckptsPerFourMinutes);
            ckptsPerFourMinutes = 1;
        }

        ss << fmt::format("debug_mode=(table_logging=true,checkpoint_retention={}),",
                          ckptsPerFourMinutes);
    }
    if (gWiredTigerStressConfig) {
        ss << "timing_stress_for_test=[history_store_checkpoint_delay,checkpoint_slow],";
    }

    if (gFeatureFlagPrefetch.isEnabled(
            serverGlobalParams.featureCompatibility.acquireFCVSnapshot()) &&
        !_ephemeral) {
        ss << "prefetch=(available=true,default=false),";
    }

    if (!wiredTigerGlobalOptions.liveRestoreSource.empty() && !_ephemeral) {
        ss << "live_restore=(enabled=true,path=\"" << wiredTigerGlobalOptions.liveRestoreSource
           << "\",threads_max=" << wiredTigerGlobalOptions.liveRestoreThreads
           << ",read_size=" << wiredTigerGlobalOptions.liveRestoreReadSizeMB << "MB"
           << "),";
    }

    ss << WiredTigerCustomizationHooks::get(getGlobalServiceContext())
              ->getTableCreateConfig("system");
    ss << WiredTigerExtensions::get(getGlobalServiceContext())->getOpenExtensionsConfig();
    ss << extraOpenOptions;

    if (WiredTigerUtil::willRestoreFromBackup()) {
        ss << WiredTigerUtil::generateRestoreConfig() << ",";
    }

    string config = ss.str();
    LOGV2(22315, "Opening WiredTiger", "config"_attr = config);
    auto startTime = Date_t::now();
    _openWiredTiger(path, config);
    LOGV2(4795906, "WiredTiger opened", "duration"_attr = Date_t::now() - startTime);
    _eventHandler.setStartupSuccessful();
    _wtOpenConfig = config;

    {
        char buf[(2 * 8 /*bytes in hex*/) + 1 /*nul terminator*/];
        invariantWTOK(_conn->query_timestamp(_conn, buf, "get=recovery"), nullptr);

        std::uint64_t tmp;
        fassert(50758, NumberParser().base(16)(buf, &tmp));
        _recoveryTimestamp = Timestamp(tmp);
        LOGV2_FOR_RECOVERY(23987,
                           0,
                           "WiredTiger recoveryTimestamp",
                           "recoveryTimestamp"_attr = _recoveryTimestamp);
    }

    {
        char buf[(2 * 8 /*bytes in hex*/) + 1 /*nul terminator*/];
        invariantWTOK(_conn->query_timestamp(_conn, buf, "get=oldest_timestamp"), nullptr);
        std::uint64_t tmp;
        fassert(5380107, NumberParser().base(16)(buf, &tmp));

        if (tmp != 0) {
            LOGV2_FOR_RECOVERY(
                5380106, 0, "WiredTiger oldestTimestamp", "oldestTimestamp"_attr = Timestamp(tmp));
            // The oldest timestamp is set in WT. Only set the in-memory variable.
            _oldestTimestamp.store(tmp);
            setInitialDataTimestamp(Timestamp(tmp));
        }
    }

    _connection.reset(new WiredTigerConnection(this));

    _sessionSweeper = std::make_unique<WiredTigerSessionSweeper>(_connection.get());
    _sessionSweeper->go();

    // Until the Replication layer installs a real callback, prevent truncating the oplog.
    setOldestActiveTransactionTimestampCallback(
        [](Timestamp) { return StatusWith(boost::make_optional(Timestamp::min())); });

    if (!_ephemeral) {
        if (!_recoveryTimestamp.isNull()) {
            // If the oldest/initial data timestamps were unset (there was no persisted durable
            // history), initialize them to the recovery timestamp.
            if (_oldestTimestamp.load() == 0) {
                setInitialDataTimestamp(_recoveryTimestamp);
                // Communicate the oldest timestamp to WT.
                setOldestTimestamp(_recoveryTimestamp, false);
            }

            // Pin the oldest timestamp prior to calling `setStableTimestamp` as that attempts to
            // advance the oldest timestamp. We do this pinning to give features such as resharding
            // an opportunity to re-pin the oldest timestamp after a restart. The assumptions this
            // relies on are that:
            //
            // 1) The feature stores the desired pin timestamp in some local collection.
            // 2) This temporary pinning lasts long enough for the catalog to be loaded and
            //    accessed.
            {
                stdx::lock_guard<stdx::mutex> lk(_oldestTimestampPinRequestsMutex);
                uassertStatusOK(_pinOldestTimestamp(lk,
                                                    kPinOldestTimestampAtStartupName,
                                                    Timestamp(_oldestTimestamp.load()),
                                                    false));
            }

            setStableTimestamp(_recoveryTimestamp, false);

            _connection->snapshotManager().setLastApplied(_recoveryTimestamp);
        }
    }

    if (_ephemeral && !TestingProctor::instance().isEnabled()) {
        // We do not maintain any snapshot history for the ephemeral storage engine in production
        // because replication and sharded transactions do not currently run on the inMemory engine.
        // It is live in testing, however.
        minSnapshotHistoryWindowInSeconds.store(0);
    }

    _sizeStorerUri = _uri("sizeStorer");
    WiredTigerSession session(_connection.get());
    if (repair && _hasUri(session, _sizeStorerUri)) {
        LOGV2(22316, "Repairing size cache");

        auto status = _salvageIfNeeded(_sizeStorerUri.c_str());
        if (status.code() != ErrorCodes::DataModifiedByRepair)
            fassertNoTrace(28577, status);
    }

    _sizeStorer = std::make_unique<WiredTigerSizeStorer>(_connection.get(), _sizeStorerUri);
    auto param = std::make_unique<WiredTigerEngineRuntimeConfigParameter>(
        "wiredTigerEngineRuntimeConfig", ServerParameterType::kRuntimeOnly);
    param->_data.second = this;
    registerServerParameter(std::move(param));
}

WiredTigerKVEngine::~WiredTigerKVEngine() {
    // Remove server parameters that we added in the constructor, to enable unit tests to reload the
    // storage engine again in this same process.
    ServerParameterSet::getNodeParameterSet()->remove("wiredTigerEngineRuntimeConfig");

    cleanShutdown();

    _restEncr.reset(nullptr);
    _connection.reset(nullptr);
}

void WiredTigerKVEngine::notifyStorageStartupRecoveryComplete() {
    unpinOldestTimestamp(kPinOldestTimestampAtStartupName);
}

void WiredTigerKVEngine::notifyReplStartupRecoveryComplete(RecoveryUnit& ru) {
    // The assertion below verifies that our oldest timestamp is not ahead of a non-zero stable
    // timestamp upon exiting startup recovery. This is because it is not safe to begin taking
    // stable checkpoints while the oldest timestamp is ahead of the stable timestamp.
    //
    // If we recover from an unstable checkpoint, such as in the startup recovery for restore case
    // after we have finished oplog replay, we will start up with a null stable timestamp. As a
    // result, we can safely advance the oldest timestamp.
    //
    // If we recover with a stable checkpoint, the stable timestamp will be set to the previous
    // value. In this case, we expect the oldest timestamp to be advanced in lockstep with the
    // stable timestamp during any recovery process, and so the oldest timestamp should never exceed
    // the stable timestamp.
    const Timestamp oldest = getOldestTimestamp();
    const Timestamp stable = getStableTimestamp();
    uassert(8470600,
            str::stream() << "Oldest timestamp " << oldest
                          << " is ahead of non-zero stable timestamp " << stable,
            (stable.isNull() || oldest.isNull() || oldest <= stable));

    if (!gEnableAutoCompaction)
        return;

    // Exclude the oplog table, if it exists.
    invariant(_oplogManager);
    std::vector<StringData> excludedIdents;
    if (auto oplogIdent = _oplogManager->getIdent(); !oplogIdent.empty()) {
        LOGV2_DEBUG(
            9611300, 1, "Excluding oplog table for auto compact", "ident"_attr = oplogIdent);
        excludedIdents.push_back(oplogIdent);
    }
    AutoCompactOptions options{/*enable=*/true,
                               /*runOnce=*/false,
                               /*freeSpaceTargetMB=*/boost::none,
                               std::move(excludedIdents)};

    auto status = autoCompact(ru, options);
    if (status.isOK()) {
        LOGV2(8704102, "AutoCompact enabled");
        return;
    }

    // Proceed with startup if background compaction fails to start. Crash for unexpected error
    // codes.
    if (status != ErrorCodes::IllegalOperation && status != ErrorCodes::ObjectIsBusy) {
        invariantStatusOK(
            status.withContext("Background compaction failed to start due to an unexpected error"));
    }
}

void WiredTigerKVEngine::_openWiredTiger(const std::string& path, const std::string& wtOpenConfig) {
    // MongoDB 4.4 will always run in compatibility version 10.0.
    std::string configStr = wtOpenConfig + ",compatibility=(require_min=\"10.0.0\")";
    auto wtEventHandler = _eventHandler.getWtEventHandler();

    int ret = wiredtiger_open(path.c_str(), wtEventHandler, configStr.c_str(), &_conn);
    if (!ret) {
        _fileVersion = {WiredTigerFileVersion::StartupVersion::IS_44_FCV_44};
        return;
    }

    if (_eventHandler.isWtIncompatible()) {
        // WT 4.4+ will refuse to startup on datafiles left behind by 4.0 and earlier. This behavior
        // is enforced outside of `require_min`. This condition is detected via a specific error
        // message from WiredTiger.
        if (_inRepairMode) {
            // In case this process was started with `--repair`, remove the "repair incomplete"
            // file.
            StorageRepairObserver::get(getGlobalServiceContext())->onRepairDone(nullptr);
        }
        LOGV2_FATAL_NOTRACE(
            4671205,
            "This version of MongoDB is too recent to start up on the existing data files. "
            "Try MongoDB 4.2 or earlier.");
    }

    // MongoDB 4.4 doing clean shutdown in FCV 4.2 will use compatibility version 3.3.
    configStr = wtOpenConfig + ",compatibility=(require_min=\"3.3.0\")";
    ret = wiredtiger_open(path.c_str(), wtEventHandler, configStr.c_str(), &_conn);
    if (!ret) {
        _fileVersion = {WiredTigerFileVersion::StartupVersion::IS_44_FCV_42};
        return;
    }

    // MongoDB 4.2 uses compatibility version 3.2.
    configStr = wtOpenConfig + ",compatibility=(require_min=\"3.2.0\")";
    ret = wiredtiger_open(path.c_str(), wtEventHandler, configStr.c_str(), &_conn);
    if (!ret) {
        _fileVersion = {WiredTigerFileVersion::StartupVersion::IS_42};
        return;
    }

    LOGV2_WARNING(22347,
                  "Failed to start up WiredTiger under any compatibility version. This may be due "
                  "to an unsupported upgrade or downgrade.");
    if (ret == EINVAL) {
        fassertFailedNoTrace(28561);
    }

    if (ret == WT_TRY_SALVAGE) {
        LOGV2_WARNING(22348, "WiredTiger metadata corruption detected");
        if (!_inRepairMode) {
            LOGV2_FATAL_NOTRACE(50944, kWTRepairMsg);
        }
    }

    if (!_inRepairMode) {
        LOGV2_FATAL_NOTRACE(
            28595, "Terminating.", "reason"_attr = wtRCToStatus(ret, nullptr).reason());
    }

    // Always attempt to salvage metadata regardless of error code when in repair mode.
    LOGV2_WARNING(22349, "Attempting to salvage WiredTiger metadata");
    configStr = wtOpenConfig + ",salvage=true";
    ret = wiredtiger_open(path.c_str(), wtEventHandler, configStr.c_str(), &_conn);
    if (!ret) {
        StorageRepairObserver::get(getGlobalServiceContext())
            ->invalidatingModification("WiredTiger metadata salvaged");
        return;
    }

    LOGV2_FATAL_NOTRACE(50947,
                        "Failed to salvage WiredTiger metadata",
                        "details"_attr = wtRCToStatus(ret, nullptr).reason());
}

void WiredTigerKVEngine::cleanShutdown() {
    LOGV2(22317, "WiredTigerKVEngine shutting down");
    // Ensure that key db is destroyed on exit
    ON_BLOCK_EXIT([&] { _restEncr.reset(nullptr); });

    if (!_conn) {
        return;
    }

    if (_sessionSweeper) {
        LOGV2(22318, "Shutting down session sweeper thread");
        _sessionSweeper->shutdown();
        LOGV2(22319, "Finished shutting down session sweeper thread");
    }
    LOGV2_FOR_RECOVERY(23988,
                       2,
                       "Shutdown timestamps.",
                       "Stable Timestamp"_attr = Timestamp(_stableTimestamp.load()),
                       "Initial Data Timestamp"_attr = Timestamp(_initialDataTimestamp.load()),
                       "Oldest Timestamp"_attr = Timestamp(_oldestTimestamp.load()));

    _connection->shuttingDown();

    syncSizeInfo(/*syncToDisk=*/true);

    // The size storer has to be destructed after the session cache has shut down. This sets the
    // shutdown flag internally in the session cache. As operations get interrupted during shutdown,
    // they release their session back to the session cache. If the shutdown flag has been set,
    // released sessions will skip flushing the size storer.
    _sizeStorer.reset();

    _waitUntilDurableSession.reset();

    // We want WiredTiger to leak memory for faster shutdown except when we are running tools to
    // look for memory leaks.
    bool leak_memory = !kAddressSanitizerEnabled;
    std::string closeConfig = "";

    if (RUNNING_ON_VALGRIND) {  // NOLINT
        leak_memory = false;
    }

    if (MONGO_unlikely(WTDisableFastShutDown.shouldFail())) {
        leak_memory = false;
    }

    if (leak_memory) {
        closeConfig = "leak_memory=true,";
    }

    const Timestamp initialDataTimestamp = getInitialDataTimestamp();
    if (gTakeUnstableCheckpointOnShutdown || initialDataTimestamp.asULL() <= 1) {
        closeConfig += "use_timestamp=false,";
    }

    bool downgrade = false;
    if (_fileVersion.shouldDowngrade(!_recoveryTimestamp.isNull())) {
        downgrade = true;
        auto startTime = Date_t::now();
        LOGV2(22324,
              "Closing WiredTiger in preparation for reconfiguring",
              "closeConfig"_attr = closeConfig);
        invariantWTOK(_conn->close(_conn, closeConfig.c_str()), nullptr);
        LOGV2(4795905, "WiredTiger closed", "duration"_attr = Date_t::now() - startTime);

        startTime = Date_t::now();
        invariantWTOK(
            wiredtiger_open(
                _path.c_str(), _eventHandler.getWtEventHandler(), _wtOpenConfig.c_str(), &_conn),
            nullptr);
        LOGV2(4795904, "WiredTiger re-opened", "duration"_attr = Date_t::now() - startTime);

        startTime = Date_t::now();
        LOGV2(22325, "Reconfiguring", "newConfig"_attr = _fileVersion.getDowngradeString());
        invariantWTOK(_conn->reconfigure(_conn, _fileVersion.getDowngradeString().c_str()),
                      nullptr);
        LOGV2(4795903, "Reconfigure complete", "duration"_attr = Date_t::now() - startTime);
    }

    if (gWiredTigerVerboseShutdownCheckpointLogs) {
        logv2::LogManager::global().getGlobalSettings().setMinimumLoggedSeverity(
            logv2::LogComponent::kWiredTigerCheckpoint,
            logv2::LogSeverity::Debug(logv2::LogSeverity::kMaxDebugLevel));
        reconfigureLogging().ignore();  // Best-effort.
    }

    auto startTime = Date_t::now();
    LOGV2(4795902, "Closing WiredTiger", "closeConfig"_attr = closeConfig);
    invariantWTOK(_conn->close(_conn, closeConfig.c_str()), nullptr);
    LOGV2(4795901, "WiredTiger closed", "duration"_attr = Date_t::now() - startTime);
    _conn = nullptr;

    if (_restEncr && downgrade) {
        _restEncr->keyDb()->reconfigure(_fileVersion.getDowngradeString().c_str());
    }
}

int64_t WiredTigerKVEngine::getIdentSize(RecoveryUnit& ru, StringData ident) {
    return WiredTigerUtil::getIdentSize(*WiredTigerRecoveryUnit::get(ru).getSession(), _uri(ident));
}

Status WiredTigerKVEngine::repairIdent(RecoveryUnit& ru, StringData ident) {
    WiredTigerSession* session = WiredTigerRecoveryUnit::get(ru).getSession();
    string uri = _uri(ident);
    session->closeAllCursors(uri);
    if (isEphemeral()) {
        return Status::OK();
    }
    auto ensuredIdent = _ensureIdentPath(ident);
    return _salvageIfNeeded(uri.c_str());
}

Status WiredTigerKVEngine::_salvageIfNeeded(const char* uri) {
    // Using a side session to avoid transactional issues
    WiredTigerSession session(_connection.get());

    int rc = session.verify(uri, nullptr);
    // WT may return EBUSY if the database contains dirty data. If we checkpoint and retry the
    // operation it will attempt to clean up the dirty elements during checkpointing, thus allowing
    // the operation to succeed if it was the only reason to fail.
    if (rc == EBUSY) {
        _checkpoint(session);
        rc = session.verify(uri, nullptr);
    }

    if (rc == 0) {
        LOGV2(22327, "Verify succeeded. Not salvaging.", "uri"_attr = uri);
        return Status::OK();
    }

    if (rc == ENOENT) {
        LOGV2_WARNING(22350,
                      "Data file is missing. Attempting to drop and re-create the collection.",
                      "uri"_attr = uri);

        return _rebuildIdent(session, uri);
    }

    LOGV2(22328, "Verify failed. Running a salvage operation.", "uri"_attr = uri);
    rc = session.salvage(uri, nullptr);
    // Same reasoning for handling EBUSY errors as above.
    if (rc == EBUSY) {
        _checkpoint(session);
        rc = session.salvage(uri, nullptr);
    }
    auto status = wtRCToStatus(rc, session, "Salvage failed:");
    if (status.isOK()) {
        return {ErrorCodes::DataModifiedByRepair, str::stream() << "Salvaged data for " << uri};
    }

    LOGV2_WARNING(22351,
                  "Salvage failed. The file will be moved out of "
                  "the way and a new ident will be created.",
                  "uri"_attr = uri,
                  "error"_attr = status);

    //  If the data is unsalvageable, we should completely rebuild the ident.
    return _rebuildIdent(session, uri);
}

Status WiredTigerKVEngine::_rebuildIdent(WiredTigerSession& session, const char* uri) {
    invariant(_inRepairMode);

    invariant(std::string(uri).find(kTableUriPrefix.rawData()) == 0);

    const std::string identName(uri + kTableUriPrefix.size());
    auto filePath = getDataFilePathForIdent(identName);
    if (filePath) {
        const boost::filesystem::path corruptFile(filePath->string() + ".corrupt");
        LOGV2_WARNING(22352,
                      "Moving data file to backup",
                      "file"_attr = filePath->generic_string(),
                      "backup"_attr = corruptFile.generic_string());

        auto status = fsyncRename(filePath.value(), corruptFile);
        if (!status.isOK()) {
            return status;
        }
    }

    LOGV2_WARNING(22353, "Rebuilding ident", "ident"_attr = identName);

    // This is safe to call after moving the file because it only reads from the metadata, and not
    // the data file itself.
    auto swMetadata = WiredTigerUtil::getMetadataCreate(session, uri);
    if (!swMetadata.isOK()) {
        auto status = swMetadata.getStatus();
        LOGV2_ERROR(22357,
                    "Rebuilding ident failed: failed to get metadata",
                    "uri"_attr = uri,
                    "error"_attr = status);
        return status;
    }
    Status status = _drop(session, uri, nullptr);
    if (!status.isOK()) {
        LOGV2_ERROR(22358,
                    "Rebuilding ident failed: failed to drop",
                    "uri"_attr = uri,
                    "error"_attr = status);
        return status;
    }

    int rc = session.create(uri, swMetadata.getValue().c_str());
    if (rc != 0) {
        auto status = wtRCToStatus(rc, session);
        LOGV2_ERROR(22359,
                    "Rebuilding ident failed: failed to create with config",
                    "uri"_attr = uri,
                    "config"_attr = swMetadata.getValue(),
                    "error"_attr = status);
        return status;
    }
    LOGV2(22329, "Successfully re-created table", "uri"_attr = uri);
    return {ErrorCodes::DataModifiedByRepair,
            str::stream() << "Re-created empty data file for " << uri};
}

void WiredTigerKVEngine::flushAllFiles(OperationContext* opCtx, bool callerHoldsReadLock) {
    LOGV2_DEBUG(22330, 1, "WiredTigerKVEngine::flushAllFiles");
    if (_ephemeral) {
        return;
    }

    const Timestamp stableTimestamp = getStableTimestamp();
    const Timestamp initialDataTimestamp = getInitialDataTimestamp();
    uassert(
        5841000,
        "Cannot take checkpoints when the stable timestamp is less than the initial data timestamp",
        initialDataTimestamp == Timestamp::kAllowUnstableCheckpointsSentinel ||
            stableTimestamp >= initialDataTimestamp);

    // Immediately flush the size storer information to disk. When the node is fsync locked for
    // operations such as backup, it's imperative that we copy the most up-to-date data files.
    syncSizeInfo(true);

    // If there's no journal (ephemeral), we must checkpoint all of the data.
    Fsync fsyncType = !_ephemeral ? Fsync::kCheckpointStableTimestamp : Fsync::kCheckpointAll;

    // We will skip updating the journal listener if the caller holds read locks.
    // The JournalListener may do writes, and taking write locks would conflict with the read locks.
    UseJournalListener useListener =
        callerHoldsReadLock ? UseJournalListener::kSkip : UseJournalListener::kUpdate;

    waitUntilDurable(opCtx, fsyncType, useListener);
}

Status WiredTigerKVEngine::beginBackup() {
    invariant(!_backupSession);

    // The inMemory Storage Engine cannot create a backup cursor.
    if (_ephemeral) {
        return Status::OK();
    }

    // Persist the sizeStorer information to disk before opening the backup cursor.
    syncSizeInfo(true);

    // This cursor will be freed by the backupSession being closed as the session is uncached
    auto session = std::make_unique<WiredTigerSession>(_connection.get());
    WT_CURSOR* c = nullptr;
    int ret = WT_OP_CHECK(session->open_cursor("backup:", nullptr, nullptr, &c));
    if (ret != 0) {
        return wtRCToStatus(ret, *session);
    }
    _backupSession = std::move(session);
    return Status::OK();
}

void WiredTigerKVEngine::endBackup() {
    // There could be a race with clean shutdown which unconditionally closes all the sessions.
    WiredTigerConnection::BlockShutdown block(_connection.get());
    if (_connection->isShuttingDown()) {
        _backupSession->dropSessionBeforeDeleting();
    }

    _backupSession.reset();
}

Status WiredTigerKVEngine::disableIncrementalBackup() {
    // Opening an incremental backup cursor with the "force_stop=true" configuration option then
    // closing the cursor will set a flag in WiredTiger that causes it to release all incremental
    // information and resources.
    // Opening a subsequent incremental backup cursor will reset the flag in WiredTiger and
    // reinstate incremental backup history.
    uassert(31401, "Cannot open backup cursor with in-memory storage engine.", !isEphemeral());

    auto sessionRaii = std::make_unique<WiredTigerSession>(_connection.get());
    WT_CURSOR* cursor = nullptr;
    int wtRet =
        sessionRaii->open_cursor("backup:", nullptr, "incremental=(force_stop=true)", &cursor);
    if (wtRet != 0) {
        LOGV2_ERROR(22360, "Could not open a backup cursor to disable incremental backups");
        return wtRCToStatus(wtRet, *sessionRaii);
    }

    return Status::OK();
}

namespace {

boost::filesystem::path constructFilePath(std::string path, std::string filename) {
    const auto directoryPath = boost::filesystem::path(path);
    const auto wiredTigerLogFilePrefix = "WiredTigerLog";

    boost::filesystem::path filePath = directoryPath;
    if (filename.find(wiredTigerLogFilePrefix) == 0) {
        // TODO SERVER-13455: Replace `journal/` with the configurable journal path.
        filePath /= boost::filesystem::path("journal");
    }
    filePath /= filename;

    return filePath;
}

std::deque<std::string> getUniqueFiles(const std::vector<std::string>& files,
                                       const std::set<std::string>& referenceFiles) {
    std::deque<std::string> result;
    for (auto& file : files) {
        if (referenceFiles.find(file) == referenceFiles.end()) {
            result.push_back(file);
        }
    }
    return result;
}

class StreamingCursorImpl : public StorageEngine::StreamingCursor {
public:
    StreamingCursorImpl() = delete;
    explicit StreamingCursorImpl(WiredTigerSession* session,
                                 std::string path,
                                 StorageEngine::BackupOptions options,
                                 WiredTigerBackup* wtBackup)
        : StorageEngine::StreamingCursor(options),
          _session(session),
          _path(path),
          _wtBackup(wtBackup){};

    ~StreamingCursorImpl() override = default;

    void setCatalogEntries(stdx::unordered_map<std::string, std::pair<NamespaceString, UUID>>
                               identsToNsAndUUID) override {
        _identsToNsAndUUID = std::move(identsToNsAndUUID);
    }

    StatusWith<std::deque<BackupBlock>> getNextBatch(const std::size_t batchSize) override {
        int wtRet = 0;
        std::deque<BackupBlock> backupBlocks;

        stdx::lock_guard<stdx::mutex> backupCursorLk(_wtBackup->wtBackupCursorMutex);
        while (backupBlocks.size() < batchSize) {
            stdx::lock_guard<stdx::mutex> backupDupCursorLk(_wtBackup->wtBackupDupCursorMutex);

            // We may still have backup blocks to retrieve for the existing file that
            // _wtBackup->cursor is open on if _wtBackup->dupCursor exists. In this case, do not
            // call next() on _wtBackup->cursor.
            if (!_wtBackup->dupCursor) {
                wtRet = (_wtBackup->cursor)->next(_wtBackup->cursor);
                if (wtRet != 0) {
                    break;
                }
            }

            const char* filename;
            invariantWTOK((_wtBackup->cursor)->get_key(_wtBackup->cursor, &filename),
                          _wtBackup->cursor->session);
            const boost::filesystem::path filePath = constructFilePath(_path, {filename});

            const auto wiredTigerLogFilePrefix = "WiredTigerLog";
            if (std::string(filename).find(wiredTigerLogFilePrefix) == 0) {
                // If extendBackupCursor() is called prior to the StreamingCursor running into log
                // files, we must ensure that subsequent calls to getNextBatch() do not return
                // duplicate files.
                if ((_wtBackup->logFilePathsSeenByExtendBackupCursor).find(filePath.string()) !=
                    (_wtBackup->logFilePathsSeenByExtendBackupCursor).end()) {
                    break;
                }
                (_wtBackup->logFilePathsSeenByGetNextBatch).insert(filePath.string());
            }

            boost::system::error_code errorCode;
            const std::uint64_t fileSize = boost::filesystem::file_size(filePath, errorCode);
            uassert(31403,
                    "Failed to get a file's size. Filename: {} Error: {}"_format(
                        filePath.string(), errorCode.message()),
                    !errorCode);

            if (options.incrementalBackup && options.srcBackupName) {
                // For a subsequent incremental backup, each BackupBlock corresponds to changes
                // made to data files since the initial incremental backup. Each BackupBlock has a
                // maximum size of options.blockSizeMB. Incremental backups open a duplicate cursor,
                // which is stored in _wtBackup->dupCursor.
                //
                // 'backupBlocks' is an out parameter.
                Status status = _getNextIncrementalBatchForFile(
                    filename, filePath, fileSize, batchSize, &backupBlocks);

                if (!status.isOK()) {
                    return status;
                }
            } else {
                // For a full backup or the initial incremental backup, each BackupBlock corresponds
                // to an entire file. Full backups cannot open an incremental cursor, even if they
                // are the initial incremental backup.
                const std::uint64_t length = options.incrementalBackup ? fileSize : 0;
                auto nsAndUUID = _getNsAndUUID(filePath);

                LOGV2_DEBUG(9538603,
                            2,
                            "File to copy for backup",
                            "nss"_attr = nsAndUUID.first,
                            "uuid"_attr = nsAndUUID.second,
                            "filePath"_attr = filePath.string(),
                            "offset"_attr = 0,
                            "size"_attr = fileSize);
                backupBlocks.push_back(BackupBlock(nsAndUUID.first,
                                                   nsAndUUID.second,
                                                   filePath.string(),
                                                   0 /* offset */,
                                                   length,
                                                   fileSize));
            }
        }

        if (wtRet && wtRet != WT_NOTFOUND && backupBlocks.size() != batchSize) {
            return wtRCToStatus(wtRet, *_session);
        }

        return backupBlocks;
    }

private:
    std::pair<boost::optional<NamespaceString>, boost::optional<UUID>> _getNsAndUUID(
        boost::filesystem::path identAbsolutePath) const {
        std::string ident = extractIdentFromPath(
            boost::filesystem::path(storageGlobalParams.dbpath), identAbsolutePath);
        auto it = _identsToNsAndUUID.find(ident);
        if (it == _identsToNsAndUUID.end()) {
            return std::make_pair(boost::none, boost::none);
        }
        return it->second;
    }

    Status _getNextIncrementalBatchForFile(const char* filename,
                                           boost::filesystem::path filePath,
                                           const std::uint64_t fileSize,
                                           const std::size_t batchSize,
                                           std::deque<BackupBlock>* backupBlocks) {
        // For each file listed, open a duplicate backup cursor and get the blocks to copy.
        std::stringstream ss;
        ss << "incremental=(file=" << filename << ")";
        const std::string config = ss.str();

        int wtRet;
        bool fileUnchangedFlag = false;
        if (!_wtBackup->dupCursor) {
            size_t attempt = 0;
            do {
                LOGV2_DEBUG(9538604, 2, "Opening duplicate backup cursor", "config"_attr = config);
                wtRet = _session->open_cursor(
                    nullptr, _wtBackup->cursor, config.c_str(), &_wtBackup->dupCursor);

                if (wtRet == EBUSY) {
                    logAndBackoff(8927900,
                                  ::mongo::logv2::LogComponent::kStorage,
                                  logv2::LogSeverity::Debug(1),
                                  ++attempt,
                                  "Opening duplicate backup cursor returned EBUSY, retrying",
                                  "config"_attr = config);
                } else if (wtRet != 0) {
                    return wtRCToStatus(wtRet, *_session);
                }
            } while (wtRet == EBUSY);
            fileUnchangedFlag = true;
        }

        while (backupBlocks->size() < batchSize) {
            wtRet = (_wtBackup->dupCursor)->next(_wtBackup->dupCursor);
            if (wtRet == WT_NOTFOUND) {
                break;
            }
            invariantWTOK(wtRet, _wtBackup->dupCursor->session);
            fileUnchangedFlag = false;

            uint64_t offset, size, type;
            invariantWTOK(
                (_wtBackup->dupCursor)->get_key(_wtBackup->dupCursor, &offset, &size, &type),
                _wtBackup->dupCursor->session);
            auto nsAndUUID = _getNsAndUUID(filePath);
            LOGV2_DEBUG(22311,
                        2,
                        "Block to copy for incremental backup",
                        "nss"_attr = nsAndUUID.first,
                        "uuid"_attr = nsAndUUID.second,
                        "filePath"_attr = filePath.string(),
                        "offset"_attr = offset,
                        "size"_attr = size,
                        "type"_attr = type);
            backupBlocks->push_back(BackupBlock(
                nsAndUUID.first, nsAndUUID.second, filePath.string(), offset, size, fileSize));
        }

        // If the file is unchanged, push a BackupBlock with offset=0 and length=0. This allows us
        // to distinguish between an unchanged file and a deleted file in an incremental backup.
        if (fileUnchangedFlag) {
            auto nsAndUUID = _getNsAndUUID(filePath);
            backupBlocks->push_back(BackupBlock(nsAndUUID.first,
                                                nsAndUUID.second,
                                                filePath.string(),
                                                0 /* offset */,
                                                0 /* length */,
                                                fileSize));
        }

        // If the duplicate backup cursor has been exhausted, close it and set
        // _wtBackup->dupCursor=nullptr.
        if (wtRet != 0) {
            if (wtRet != WT_NOTFOUND ||
                (wtRet = (_wtBackup->dupCursor)->close(_wtBackup->dupCursor)) != 0) {
                return wtRCToStatus(wtRet, *_session);
            }
            _wtBackup->dupCursor = nullptr;
            (_wtBackup->wtBackupDupCursorCV).notify_one();
        }

        return Status::OK();
    }

    WiredTigerSession* _session;
    std::string _path;
    stdx::unordered_map<std::string, std::pair<NamespaceString, UUID>> _identsToNsAndUUID;
    WiredTigerBackup* _wtBackup;  // '_wtBackup' is an out parameter.
};

}  // namespace

// Similar to beginNonBlockingBackup but
// - don't disable oplog truncation
// - don't call syncSizeInfo
// - returns empty list of files
// Similar to disableIncrementalBackup() above but persists session and cursor to _backupSession and
// _backupCursor
StatusWith<std::unique_ptr<StorageEngine::StreamingCursor>>
WiredTigerKVEngine::_disableIncrementalBackup() {
    // This cursor will be freed by the backupSession being closed as the session is uncached
    auto sessionRaii = std::make_unique<WiredTigerSession>(_connection.get());
    WT_CURSOR* cursor = nullptr;
    int wtRet =
        sessionRaii->open_cursor("backup:", nullptr, "incremental=(force_stop=true)", &cursor);
    if (wtRet != 0) {
        LOGV2_ERROR(22360, "Could not open a backup cursor to disable incremental backups");
        return wtRCToStatus(wtRet, *sessionRaii);
    }

    _backupSession = std::move(sessionRaii);
    _wtBackup.cursor = cursor;

    return std::unique_ptr<StorageEngine::StreamingCursor>();
}

StatusWith<std::unique_ptr<StorageEngine::StreamingCursor>>
WiredTigerKVEngine::beginNonBlockingBackup(const StorageEngine::BackupOptions& options) {
    uassert(51034, "Cannot open backup cursor with in-memory mode.", !isEphemeral());

    // incrementalBackup and disableIncrementalBackup are mutually exclusive
    // this is guaranteed by checks in DocumentSourceBackupCursor::createFromBson
    if (options.disableIncrementalBackup) {
        return _disableIncrementalBackup();
    }

    std::stringstream ss;
    if (options.incrementalBackup) {
        invariant(options.thisBackupName);
        ss << "incremental=(enabled=true,force_stop=false,";
        ss << "granularity=" << options.blockSizeMB << "MB,";
        ss << "this_id=" << std::quoted(str::escape(*options.thisBackupName)) << ",";

        if (options.srcBackupName) {
            ss << "src_id=" << std::quoted(str::escape(*options.srcBackupName)) << ",";
        }

        ss << ")";
    }

    stdx::lock_guard<stdx::mutex> backupCursorLk(_wtBackup.wtBackupCursorMutex);

    // Create ongoingBackup.lock file to signal recovery that it should delete WiredTiger.backup if
    // we have an unclean shutdown with the cursor still open.
    { boost::filesystem::ofstream ongoingBackup(getOngoingBackupPath()); }

    // Oplog truncation thread won't remove oplog since the checkpoint pinned by the backup cursor.
    stdx::lock_guard<stdx::mutex> lock(_oplogPinnedByBackupMutex);
    _oplogPinnedByBackup = Timestamp(_oplogNeededForCrashRecovery.load());
    ScopeGuard pinOplogGuard([&] { _oplogPinnedByBackup = boost::none; });

    // Persist the sizeStorer information to disk before opening the backup cursor. We aren't
    // guaranteed to have the most up-to-date size information after the backup as writes can still
    // occur during a nonblocking backup.
    syncSizeInfo(true);

    // This cursor will be freed by the backupSession being closed as the session is uncached
    auto sessionRaii = std::make_unique<WiredTigerSession>(_connection.get());
    WT_CURSOR* cursor = nullptr;
    const std::string config = ss.str();
    int wtRet = sessionRaii->open_cursor("backup:", nullptr, config.c_str(), &cursor);
    if (wtRet != 0) {
        boost::filesystem::remove(getOngoingBackupPath());
        return wtRCToStatus(wtRet, *sessionRaii);
    }

    // A nullptr indicates that no duplicate cursor is open during an incremental backup.
    stdx::lock_guard<stdx::mutex> backupDupCursorLk(_wtBackup.wtBackupDupCursorMutex);
    _wtBackup.dupCursor = nullptr;

    invariant(_wtBackup.logFilePathsSeenByExtendBackupCursor.empty());
    invariant(_wtBackup.logFilePathsSeenByGetNextBatch.empty());

    auto streamingCursor =
        std::make_unique<StreamingCursorImpl>(sessionRaii.get(), _path, options, &_wtBackup);

    pinOplogGuard.dismiss();
    _backupSession = std::move(sessionRaii);
    _wtBackup.cursor = cursor;

    return streamingCursor;
}

void WiredTigerKVEngine::endNonBlockingBackup() {
    stdx::lock_guard<stdx::mutex> backupCursorLk(_wtBackup.wtBackupCursorMutex);
    _backupSession.reset();
    {
        // Oplog truncation thread can now remove the pinned oplog.
        stdx::lock_guard<stdx::mutex> lock(_oplogPinnedByBackupMutex);
        _oplogPinnedByBackup = boost::none;
    }
    stdx::lock_guard<stdx::mutex> backupDupCursorLk(_wtBackup.wtBackupDupCursorMutex);
    _wtBackup.cursor = nullptr;
    _wtBackup.dupCursor = nullptr;
    _wtBackup.logFilePathsSeenByExtendBackupCursor = {};
    _wtBackup.logFilePathsSeenByGetNextBatch = {};

    boost::filesystem::remove(getOngoingBackupPath());
}

StatusWith<std::deque<std::string>> WiredTigerKVEngine::extendBackupCursor() {
    uassert(51033, "Cannot extend backup cursor with in-memory mode.", !isEphemeral());
    invariant(_wtBackup.cursor);
    stdx::unique_lock<stdx::mutex> backupDupCursorLk(_wtBackup.wtBackupDupCursorMutex);

    MONGO_IDLE_THREAD_BLOCK;
    _wtBackup.wtBackupDupCursorCV.wait(backupDupCursorLk, [&] { return !_wtBackup.dupCursor; });

    // Persist the sizeStorer information to disk before extending the backup cursor.
    syncSizeInfo(true);

    // The "target=(\"log:\")" configuration string for the cursor will ensure that we only see the
    // log files when iterating on the cursor.
    WT_CURSOR* cursor = nullptr;
    int wtRet =
        _backupSession->open_cursor(nullptr, _wtBackup.cursor, "target=(\"log:\")", &cursor);
    if (wtRet != 0) {
        return wtRCToStatus(wtRet, *_backupSession);
    }

    const char* filename;
    std::vector<std::string> filePaths;

    while ((wtRet = cursor->next(cursor)) == 0) {
        invariantWTOK(cursor->get_key(cursor, &filename), cursor->session);
        std::string name(filename);
        const boost::filesystem::path filePath = constructFilePath(_path, name);
        filePaths.push_back(filePath.string());
        _wtBackup.logFilePathsSeenByExtendBackupCursor.insert(filePath.string());
    }

    if (wtRet != WT_NOTFOUND) {
        return wtRCToStatus(wtRet, *_backupSession);
    }

    wtRet = cursor->close(cursor);
    if (wtRet != 0) {
        return wtRCToStatus(wtRet, *_backupSession);
    }

    // Once all the backup cursors have been opened on a sharded cluster, we need to ensure that the
    // data being copied from each shard is at the same point-in-time across the entire cluster to
    // have a consistent view of the data. For shards that opened their backup cursor before the
    // established point-in-time for backup, they will need to create a full copy of the additional
    // journal files returned by this method to ensure a consistent backup of the data is taken.
    return getUniqueFiles(filePaths, _wtBackup.logFilePathsSeenByGetNextBatch);
}

// Similar to beginNonBlockingBackup but
// - returns empty list of files
StatusWith<std::deque<BackupBlock>> EncryptionKeyDB::_disableIncrementalBackup() {
    // This cursor will be freed by the backupSession being closed as the session is uncached
    auto sessionRaii = std::make_unique<WiredTigerSession>(_connection.get());
    WT_CURSOR* cursor = nullptr;
    int wtRet =
        sessionRaii->open_cursor("backup:", nullptr, "incremental=(force_stop=true)", &cursor);
    if (wtRet != 0) {
        LOGV2_ERROR(22360, "Could not open a backup cursor to disable incremental backups");
        return wtRCToStatus(wtRet, *sessionRaii);
    }

    _backupSession = std::move(sessionRaii);
    _backupCursor = cursor;

    return std::deque<BackupBlock>();
}

StatusWith<std::deque<BackupBlock>> EncryptionKeyDB::beginNonBlockingBackup(
    OperationContext* opCtx,
    boost::optional<Timestamp> checkpointTimestamp,
    const StorageEngine::BackupOptions& options) {
    // incrementalBackup and disableIncrementalBackup are mutually exclusive
    // this is guaranteed by checks in DocumentSourceBackupCursor::createFromBson
    if (options.disableIncrementalBackup) {
        return _disableIncrementalBackup();
    }

    std::stringstream ss;
    if (options.incrementalBackup) {
        invariant(options.thisBackupName);
        ss << "incremental=(enabled=true,force_stop=false,";
        ss << "granularity=" << options.blockSizeMB << "MB,";
        ss << "this_id=" << std::quoted(str::escape(*options.thisBackupName)) << ",";

        if (options.srcBackupName) {
            ss << "src_id=" << std::quoted(str::escape(*options.srcBackupName)) << ",";
        }

        ss << ")";
    }

    // This cursor will be freed by the backupSession being closed as the session is uncached
    auto sessionRaii = std::make_unique<WiredTigerSession>(_connection.get());
    WT_CURSOR* cursor = nullptr;
    const std::string config = ss.str();
    int wtRet = sessionRaii->open_cursor("backup:", nullptr, config.c_str(), &cursor);
    if (wtRet != 0) {
        return wtRCToStatus(wtRet, *sessionRaii);
    }

    const bool fullBackup = !options.srcBackupName;
    auto swBackupBlocks = getBackupBlocksFromBackupCursor(checkpointTimestamp,
                                                          sessionRaii.get(),
                                                          cursor,
                                                          options.incrementalBackup,
                                                          fullBackup,
                                                          _path,
                                                          "Error opening backup cursor.");

    if (!swBackupBlocks.isOK()) {
        return swBackupBlocks;
    }

    _backupSession = std::move(sessionRaii);
    _backupCursor = cursor;

    return swBackupBlocks;
}

Status EncryptionKeyDB::endNonBlockingBackup(OperationContext* opCtx) {
    _backupSession.reset();
    _backupCursor = nullptr;
    return Status::OK();
}

StatusWith<std::deque<std::string>> EncryptionKeyDB::extendBackupCursor(OperationContext* opCtx) {
    invariant(_backupCursor);

    // The "target=(\"log:\")" configuration string for the cursor will ensure that we only see the
    // log files when iterating on the cursor.
    WT_CURSOR* cursor = nullptr;
    int wtRet = _backupSession->open_cursor(nullptr, _backupCursor, "target=(\"log:\")", &cursor);
    if (wtRet != 0) {
        return wtRCToStatus(wtRet, *_backupSession);
    }

    auto swBackupBlocks = getBackupBlocksFromBackupCursor(boost::none,
                                                          _backupSession.get(),
                                                          cursor,
                                                          /*incrementalBackup=*/false,
                                                          /*fullBackup=*/true,
                                                          _path,
                                                          "Error extending backup cursor.");

    wtRet = cursor->close(cursor);
    if (wtRet != 0) {
        return wtRCToStatus(wtRet, *_backupSession);
    }

    if (!swBackupBlocks.isOK()) {
        return swBackupBlocks.getStatus();
    }

    // Once all the backup cursors have been opened on a sharded cluster, we need to ensure that the
    // data being copied from each shard is at the same point-in-time across the entire cluster to
    // have a consistent view of the data. For shards that opened their backup cursor before the
    // established point-in-time for backup, they will need to create a full copy of the additional
    // journal files returned by this method to ensure a consistent backup of the data is taken.
    std::deque<std::string> filenames;
    for (const auto& entry : swBackupBlocks.getValue()) {
        filenames.push_back(entry.filePath());
    }

    return {filenames};
}

// Can throw standard exceptions
static void copy_file_size(OperationContext* opCtx,
                           const boost::filesystem::path& srcFile,
                           const boost::filesystem::path& destFile,
                           boost::uintmax_t fsize,
                           ProgressMeterHolder& progressMeter) {
    constexpr int bufsize = 8 * 1024;
    auto buf = std::make_unique<char[]>(bufsize);
    auto bufptr = buf.get();
    constexpr auto samplerate = 128;
    auto sampler = 1;

    std::ifstream src{};
    src.exceptions(std::ios::failbit | std::ios::badbit);
    src.open(srcFile.string(), std::ios::binary);

    std::ofstream dst{};
    dst.exceptions(std::ios::failbit | std::ios::badbit);
    dst.open(destFile.string(), std::ios::binary);

    while (fsize > 0) {
        if (--sampler == 0) {
            opCtx->checkForInterrupt();
            sampler = samplerate;
        }
        boost::uintmax_t cnt = bufsize;
        if (fsize < bufsize)
            cnt = fsize;
        src.read(bufptr, cnt);
        dst.write(bufptr, cnt);
        fsize -= cnt;
        {
            stdx::unique_lock<Client> lk(*opCtx->getClient());
            progressMeter.get(lk)->hit(cnt);
        }
    }
}

Status WiredTigerKVEngine::_hotBackupPopulateLists(OperationContext* opCtx,
                                                   const std::string& path,
                                                   std::vector<DBTuple>& dbList,
                                                   std::vector<FileTuple>& filesList,
                                                   boost::uintmax_t& totalfsize) {
    // Nothing to backup for ephemeral engine.
    if (_ephemeral) {
        return EngineExtension::hotBackup(opCtx, path);
    }

    namespace fs = boost::filesystem;
    int ret;

    const char* journalDir = "journal";
    fs::path destPath{path};

    // Prevent any DB writes between two backup cursors
    std::unique_ptr<Lock::GlobalRead> global;
    if (_restEncr) {
        global = std::make_unique<decltype(global)::element_type>(opCtx);
    }

    // Open backup cursor in new session, the session will kill the
    // cursor upon closing.
    {
        auto session = std::make_shared<WiredTigerSession>(_connection.get());
        ret = session->log_flush("sync=off");
        if (ret != 0) {
            return wtRCToStatus(ret, *session);
        }
        WT_CURSOR* c = nullptr;
        ret = session->open_cursor("backup:", nullptr, nullptr, &c);
        if (ret != 0) {
            return wtRCToStatus(ret, *session);
        }
        dbList.emplace_back(_path, destPath, session, c);
    }

    // Open backup cursor for keyDB
    if (_restEncr) {
        auto session = std::make_shared<WiredTigerSession>(_restEncr->keyDb()->getConnection());
        ret = session->log_flush("sync=off");
        if (ret != 0) {
            return wtRCToStatus(ret, *session);
        }
        WT_CURSOR* c = nullptr;
        ret = session->open_cursor("backup:", nullptr, nullptr, &c);
        if (ret != 0) {
            return wtRCToStatus(ret, *session);
        }
        dbList.emplace_back(
            fs::path{_path} / kKeyDbDirBasename, destPath / kKeyDbDirBasename, session, c);
    }

    // Populate list of files to copy
    for (auto&& db : dbList) {
        fs::path srcPath = std::get<0>(db);
        fs::path destPath = std::get<1>(db);
        WT_CURSOR* c = std::get<WT_CURSOR*>(db);

        const char* filename = NULL;
        while ((ret = c->next(c)) == 0 && (ret = c->get_key(c, &filename)) == 0) {
            fs::path srcFile{srcPath / filename};
            fs::path destFile{destPath / filename};

            if (fs::exists(srcFile)) {
                auto fsize = fs::file_size(srcFile);
                totalfsize += fsize;
                filesList.emplace_back(srcFile, destFile, fsize, fs::last_write_time(srcFile));
            } else {
                // WT-999: check journal folder.
                srcFile = srcPath / journalDir / filename;
                destFile = destPath / journalDir / filename;
                if (fs::exists(srcFile)) {
                    auto fsize = fs::file_size(srcFile);
                    totalfsize += fsize;
                    filesList.emplace_back(srcFile, destFile, fsize, fs::last_write_time(srcFile));
                } else {
                    return Status(ErrorCodes::InvalidPath,
                                  str::stream() << "Cannot find source file for backup :" << filename << ", source path: " << srcPath.string());
                }
            }
        }
        if (ret == WT_NOTFOUND)
            ret = 0;
        else
            return wtRCToStatus(ret, nullptr);
    }
    // We also need to backup storage engine metadata
    {
        const char* storageMetadata = "storage.bson";
        fs::path srcFile{fs::path{_path} / storageMetadata};
        fs::path destFile{destPath / storageMetadata};
        auto fsize = fs::file_size(srcFile);
        totalfsize += fsize;
        filesList.emplace_back(srcFile, destFile, fsize, fs::last_write_time(srcFile));
    }

    // Release global lock (if it was created)
    global.reset();

    return wtRCToStatus(ret, nullptr);
}

static void setupHotBackupProgressMeter(OperationContext* opCtx,
                                        ProgressMeterHolder& progressMeter,
                                        boost::uintmax_t totalfsize) {
    constexpr auto curopMessage = "Hot Backup: copying data bytes"_sd;
    stdx::unique_lock<Client> lk(*opCtx->getClient());
    progressMeter.set(lk, CurOp::get(opCtx)->setProgress(lk, curopMessage), opCtx);
    progressMeter.get(lk)->reset(totalfsize, 10, 512);
}

namespace {

// Define log redirector for AWS SDK
class MongoLogSystem : public Aws::Utils::Logging::FormattedLogSystem
{
public:

    using Base = FormattedLogSystem;

    MongoLogSystem() :
        Base(Aws::Utils::Logging::LogLevel::Info)
    {}

    virtual ~MongoLogSystem() {}

protected:

    virtual void ProcessFormattedStatement(Aws::String&& statement) override {
        LOGV2(29011, "{statement}", "statement"_attr = statement);
    }

    virtual void Flush() override {}
};

// Special version of filebuf to read exact number of bytes from the input file
// It works with TransferManager because TransferManager uses seekg/tellg
// in its CreateUploadFileHandle method to get file length and then does not
// try to read after acquired length value.
class AWS_CORE_API SizedFileBuf : public std::filebuf
{
public:
    SizedFileBuf(std::size_t lengthToRead) : _lengthToRead(lengthToRead) {}

protected:
    pos_type seekoff(off_type off, std::ios_base::seekdir dir,
                     std::ios_base::openmode which = std::ios_base::in | std::ios_base::out) override {
        if (dir == std::ios_base::end)
            return std::filebuf::seekpos(_lengthToRead + off);
        return std::filebuf::seekoff(off, dir, which);
    }

private:
    const std::size_t _lengthToRead;

};

// Subclass Aws::IOStream to manage SizedFileBuf's lifetime
class AWS_CORE_API SizedFileStream : public Aws::IOStream
{
public:
    SizedFileStream(std::size_t lengthToRead, const std::string &filename, ios_base::openmode mode = ios_base::in)
        : _filebuf(lengthToRead) {
        init(&_filebuf);

        if (!_filebuf.open(filename, mode)) {
            setstate(failbit);
        }
    }

private:
    SizedFileBuf _filebuf;
};

// Subclass AsyncCallerContext
class UploadContext : public Aws::Client::AsyncCallerContext {
public:
    UploadContext(std::shared_ptr<SizedFileStream>& stream)
        : _stream(stream) {}

    const std::shared_ptr<SizedFileStream>& GetStream() const { return _stream; }

    bool ShouldRetry() const { return _retry_cnt-- > 0; }

    void doProgress(OperationContext* opCtx,
                    ProgressMeterHolder& progressMeter,
                    uint64_t bytes_transferred) const {
        if (bytes_transferred > _bytes_reported) {
            {
                stdx::unique_lock<Client> lk(*opCtx->getClient());
                progressMeter.get(lk)->hit(bytes_transferred - _bytes_reported);
            }
            _bytes_reported = bytes_transferred;
        }
    }

private:
    std::shared_ptr<SizedFileStream> _stream;
    mutable int _retry_cnt = 5;
    mutable uint64_t _bytes_reported = 0;
};

}

//TODO: (15) consider replacing s3params with BSONObj and moving parse code from backup_commands.cpp
Status WiredTigerKVEngine::hotBackup(OperationContext* opCtx, const percona::S3BackupParameters& s3params) {
    WiredTigerHotBackupGuard backupGuard{opCtx};
    // list of DBs to backup
    std::vector<DBTuple> dbList;
    // list of files to backup
    std::vector<FileTuple> filesList;
    // total size of files to backup
    boost::uintmax_t totalfsize = 0;

    auto status = _hotBackupPopulateLists(opCtx, s3params.path, dbList, filesList, totalfsize);
    if (!status.isOK()) {
        return status;
    }

    ProgressMeterHolder progressMeter;
    setupHotBackupProgressMeter(opCtx, progressMeter, totalfsize);

    // stream files to S3-compatible storage
    Aws::SDKOptions options;
    Aws::InitAPI(options);
    ON_BLOCK_EXIT([&] { Aws::ShutdownAPI(options); });
    Aws::Utils::Logging::InitializeAWSLogging(Aws::MakeShared<MongoLogSystem>("AWS"));
    ON_BLOCK_EXIT([&] { Aws::Utils::Logging::ShutdownAWSLogging(); });

    Aws::Client::ClientConfiguration config;
    config.endpointOverride = s3params.endpoint; // for example "127.0.0.1:9000"
    config.scheme = Aws::Http::SchemeMapper::FromString(s3params.scheme.c_str());
    if (!s3params.region.empty())
        config.region = s3params.region;

    std::shared_ptr<Aws::Auth::AWSCredentialsProvider> credentialsProvider;
    if (!s3params.accessKeyId.empty()) {
        credentialsProvider = Aws::MakeShared<Aws::Auth::SimpleAWSCredentialsProvider>("AWS",
                                                                                       s3params.accessKeyId,
                                                                                       s3params.secretAccessKey);
    } else {
        // using ProfileConfigFileAWSCredentialsProvider to allow loading of non-default profile
        credentialsProvider = s3params.profile.empty()
            ? Aws::MakeShared<Aws::Auth::ProfileConfigFileAWSCredentialsProvider>("AWS", 1000 * 3600)
            : Aws::MakeShared<Aws::Auth::ProfileConfigFileAWSCredentialsProvider>("AWS", s3params.profile.c_str(), 1000 * 3600);
    }
    auto s3_client = Aws::MakeShared<Aws::S3::S3Client>("AWS", credentialsProvider, config, Aws::Client::AWSAuthV4Signer::PayloadSigningPolicy::Never, s3params.useVirtualAddressing);

    // check if bucket already exists and skip create if it does
    bool bucketExists{false};
    {
        auto outcome = s3_client->ListBuckets();
        if (!outcome.IsSuccess()) {
            return Status(ErrorCodes::InternalError,
                          str::stream() << "Cannot list buckets on storage server"
                                        << " : " << outcome.GetError().GetExceptionName()
                                        << " : " << outcome.GetError().GetMessage());
        }
        for (auto&& bucket : outcome.GetResult().GetBuckets()) {
            if (bucket.GetName() == s3params.bucket) {
                bucketExists = true;
            }
        }
    }

    // create bucket for the backup
    if (!bucketExists) {
        Aws::S3::Model::CreateBucketRequest request;
        request.SetBucket(s3params.bucket);

        auto outcome = s3_client->CreateBucket(request);
        if (!outcome.IsSuccess()) {
            return Status(ErrorCodes::InvalidPath,
                          str::stream() << "Cannot create '" << s3params.bucket << "' bucket for the backup"
                                        << " : " << outcome.GetError().GetExceptionName()
                                        << " : " << outcome.GetError().GetMessage());
        }
        LOGV2(29012, "Successfully created bucket for backup: {bucket}",
              "bucket"_attr = s3params.bucket);
    }

    // check if target location is empty, fail if not
    if (bucketExists) {
        Aws::S3::Model::ListObjectsRequest request;
        request.SetBucket(s3params.bucket);
        if (!s3params.path.empty())
            request.SetPrefix(s3params.path);

        auto outcome = s3_client->ListObjects(request);
        if (!outcome.IsSuccess()) {
            return Status(ErrorCodes::InvalidPath,
                          str::stream() << "Cannot list objects in the target location"
                                        << " : " << outcome.GetError().GetExceptionName()
                                        << " : " << outcome.GetError().GetMessage());
        }
        const auto root = s3params.path + '/';
        Aws::Vector<Aws::S3::Model::Object> object_list = outcome.GetResult().GetContents();
        for (auto const &s3_object : object_list) {
            if (s3_object.GetKey() != root) {
                return Status(ErrorCodes::InvalidPath,
                              str::stream() << "Target location is not empty"
                                            << " : " << s3params.bucket << '/' << s3params.path);
            }
        }
    }

    // multipart uploads do not work with GCP/GCS
    // so we need to check if we can start multipart upload before
    // trying to use TransferManager
    bool multipart_supported = true;
    {
        boost::filesystem::path key{s3params.path};
        key /= "multipart_upload_probe";
        auto outcome = s3_client->CreateMultipartUpload(
                Aws::S3::Model::CreateMultipartUploadRequest()
                .WithBucket(s3params.bucket)
                .WithKey(key.string())
                .WithContentType("application/octet-stream"));
        
        if (!outcome.IsSuccess()) {
            auto e = outcome.GetError();
            if (e.GetResponseCode() == Aws::Http::HttpResponseCode::BAD_REQUEST
                && e.GetErrorType() == Aws::S3::S3Errors::UNKNOWN) {
                multipart_supported = false;
            } else {
                return Status(ErrorCodes::InternalError,
                              str::stream() << "Unexpected error while trying to probe multipart upload support."
                                            << " Response code: " << int(e.GetResponseCode())
                                            << " Error type: " << int(e.GetErrorType()));
            }
        } else {
            // cancel test upload
            auto upload_id = outcome.GetResult().GetUploadId();
            auto outcome2 = s3_client->AbortMultipartUpload(
                    Aws::S3::Model::AbortMultipartUploadRequest()
                    .WithBucket(s3params.bucket)
                    .WithKey(key.string())
                    .WithUploadId(upload_id));
            if (!outcome2.IsSuccess()) {
                return Status(ErrorCodes::InternalError,
                              str::stream() << "Cannot abort test multipart upload"
                                            << " : " << upload_id);
            }
        }
    }

    if (multipart_supported) {
        // stream files using TransferManager
        using namespace Aws::Transfer;

        const size_t poolSize = s3params.threadPoolSize;
        auto executor = Aws::MakeShared<Aws::Utils::Threading::PooledThreadExecutor>("PooledThreadExecutor", poolSize);

        TransferManagerConfiguration trManConf(executor.get());
        trManConf.s3Client = s3_client;
        trManConf.computeContentMD5 = true;

        // by default part size is 5MB and number of parts is limited by 10000
        // if we have files bigger than 50GB we need to increase bufferSize
        // and transferBufferMaxHeapSize
        {
            // s3 object maximum size is 5TB
            constexpr size_t maxS3Object = (1ull << 40) * 5;
            // find biggest file
            size_t biggestFile = 0;
            for (auto&& file : filesList) {
                auto fsize{std::get<2>(file)};
                if (fsize > maxS3Object) {
                    boost::filesystem::path srcFile{std::get<0>(file)};
                    return Status(ErrorCodes::InvalidPath,
                                  str::stream() << "Cannot upload '" << srcFile.string() << "' to s3 "
                                                << "because its size is over maximum s3 object size (5TB)");
                }
                if (fsize > biggestFile) {
                    biggestFile = fsize;
                }
            }
            // find minimum chunk size and round it to MB
            size_t minChunkSizeMB = ((biggestFile / 10000) + (1 << 20) - 1) >> 20;
            if (minChunkSizeMB << 20 > trManConf.bufferSize) {
                LOGV2_DEBUG(29075, 2, "setting multipart upload's chunk size to {minChunkSizeMB}MB", "minChunkSizeMB"_attr = minChunkSizeMB);
                trManConf.bufferSize = minChunkSizeMB << 20;
                trManConf.transferBufferMaxHeapSize = poolSize * trManConf.bufferSize;
            }
        }

        // cancellation indicator
        AtomicWord<bool> backupCancelled(false);
        // error message set when backupCancelled was set to true
        synchronized_value<std::string> cancelMessage;

        // upload callback
        trManConf.uploadProgressCallback = [&,
                                            opCtx](const TransferManager* trMan,
                                                   const std::shared_ptr<const TransferHandle>& h) {
            if (backupCancelled.load()) {
                if (h->IsMultipart()) {
                    const_cast<TransferManager*>(trMan)->AbortMultipartUpload(
                            std::const_pointer_cast<TransferHandle>(h));
                } else {
                    std::const_pointer_cast<TransferHandle>(h)->Cancel();
                }
            }
            auto uploadContext = std::static_pointer_cast<const UploadContext>(h->GetContext());
            uploadContext->doProgress(opCtx, progressMeter, h->GetBytesTransferred());
            opCtx->checkForInterrupt();
        };

        // error callback
        trManConf.errorCallback = [](const TransferManager*, const std::shared_ptr<const TransferHandle>& h, const Aws::Client::AWSError<Aws::S3::S3Errors>& e) {
            LOGV2(29076, "errorCallback",
                  "IsMultipart"_attr = h->IsMultipart(),
                  "Id"_attr = h->GetId(),
                  "Key"_attr = h->GetKey(),
                  "MultiPartId"_attr = h->GetMultiPartId(),
                  "VersionId"_attr = h->GetVersionId());
            LOGV2(29077, "errorcallback error",
                  "ErrorType"_attr = static_cast<int>(e.GetErrorType()),
                  "ExceptionName"_attr = e.GetExceptionName(),
                  "Message"_attr = e.GetMessage(),
                  "RemoteHostIpAddress"_attr = e.GetRemoteHostIpAddress(),
                  "RequestId"_attr = e.GetRequestId(),
                  "ResponseCode"_attr = static_cast<int>(e.GetResponseCode()),
                  "ShouldRetry"_attr = e.ShouldRetry());
            // response headers 
            std::stringstream ss;
            for (auto&& header : e.GetResponseHeaders()) {
                ss << header.first << " = " << header.second << ";";
            }
            LOGV2(29078, "errorCallback response headers",
                  "headers"_attr = ss.str());
        };

        // transfer status update callback
        trManConf.transferStatusUpdatedCallback = [&](const TransferManager* trMan, const std::shared_ptr<const TransferHandle>& h) {
            const char* status = "nullptr";
            switch (h->GetStatus()) {
            //this value is only used for directory synchronization
            case TransferStatus::EXACT_OBJECT_ALREADY_EXISTS:
                status = "EXACT_OBJECT_ALREADY_EXISTS"; break;
            //Operation is still queued and has not begun processing
            case TransferStatus::NOT_STARTED:
                status = "NOT_STARTED"; break;
            //Operation is now running
            case TransferStatus::IN_PROGRESS:
                status = "IN_PROGRESS"; break;
            //Operation was canceled. A Canceled operation can still be retried
            case TransferStatus::CANCELED:
                status = "CANCELED"; break;
            //Operation failed, A failed operaton can still be retried.
            case TransferStatus::FAILED:
                status = "FAILED"; break;
            //Operation was successful
            case TransferStatus::COMPLETED:
                status = "COMPLETED"; break;
            //Operation either failed or was canceled and a user deleted the multi-part upload from S3.
            case TransferStatus::ABORTED:
                status = "ABORTED"; break;
            }
            LOGV2_DEBUG(29079, 2, "transferStatusUpdatedCallback",
                        "status"_attr = status,
                        "Id"_attr = h->GetId());
            if (h->GetStatus() == TransferStatus::FAILED) {
                auto uploadContext = std::static_pointer_cast<const UploadContext>(h->GetContext());
                auto err = h->GetLastError();
                LOGV2_WARNING(29080, "Error uploading",
                              "Key"_attr = h->GetKey(),
                              "errmsg"_attr = err.GetMessage());
                if (err.ShouldRetry() && uploadContext->ShouldRetry()) {
                    LOGV2(29081, "Retrying upload",
                          "Key"_attr = h->GetKey());
                    const_cast<TransferManager*>(trMan)->RetryUpload(
                            uploadContext->GetStream(), std::const_pointer_cast<TransferHandle>(h));
                } else {
                    LOGV2_ERROR(29082, "Unrecoverable error occured or retry count exhausted. Cancelling backup");
                    cancelMessage = err.GetMessage();
                    backupCancelled.store(true);
                    if (h->IsMultipart()) {
                        const_cast<TransferManager*>(trMan)->AbortMultipartUpload(
                                std::const_pointer_cast<TransferHandle>(h));
                    } else {
                        std::const_pointer_cast<TransferHandle>(h)->Cancel();
                    }
                }
            }
        };

        auto trMan = TransferManager::Create(trManConf);

        bool failed = false;

        // create code block to run ON_BLOCK_EXIT before
        // checking failed flag value
        {
            std::vector<std::shared_ptr<TransferHandle>> trHandles;
            ON_BLOCK_EXIT([&] {
                for (auto&& h : trHandles) {
                    h->WaitUntilFinished();
                    if (h->GetStatus() != TransferStatus::COMPLETED)
                        failed = true;
                }
            });

            try {
                for (auto&& file : filesList) {
                    boost::filesystem::path srcFile{std::get<0>(file)};
                    boost::filesystem::path destFile{std::get<1>(file)};
                    auto fsize{std::get<2>(file)};

                    LOGV2_DEBUG(29083, 2, "uploading",
                                "fileName"_attr = srcFile.string(),
                                "Key"_attr = destFile.string());

                    auto fileStream = Aws::MakeShared<SizedFileStream>("AWS", static_cast<std::size_t>(fsize),
                            srcFile.string(), std::ios_base::in | std::ios_base::binary);
                    if (!fileStream->good()) {
                        auto eno = errno;
                        // cancel all uploads
                        cancelMessage = str::stream()
                            << "Cannot open file '" << srcFile.string() << "' for upload. "
                            << "Error is: " << errorMessage(systemError(eno));
                        backupCancelled.store(true);
                        break;
                    }

                    trHandles.push_back(
                        trMan->UploadFile(fileStream,
                                          s3params.bucket,
                                          destFile.string(),
                                          "application/octet-stream",
                                          Aws::Map<Aws::String, Aws::String>(),
                                          Aws::MakeShared<UploadContext>("AWS", fileStream)));
                }
            } catch (const std::exception& ex) {
                // set backupCancelled on any exception
                cancelMessage = ex.what();
                backupCancelled.store(true);
            } 
        }

        if (failed) {
            auto msg = cancelMessage.get();
            if (!msg.empty())
                return Status(ErrorCodes::CommandFailed, cancelMessage.get());
            return Status(ErrorCodes::CommandFailed,
                          "Backup failed. See server log for detailed error messages.");
        }

        return Status::OK();
    }

    // upload files without TransferManager (for those servers which have no 
    // multipart upload support)
    // TODO: for GCP/GCS it is possible to use 'compose' operations

    // reconfigure progressMeter since in this case we will call hit() once per file
    {
        stdx::unique_lock<Client> lk(*opCtx->getClient());
        progressMeter.get(lk)->reset(totalfsize, 10, 1);
    }

    for (auto&& file : filesList) {
        boost::filesystem::path srcFile{std::get<0>(file)};
        boost::filesystem::path destFile{std::get<1>(file)};
        auto fsize{std::get<2>(file)};

        LOGV2_DEBUG(29002, 2, "uploading file: {srcFile}", "srcFile"_attr = srcFile.string());
        LOGV2_DEBUG(29003, 2, "      key name: {destFile}", "destFile"_attr = destFile.string());

        Aws::S3::Model::PutObjectRequest request;
        request.SetBucket(s3params.bucket);
        request.SetKey(destFile.string());
        request.SetContentLength(fsize);
        request.SetContentType("application/octet-stream");

        auto fileToUpload = Aws::MakeShared<Aws::FStream>("AWS", srcFile.string(), std::ios_base::in | std::ios_base::binary);
        if (!fileToUpload) {
            return Status(ErrorCodes::InvalidPath,
                          str::stream() << "Cannot open file '" << srcFile.string() << "' for backup"
                                        << " : " << strerror(errno));
        }
        request.SetBody(fileToUpload);

        auto outcome = s3_client->PutObject(request);
        if (!outcome.IsSuccess()) {
            return Status(ErrorCodes::InternalError,
                          str::stream() << "Cannot backup '" << srcFile.string() << "'"
                                        << " : " << outcome.GetError().GetExceptionName()
                                        << " : " << outcome.GetError().GetMessage());
        }
        {
            stdx::unique_lock<Client> lk(*opCtx->getClient());
            progressMeter.get(lk)->hit(fsize);
        }
        LOGV2_DEBUG(29004, 2, "Successfully uploaded file: {destFile}",
                    "destFile"_attr = destFile.string());
        opCtx->checkForInterrupt();
    }

    return Status::OK();
}

Status WiredTigerKVEngine::hotBackup(OperationContext* opCtx, const std::string& path) {
    namespace fs = boost::filesystem;

    WiredTigerHotBackupGuard backupGuard{opCtx};
    // list of DBs to backup
    std::vector<DBTuple> dbList;
    // list of files to backup
    std::vector<FileTuple> filesList;
    // total size of files to backup
    boost::uintmax_t totalfsize = 0;

    auto status = _hotBackupPopulateLists(opCtx, path, dbList, filesList, totalfsize);
    if (!status.isOK()) {
        return status;
    }

    ProgressMeterHolder progressMeter;
    setupHotBackupProgressMeter(opCtx, progressMeter, totalfsize);

    // We assume destination dir exists - it is created during command validation
    fs::path destPath{path};
    std::set<fs::path> existDirs{destPath};

    // Do copy files
    for (auto&& file : filesList) {
        fs::path srcFile{std::get<0>(file)};
        fs::path destFile{std::get<1>(file)};
        auto fsize{std::get<2>(file)};

        try {
            // Try creating destination directories if needed.
            const fs::path destDir(destFile.parent_path());
            if (!existDirs.count(destDir)) {
                fs::create_directories(destDir);
                existDirs.insert(destDir);
            }
            // fs::copy_file(srcFile, destFile, fs::copy_option::none);
            // copy_file cannot copy part of file so we need to use
            // more fine-grained copy
            copy_file_size(opCtx, srcFile, destFile, fsize, progressMeter);
        } catch (const fs::filesystem_error& ex) {
            return Status(ErrorCodes::InvalidPath, ex.what());
        } catch (const std::exception& ex) {
            return Status(ErrorCodes::InternalError, ex.what());
        }

    }

    return Status::OK();
}

namespace {

template<typename T1, typename T2>
void a_assert_eq(struct archive *a, T1 r1, T2 r2) {
    if (r1 != r2) {
        std::stringstream ss;
        ss << "libarchive error " << archive_errno(a);
        ss << ": " << archive_error_string(a);
        throw std::runtime_error(ss.str());
    }
}

} // namespace

Status WiredTigerKVEngine::hotBackupTar(OperationContext* opCtx, const std::string& path) {
    namespace fs = boost::filesystem;

    WiredTigerHotBackupGuard backupGuard{opCtx};
    // list of DBs to backup
    std::vector<DBTuple> dbList;
    // list of files to backup
    std::vector<FileTuple> filesList;
    // total size of files to backup
    boost::uintmax_t totalfsize = 0;

    auto status = _hotBackupPopulateLists(opCtx, "", dbList, filesList, totalfsize);
    if (!status.isOK()) {
        return status;
    }

    ProgressMeterHolder progressMeter;
    setupHotBackupProgressMeter(opCtx, progressMeter, totalfsize);

    // Write tar archive
    try {
        struct archive *a{archive_write_new()};
        if (a == nullptr)
            throw std::runtime_error("cannot create archive");
        ON_BLOCK_EXIT([&] { archive_write_free(a);});
        a_assert_eq(a, 0, archive_write_set_format_pax_restricted(a));
        a_assert_eq(a, 0, archive_write_open_filename(a, path.c_str()));

        struct archive_entry *entry{archive_entry_new()};
        if (entry == nullptr)
            throw std::runtime_error("cannot create archive entry");
        ON_BLOCK_EXIT([&] { archive_entry_free(entry);});

        constexpr int bufsize = 8 * 1024;
        auto buf = std::make_unique<char[]>(bufsize);
        auto bufptr = buf.get();
        constexpr auto samplerate = 128;
        auto sampler = 1;

        for (auto&& file : filesList) {
            fs::path srcFile{std::get<0>(file)};
            fs::path destFile{std::get<1>(file)};
            auto fsize{std::get<2>(file)};
            auto fmtime{std::get<3>(file)};

            LOGV2_DEBUG(29005, 2, "backup of file: {srcFile}",
                        "srcFile"_attr = srcFile.string());
            LOGV2_DEBUG(29006, 2, "    storing as: {destFile}",
                        "destFile"_attr = destFile.string());

            archive_entry_clear(entry);
            archive_entry_set_pathname(entry, destFile.string().c_str());
            archive_entry_set_size(entry, fsize);
            archive_entry_set_filetype(entry, AE_IFREG);
            archive_entry_set_perm(entry, 0660);
            archive_entry_set_mtime(entry, fmtime, 0);
            a_assert_eq(a, 0, archive_write_header(a, entry));

            std::ifstream src{};
            src.exceptions(std::ios::failbit | std::ios::badbit);
            src.open(srcFile.string(), std::ios::binary);

            while (fsize > 0) {
                if (--sampler == 0) {
                    opCtx->checkForInterrupt();
                    sampler = samplerate;
                }
                auto cnt = bufsize;
                if (fsize < bufsize)
                    cnt = fsize;
                src.read(bufptr, cnt);
                a_assert_eq(a, cnt, archive_write_data(a, bufptr, cnt));
                fsize -= cnt;
                {
                    stdx::unique_lock<Client> lk(*opCtx->getClient());
                    progressMeter.get(lk)->hit(cnt);
                }
            }
        }
    } catch (const fs::filesystem_error& ex) {
        return Status(ErrorCodes::InvalidPath, ex.what());
    } catch (const std::exception& ex) {
        return Status(ErrorCodes::InternalError, ex.what());
    }

    return Status::OK();
}

void WiredTigerKVEngine::syncSizeInfo(bool sync) const {
    if (!_sizeStorer)
        return;

    while (true) {
        try {
            return _sizeStorer->flush(sync);
        } catch (const StorageUnavailableException& ex) {
            if (!sync) {
                // ignore, we'll try again later.
                LOGV2(7437300,
                      "Encountered storage unavailable error while flushing collection size info, "
                      "will retry again later",
                      "error"_attr = ex.what());
                return;
            }
        } catch (const AssertionException& ex) {
            // re-throw exception if it's not WT_CACHE_FULL.
            if (_ephemeral && ex.code() == ErrorCodes::ExceededMemoryLimit) {
                LOGV2_ERROR(29000,
                            "size storer failed to sync cache... ignoring: {ex_what}",
                            "ex_what"_attr = ex.what());
                return;
            } else {
                throw;
            }
        }
    }
}

void WiredTigerKVEngine::setOldestActiveTransactionTimestampCallback(
    StorageEngine::OldestActiveTransactionTimestampCallback callback) {
    stdx::lock_guard<stdx::mutex> lk(_oldestActiveTransactionTimestampCallbackMutex);
    _oldestActiveTransactionTimestampCallback = std::move(callback);
};

RecoveryUnit* WiredTigerKVEngine::newRecoveryUnit() {
    return new WiredTigerRecoveryUnit(_connection.get());
}

void WiredTigerKVEngine::setRecordStoreExtraOptions(const std::string& options) {
    _rsOptions = options;
}

void WiredTigerKVEngine::setSortedDataInterfaceExtraOptions(const std::string& options) {
    _indexOptions = options;
}

Status WiredTigerKVEngine::createRecordStore(const NamespaceString& nss,
                                             StringData ident,
                                             const CollectionOptions& options,
                                             KeyFormat keyFormat) {
    WiredTigerSession session(_connection.get());

    StatusWith<std::string> result =
        WiredTigerRecordStore::generateCreateString(_canonicalName,
                                                    NamespaceStringUtil::serializeForCatalog(nss),
                                                    ident,
                                                    options,
                                                    _rsOptions,
                                                    keyFormat,
                                                    WiredTigerUtil::useTableLogging(nss),
                                                    nss.isOplog());

    if (options.clusteredIndex) {
        // A clustered collection requires both CollectionOptions.clusteredIndex and
        // KeyFormat::String. For a clustered record store that is not associated with a clustered
        // collection KeyFormat::String is sufficient.
        uassert(6144100,
                "RecordStore with CollectionOptions.clusteredIndex requires KeyFormat::String",
                keyFormat == KeyFormat::String);
    }

    if (!result.isOK()) {
        return result.getStatus();
    }
    std::string config = result.getValue();

    string uri = _uri(ident);
    LOGV2_DEBUG(22331,
                2,
                "WiredTigerKVEngine::createRecordStore ns: {namespace} uri: {uri} config: {config}",
                logAttrs(nss),
                "uri"_attr = uri,
                "config"_attr = config);
    auto ensuredIdent = _ensureIdentPath(ident);
    return wtRCToStatus(session.create(uri.c_str(), config.c_str()), session);
}

Status WiredTigerKVEngine::importRecordStore(StringData ident,
                                             const BSONObj& storageMetadata,
                                             const ImportOptions& importOptions) {
    WiredTigerSession session(_connection.get());

    std::string config = uassertStatusOK(
        WiredTigerUtil::generateImportString(ident, storageMetadata, importOptions));

    string uri = _uri(ident);
    LOGV2_DEBUG(5095102,
                2,
                "WiredTigerKVEngine::importRecordStore",
                "uri"_attr = uri,
                "config"_attr = config);

    auto ensuredIdent = _ensureIdentPath(ident);
    return wtRCToStatus(session.create(uri.c_str(), config.c_str()), session);
}

Status WiredTigerKVEngine::recoverOrphanedIdent(const NamespaceString& nss,
                                                StringData ident,
                                                const CollectionOptions& options) {
#ifdef _WIN32
    return {ErrorCodes::CommandNotSupported, "Orphan file recovery is not supported on Windows"};
#else
    invariant(_inRepairMode);

    // Moves the data file to a temporary name so that a new RecordStore can be created with the
    // same ident name. We will delete the new empty collection and rename the data file back so it
    // can be salvaged.

    boost::optional<boost::filesystem::path> identFilePath = getDataFilePathForIdent(ident);
    if (!identFilePath) {
        return {ErrorCodes::UnknownError, "Data file for ident " + ident + " not found"};
    }

    boost::system::error_code ec;
    invariant(boost::filesystem::exists(*identFilePath, ec));

    boost::filesystem::path tmpFile{*identFilePath};
    tmpFile += ".tmp";

    LOGV2(22332,
          "Renaming data file to temporary",
          "file"_attr = identFilePath->generic_string(),
          "temporary"_attr = tmpFile.generic_string());
    auto status = fsyncRename(identFilePath.value(), tmpFile);
    if (!status.isOK()) {
        return status;
    }

    LOGV2(22333, "Creating new RecordStore", logAttrs(nss), "uuid"_attr = options.uuid);

    status = createRecordStore(nss, ident, options);
    if (!status.isOK()) {
        return status;
    }

    LOGV2(22334, "Restoring orphaned data file", "file"_attr = identFilePath->generic_string());

    boost::filesystem::remove(*identFilePath, ec);
    if (ec) {
        return {ErrorCodes::UnknownError, "Error deleting empty data file: " + ec.message()};
    }
    status = fsyncParentDirectory(*identFilePath);
    if (!status.isOK()) {
        return status;
    }

    status = fsyncRename(tmpFile, identFilePath.value());
    if (!status.isOK()) {
        return status;
    }

    auto start = Date_t::now();
    LOGV2(22335, "Salvaging ident", "ident"_attr = ident);

    WiredTigerSession session(_connection.get());
    status =
        wtRCToStatus(session.salvage(_uri(ident).c_str(), nullptr), session, "Salvage failed: ");
    LOGV2(4795907, "Salvage complete", "duration"_attr = Date_t::now() - start);
    if (status.isOK()) {
        return {ErrorCodes::DataModifiedByRepair,
                str::stream() << "Salvaged data for ident " << ident};
    }
    LOGV2_WARNING(22354,
                  "Could not salvage data. Rebuilding ident",
                  "ident"_attr = ident,
                  "error"_attr = status.reason());

    //  If the data is unsalvageable, we should completely rebuild the ident.
    return _rebuildIdent(session, _uri(ident).c_str());
#endif
}

std::unique_ptr<RecordStore> WiredTigerKVEngine::getRecordStore(OperationContext* opCtx,
                                                                const NamespaceString& nss,
                                                                StringData ident,
                                                                const CollectionOptions& options) {
    std::unique_ptr<WiredTigerRecordStore> ret;
    if (nss.isOplog()) {
        ret = std::make_unique<WiredTigerRecordStore::Oplog>(
            this,
            WiredTigerRecoveryUnit::get(*shard_role_details::getRecoveryUnit(opCtx)),
            WiredTigerRecordStore::Oplog::Params{.uuid = *options.uuid,
                                                 .ident = ident.toString(),
                                                 .engineName = _canonicalName,
                                                 .isEphemeral = _ephemeral,
                                                 .oplogMaxSize = options.cappedSize,
                                                 .sizeStorer = _sizeStorer.get(),
                                                 .tracksSizeAdjustments = true,
                                                 .forceUpdateWithFullDocument =
                                                     options.timeseries.has_value()});

        // If the server was started in read-only mode or if we are restoring the node, skip
        // calculating the oplog truncate markers. The OplogCapMaintainerThread does not get started
        // in this instance.
        if (opCtx->getServiceContext()->userWritesAllowed() && !storageGlobalParams.repair &&
            !repl::ReplSettings::shouldSkipOplogSampling()) {
            static_cast<WiredTigerRecordStore::Oplog*>(ret.get())->setTruncateMarkers(
                WiredTigerOplogTruncateMarkers::createOplogTruncateMarkers(opCtx, ret.get()));
        }
        initializeOplogVisibility(opCtx, ret.get());
    } else {
        WiredTigerRecordStore::Params params{
            .uuid = options.uuid,
            .ident = ident.toString(),
            .engineName = _canonicalName,
            .keyFormat = options.clusteredIndex ? KeyFormat::String : KeyFormat::Long,
            // Record stores for clustered collections need to guarantee uniqueness by preventing
            // overwrites.
            .overwrite = !options.clusteredIndex,
            .isEphemeral = _ephemeral,
            .isLogged =
                [&] {
                    if (!nss.isEmpty()) {
                        return WiredTigerUtil::useTableLogging(nss);
                    }
                    fassert(8423353, ident.startsWith("internal-"));
                    return !getGlobalReplSettings().isReplSet() &&
                        !repl::ReplSettings::shouldRecoverFromOplogAsStandalone();
                }(),
            .isChangeCollection = nss.isChangeCollection(),
            .sizeStorer = _sizeStorer.get(),
            .tracksSizeAdjustments = true,
            .forceUpdateWithFullDocument = options.timeseries.has_value()};

        ret = options.capped
            ? std::make_unique<WiredTigerRecordStore::Capped>(
                  this,
                  WiredTigerRecoveryUnit::get(*shard_role_details::getRecoveryUnit(opCtx)),
                  params)
            : std::make_unique<WiredTigerRecordStore>(
                  this,
                  WiredTigerRecoveryUnit::get(*shard_role_details::getRecoveryUnit(opCtx)),
                  params);
    }

    if (sizeRecoveryState(opCtx->getServiceContext()).shouldRecordStoresAlwaysCheckSize()) {
        ret->checkSize(opCtx);
    }

    return std::move(ret);
}

string WiredTigerKVEngine::_uri(StringData ident) const {
    invariant(ident.find(kTableUriPrefix) == string::npos);
    return kTableUriPrefix + ident.toString();
}

Status WiredTigerKVEngine::createSortedDataInterface(RecoveryUnit& ru,
                                                     const NamespaceString& nss,
                                                     const CollectionOptions& collOptions,
                                                     StringData ident,
                                                     const IndexDescriptor* desc) {

    std::string collIndexOptions;

    if (auto storageEngineOptions = collOptions.indexOptionDefaults.getStorageEngine()) {
        collIndexOptions =
            dps::extractElementAtPath(*storageEngineOptions, _canonicalName + ".configString")
                .str();
    }

    StatusWith<std::string> result =
        WiredTigerIndex::generateCreateString(_canonicalName,
                                              _indexOptions,
                                              collIndexOptions,
                                              NamespaceStringUtil::serializeForCatalog(nss),
                                              *desc,
                                              WiredTigerUtil::useTableLogging(nss));
    if (!result.isOK()) {
        return result.getStatus();
    }

    std::string config = result.getValue();

    LOGV2_DEBUG(
        22336,
        2,
        "WiredTigerKVEngine::createSortedDataInterface uuid: {collection_uuid} ident: {ident} "
        "config: {config}",
        "collection_uuid"_attr = collOptions.uuid,
        "ident"_attr = ident,
        "config"_attr = config);
    auto ensuredIdent = _ensureIdentPath(ident);
    return WiredTigerIndex::create(WiredTigerRecoveryUnit::get(ru), _uri(ident), config);
}

Status WiredTigerKVEngine::importSortedDataInterface(RecoveryUnit& ru,
                                                     StringData ident,
                                                     const BSONObj& storageMetadata,
                                                     const ImportOptions& importOptions) {

    std::string config = uassertStatusOK(
        WiredTigerUtil::generateImportString(ident, storageMetadata, importOptions));

    LOGV2_DEBUG(5095103,
                2,
                "WiredTigerKVEngine::importSortedDataInterface",
                "ident"_attr = ident,
                "config"_attr = config);
    if (WTFailImportSortedDataInterface.shouldFail()) {
        return Status(ErrorCodes::UnknownError, "WTFailImportSortedDataInterface Mock Error");
    }
    auto ensuredIdent = _ensureIdentPath(ident);
    return WiredTigerIndex::create(WiredTigerRecoveryUnit::get(ru), _uri(ident), config);
}

Status WiredTigerKVEngine::dropSortedDataInterface(RecoveryUnit& ru, StringData ident) {
    return WiredTigerIndex::Drop(WiredTigerRecoveryUnit::get(ru), _uri(ident));
}

std::unique_ptr<SortedDataInterface> WiredTigerKVEngine::getSortedDataInterface(
    OperationContext* opCtx,
    const NamespaceString& nss,
    const CollectionOptions& collOptions,
    StringData ident,
    const IndexDescriptor* desc) {
    invariant(collOptions.uuid);

    if (desc->isIdIndex()) {
        invariant(!collOptions.clusteredIndex);
        return std::make_unique<WiredTigerIdIndex>(opCtx,
                                                   _uri(ident),
                                                   *collOptions.uuid,
                                                   ident,
                                                   desc,
                                                   WiredTigerUtil::useTableLogging(nss));
    }
    auto keyFormat = (collOptions.clusteredIndex) ? KeyFormat::String : KeyFormat::Long;
    if (desc->unique()) {
        return std::make_unique<WiredTigerIndexUnique>(opCtx,
                                                       _uri(ident),
                                                       *collOptions.uuid,
                                                       ident,
                                                       keyFormat,
                                                       desc,
                                                       WiredTigerUtil::useTableLogging(nss));
    }

    return std::make_unique<WiredTigerIndexStandard>(opCtx,
                                                     _uri(ident),
                                                     *collOptions.uuid,
                                                     ident,
                                                     keyFormat,
                                                     desc,
                                                     WiredTigerUtil::useTableLogging(nss));
}

std::unique_ptr<RecordStore> WiredTigerKVEngine::getTemporaryRecordStore(OperationContext* opCtx,
                                                                         StringData ident,
                                                                         KeyFormat keyFormat) {
    // We don't log writes to temporary record stores.
    const bool isLogged = false;
    WiredTigerRecordStore::Params params;
    params.uuid = boost::none;
    params.ident = ident.toString();
    params.engineName = _canonicalName;
    params.keyFormat = keyFormat;
    params.overwrite = true;
    params.isEphemeral = _ephemeral;
    params.isLogged = isLogged;
    params.isChangeCollection = false;
    // Temporary collections do not need to persist size information to the size storer.
    params.sizeStorer = nullptr;
    // Temporary collections do not need to reconcile collection size/counts.
    params.tracksSizeAdjustments = false;
    params.forceUpdateWithFullDocument = false;
    return std::make_unique<WiredTigerRecordStore>(
        this, WiredTigerRecoveryUnit::get(*shard_role_details::getRecoveryUnit(opCtx)), params);
}

std::unique_ptr<RecordStore> WiredTigerKVEngine::makeTemporaryRecordStore(OperationContext* opCtx,
                                                                          StringData ident,
                                                                          KeyFormat keyFormat) {
    WiredTigerSession session(_connection.get());

    // We don't log writes to temporary record stores.
    const bool isLogged = false;
    StatusWith<std::string> swConfig =
        WiredTigerRecordStore::generateCreateString(_canonicalName,
                                                    {} /* internal table */,
                                                    ident,
                                                    CollectionOptions(),
                                                    _rsOptions,
                                                    keyFormat,
                                                    isLogged);
    uassertStatusOK(swConfig.getStatus());

    std::string config = swConfig.getValue();

    std::string uri = _uri(ident);
    LOGV2_DEBUG(22337,
                2,
                "WiredTigerKVEngine::makeTemporaryRecordStore",
                "uri"_attr = uri,
                "config"_attr = config);
    {
        auto ensuredIdent = _ensureIdentPath(ident);
        uassertStatusOK(wtRCToStatus(session.create(uri.c_str(), config.c_str()), session));
    }

    return getTemporaryRecordStore(opCtx, ident, keyFormat);
}

void WiredTigerKVEngine::alterIdentMetadata(RecoveryUnit& ru,
                                            StringData ident,
                                            const IndexDescriptor* desc,
                                            bool isForceUpdateMetadata) {
    std::string uri = _uri(ident);
    if (!isForceUpdateMetadata) {
        // Explicitly disallows metadata change, specifically index data format change, on indexes
        // of version 11 and 12. This is extra defensive and can be reconsidered if we expand the
        // use of 'alterIdentMetadata()' to also modify non-data-format properties.
        invariant(!WiredTigerUtil::checkApplicationMetadataFormatVersion(
                       WiredTigerRecoveryUnit::get(ru),
                       uri,
                       kDataFormatV3KeyStringV0UniqueIndexVersionV1,
                       kDataFormatV4KeyStringV1UniqueIndexVersionV2)
                       .isOK());
    }

    // Make the alter call to update metadata without taking exclusive lock to avoid conflicts with
    // concurrent operations.
    std::string alterString =
        WiredTigerIndex::generateAppMetadataString(*desc) + "exclusive_refreshed=false,";
    auto status = alterMetadata(uri, alterString);
    invariantStatusOK(status);
}

Status WiredTigerKVEngine::alterMetadata(StringData uri, StringData config) {
    // Use a dedicated session in an alter operation to avoid transaction issues.
    WiredTigerSession session(_connection.get());

    auto uriNullTerminated = uri.toString();
    auto configNullTerminated = config.toString();

    auto ret = session.alter(uriNullTerminated.c_str(), configNullTerminated.c_str());
    // WT may return EBUSY if the database contains dirty data. If we checkpoint and retry the
    // operation it will attempt to clean up the dirty elements during checkpointing, thus allowing
    // the operation to succeed if it was the only reason to fail.
    if (ret == EBUSY) {
        _checkpoint(session);
        ret = session.alter(uriNullTerminated.c_str(), configNullTerminated.c_str());
    }

    return wtRCToStatus(ret, session);
}

Status WiredTigerKVEngine::dropIdent(RecoveryUnit* ru,
                                     StringData ident,
                                     bool identHasSizeInfo,
                                     const StorageEngine::DropIdentCallback& onDrop) {
    string uri = _uri(ident);

    WiredTigerRecoveryUnit* wtRu = checked_cast<WiredTigerRecoveryUnit*>(ru);
    wtRu->getSessionNoTxn()->closeAllCursors(uri);

    WiredTigerSession session(_connection.get());

    Status status = _drop(session, uri.c_str(), "checkpoint_wait=false");
    LOGV2_DEBUG(22338, 1, "WT drop", "uri"_attr = uri, "status"_attr = status);

    if (isBusy(status)) {
        return status;
    }
    if (MONGO_unlikely(WTDropEBUSY.shouldFail())) {
        return {ErrorCodes::ObjectIsBusy,
                str::stream() << "Failed to remove drop-pending ident " << ident};
    }

    if (identHasSizeInfo) {
        _sizeStorer->remove(uri);
    }

    _removeIdentDirectoryIfEmpty(ident);

    if (onDrop) {
        onDrop();
    }

    if (status == ErrorCodes::NoSuchFile) {
        // Ident doesn't exist, it is effectively dropped.
        return Status::OK();
    }
    invariant(status);
    return Status::OK();
}

void WiredTigerKVEngine::dropIdentForImport(Interruptible& interruptible,
                                            RecoveryUnit& ru,
                                            StringData ident) {
    const std::string uri = _uri(ident);

    WiredTigerRecoveryUnit* wtRu = checked_cast<WiredTigerRecoveryUnit*>(&ru);
    wtRu->getSessionNoTxn()->closeAllCursors(uri);

    WiredTigerSession session(_connection.get());

    // Don't wait for the global checkpoint lock to be obtained in WiredTiger as it can take a
    // substantial amount of time to be obtained if there is a concurrent checkpoint running. We
    // will wait until we obtain exclusive access to the underlying table file though. As it isn't
    // user visible at this stage in the import it should be readily available unless a backup
    // cursor is open. In short, using "checkpoint_wait=false" and "lock_wait=true" means that we
    // can potentially be waiting for a short period of time for WT_SESSION::drop() to run, but
    // would rather get EBUSY than wait a long time for a checkpoint to complete.
    const std::string config = "checkpoint_wait=false,lock_wait=true,remove_files=false";
    Status dropStatus = Status::OK();
    size_t attempt = 0;
    do {
        Status interruptibleStatus = interruptible.checkForInterruptNoAssert();
        if (interruptibleStatus.code() == ErrorCodes::InterruptedAtShutdown) {
            return;
        }

        ++attempt;

        dropStatus = _drop(session, uri.c_str(), config.c_str());
        logAndBackoff(5114600,
                      ::mongo::logv2::LogComponent::kStorage,
                      logv2::LogSeverity::Debug(1),
                      attempt,
                      "WiredTiger dropping ident for import",
                      "uri"_attr = uri,
                      "config"_attr = config,
                      "status"_attr = dropStatus);
    } while (KVEngine::isBusy(dropStatus));
    if (dropStatus == ErrorCodes::NoSuchFile) {
        // If the ident doesn't exist then it has already been dropped.
        return;
    }
    invariant(dropStatus);
}

void WiredTigerKVEngine::keydbDropDatabase(const DatabaseName& dbName) {
    if (_restEncr) {
        int res = _restEncr->keyDb()->delete_key_by_id(
            DatabaseNameUtil::serialize(dbName, SerializationContext::stateDefault()));
        if (res) {
            // we cannot throw exceptions here because we are inside WUOW::commit
            // every other part of DB is already dropped so we just log error message
            LOGV2_ERROR(29001, "failed to delete encryption key for db", logAttrs(dbName));
        }
    }
}

bool WiredTigerKVEngine::supportsDirectoryPerDB() const {
    return true;
}

void WiredTigerKVEngine::_checkpoint(WiredTigerSession& session, bool useTimestamp) {
    _currentCheckpointIteration.fetchAndAdd(1);
    int wtRet;
    size_t attempt = 0;
    while (true) {
        if (useTimestamp) {
            wtRet = session.checkpoint("use_timestamp=true");
        } else {
            wtRet = session.checkpoint("use_timestamp=false");
        }
        if (EBUSY == wtRet) {
            logAndBackoff(9787200,
                          ::mongo::logv2::LogComponent::kStorage,
                          logv2::LogSeverity::Info(),
                          ++attempt,
                          "Checkpoint returned EBUSY, retrying",
                          "use_timestamp"_attr = useTimestamp);
        } else {
            break;
        }
    }
    invariantWTOK(wtRet, session);
    auto checkpointedIteration = _finishedCheckpointIteration.fetchAndAdd(1);
    LOGV2_FOR_RECOVERY(8097402,
                       2,
                       "Finished checkpoint, updated iteration counter",
                       "checkpointIteration"_attr = checkpointedIteration);
}

void WiredTigerKVEngine::_checkpoint(WiredTigerSession& session) try {
    // Ephemeral WiredTiger instances cannot do a checkpoint to disk as there is no disk backing
    // the data.
    if (_ephemeral) {
        return;
    }

    // Limits the actions of concurrent checkpoint callers as we update some internal data during a
    // checkpoint. WT has a mutex of its own to only have one checkpoint active at all times so this
    // is only to protect our internal updates.
    // TODO: SERVER-64507: Investigate whether we can smartly rely on one checkpointer if two or
    // more threads checkpoint at the same time.
    stdx::lock_guard lk(_checkpointMutex);

    const Timestamp stableTimestamp = getStableTimestamp();
    const Timestamp initialDataTimestamp = getInitialDataTimestamp();

    // The amount of oplog to keep is primarily dictated by a user setting. However, in unexpected
    // cases, durable, recover to a timestamp storage engines may need to play forward from an oplog
    // entry that would otherwise be truncated by the user setting. Furthermore, the entries in
    // prepared or large transactions can refer to previous entries in the same transaction.
    //
    // Live (replication) rollback will replay the oplog from exactly the stable timestamp. With
    // prepared or large transactions, it may require some additional entries prior to the stable
    // timestamp. These requirements are summarized in getOplogNeededForRollback. Truncating the
    // oplog at this point is sufficient for in-memory configurations, but could cause an
    // unrecoverable scenario if the node crashed and has to play from the last stable checkpoint.
    //
    // By recording the oplog needed for rollback "now", then taking a stable checkpoint, we can
    // safely assume that the oplog needed for crash recovery has caught up to the recorded value.
    // After the checkpoint, this value will be published such that actors which truncate the oplog
    // can read an updated value.

    // Three cases:
    //
    // First, initialDataTimestamp is Timestamp(0, 1) -> Take full checkpoint. This is when there is
    // no consistent view of the data (e.g: during initial sync).
    //
    // Second, stableTimestamp < initialDataTimestamp: Skip checkpoints. The data on disk is prone
    // to being rolled back. Hold off on checkpoints.  Hope that the stable timestamp surpasses the
    // data on disk, allowing storage to persist newer copies to disk.
    //
    // Third, stableTimestamp >= initialDataTimestamp: Take stable checkpoint. Steady state case.
    if (initialDataTimestamp.asULL() <= 1) {
        _checkpoint(session, /*useTimestamp=*/false);

        LOGV2_FOR_RECOVERY(5576602,
                           2,
                           "Completed unstable checkpoint.",
                           "initialDataTimestamp"_attr = initialDataTimestamp.toString());
    } else if (stableTimestamp < initialDataTimestamp) {
        LOGV2_FOR_RECOVERY(
            23985,
            2,
            "Stable timestamp is behind the initial data timestamp, skipping a checkpoint.",
            "stableTimestamp"_attr = stableTimestamp.toString(),
            "initialDataTimestamp"_attr = initialDataTimestamp.toString());
    } else {
        auto oplogNeededForRollback = getOplogNeededForRollback();

        LOGV2_FOR_RECOVERY(23986,
                           2,
                           "Performing stable checkpoint.",
                           "stableTimestamp"_attr = stableTimestamp,
                           "oplogNeededForRollback"_attr = toString(oplogNeededForRollback));

        _checkpoint(session, /*useTimestamp=*/true);

        if (oplogNeededForRollback.isOK()) {
            // Now that the checkpoint is durable, publish the oplog needed to recover from it.
            _oplogNeededForCrashRecovery.store(oplogNeededForRollback.getValue().asULL());
        }
    }
    // Do KeysDB checkpoint
    auto encryptionKeyDB = _connection->getKVEngine()->getEncryptionKeyDB();
    if (encryptionKeyDB) {
        std::unique_ptr<WiredTigerSession> sess = std::make_unique<WiredTigerSession>(encryptionKeyDB->getConnection());
        invariantWTOK(sess->checkpoint("use_timestamp=false"), *sess);
    }
} catch (const StorageUnavailableException&) {
    LOGV2_WARNING(7754200, "Checkpoint encountered a StorageUnavailableException.");
} catch (const AssertionException& exc) {
    invariant(ErrorCodes::isShutdownError(exc.code()), exc.what());
}

void WiredTigerKVEngine::checkpoint() {
    UniqueWiredTigerSession session = _connection->getUninterruptibleSession();
    return _checkpoint(*session);
}

void WiredTigerKVEngine::forceCheckpoint(bool useStableTimestamp) {
    UniqueWiredTigerSession session = _connection->getUninterruptibleSession();
    return _checkpoint(*session, useStableTimestamp);
}

bool WiredTigerKVEngine::hasIdent(RecoveryUnit& ru, StringData ident) const {
    return _hasUri(*WiredTigerRecoveryUnit::get(ru).getSession(), _uri(ident));
}

bool WiredTigerKVEngine::_hasUri(WiredTigerSession& session, const std::string& uri) const {
    // can't use WiredTigerCursor since this is called from constructor.
    WT_CURSOR* c = nullptr;
    // No need for a metadata:create cursor, since it gathers extra information and is slower.
    int ret = session.open_cursor("metadata:", nullptr, nullptr, &c);
    if (ret == ENOENT)
        return false;
    invariantWTOK(ret, session);
    ON_BLOCK_EXIT([&] { c->close(c); });

    c->set_key(c, uri.c_str());
    return c->search(c) == 0;
}

std::vector<std::string> WiredTigerKVEngine::getAllIdents(RecoveryUnit& ru) const {
    std::vector<std::string> all;
    int ret;
    // No need for a metadata:create cursor, since it gathers extra information and is slower.
    WiredTigerCursor cursor(
        WiredTigerRecoveryUnit::get(ru), "metadata:", WiredTigerUtil::kMetadataTableId, false);
    WT_CURSOR* c = cursor.get();
    if (!c)
        return all;

    while ((ret = c->next(c)) == 0) {
        const char* raw;
        c->get_key(c, &raw);
        StringData key(raw);
        size_t idx = key.find(':');
        if (idx == string::npos)
            continue;
        StringData type = key.substr(0, idx);
        if (type != "table")
            continue;

        StringData ident = key.substr(idx + 1);
        if (ident == "sizeStorer")
            continue;

        all.push_back(ident.toString());
    }

    fassert(50663, ret == WT_NOTFOUND);

    return all;
}

boost::optional<boost::filesystem::path> WiredTigerKVEngine::getDataFilePathForIdent(
    StringData ident) const {
    boost::filesystem::path identPath = _path;
    identPath /= ident.toString() + ".wt";

    boost::system::error_code ec;
    if (!boost::filesystem::exists(identPath, ec)) {
        return boost::none;
    }
    return identPath;
}

int WiredTigerKVEngine::reconfigure(const char* str) {
    return _conn->reconfigure(_conn, str);
}

stdx::unique_lock<stdx::mutex> WiredTigerKVEngine::_ensureIdentPath(StringData ident) {
    size_t idx = ident.find('/');
    if (idx == string::npos) {
        // If there is no directory for this ident, we don't need to take the lock.
        return {};
    }
    stdx::unique_lock<stdx::mutex> directoryModifyLock(_directoryModificationMutex);
    do {
        StringData dir = ident.substr(0, idx);

        boost::filesystem::path subdir = _path;
        subdir /= dir.toString();
        if (!boost::filesystem::exists(subdir)) {
            LOGV2_DEBUG(22341, 1, "creating subdirectory: {dir}", "dir"_attr = dir);
            try {
                boost::filesystem::create_directory(subdir);
            } catch (const std::exception& e) {
                LOGV2_ERROR(22361,
                            "Error creating directory",
                            "directory"_attr = subdir.string(),
                            "error"_attr = e.what());
                throw;
            }
        }
        idx = ident.find('/', idx + 1);
    } while (idx != string::npos);
    return directoryModifyLock;
}

bool WiredTigerKVEngine::_removeIdentDirectoryIfEmpty(StringData ident, size_t startPos) {
    size_t separatorPos = ident.find('/', startPos);
    if (separatorPos == string::npos) {
        return true;
    }
    if (!_removeIdentDirectoryIfEmpty(ident, separatorPos + 1)) {
        return false;
    }
    boost::filesystem::path subdir = _path;
    subdir /= ident.substr(0, separatorPos).toString();
    stdx::unique_lock<stdx::mutex> directoryModifyLock(_directoryModificationMutex);
    if (!boost::filesystem::exists(subdir)) {
        return true;
    }
    if (!boost::filesystem::is_empty(subdir)) {
        return false;
    }
    boost::system::error_code ec;
    boost::filesystem::remove(subdir, ec);
    if (!ec) {
        LOGV2(4888200, "Removed empty ident directory", "path"_attr = subdir.string());
        return true;
    }
    // Failing to clean up an empty directory, whilst not ideal, is not a real problem.
    LOGV2_DEBUG(4888201,
                1,
                "Failed to remove empty ident directory",
                "path"_attr = subdir.string(),
                "error"_attr = ec.message());
    return false;
}

void WiredTigerKVEngine::setJournalListener(JournalListener* jl) {
    stdx::unique_lock<stdx::mutex> lk(_journalListenerMutex);

    // A JournalListener can only be set once. Otherwise, accessing a copy of the _journalListener
    // pointer without a mutex would be unsafe.
    invariant(!_journalListener);

    _journalListener = jl;
}

void WiredTigerKVEngine::setStableTimestamp(Timestamp stableTimestamp, bool force) {
    if (stableTimestamp.isNull()) {
        return;
    }

    // Do not set the stable timestamp backward, unless 'force' is set.
    Timestamp prevStable(_stableTimestamp.load());
    if ((stableTimestamp < prevStable) && !force) {
        return;
    }

    // Communicate to WiredTiger what the "stable timestamp" is. Timestamp-aware checkpoints will
    // only persist to disk transactions committed with a timestamp earlier than the "stable
    // timestamp".
    //
    // After passing the "stable timestamp" to WiredTiger, communicate it to the
    // `CheckpointThread`. It's not obvious a stale stable timestamp in the `CheckpointThread` is
    // safe. Consider the following arguments:
    //
    // Setting the "stable timestamp" is only meaningful when the "initial data timestamp" is real
    // (i.e: not `kAllowUnstableCheckpointsSentinel`). In this normal case, the `stableTimestamp`
    // input must be greater than the current value. The only effect this can have in the
    // `CheckpointThread` is to transition it from a state of not taking any checkpoints, to
    // taking "stable checkpoints". In the transitioning case, it's imperative for the "stable
    // timestamp" to have first been communicated to WiredTiger.
    std::string stableTSConfigString;
    auto ts = stableTimestamp.asULL();
    if (force) {
        stableTSConfigString =
            "force=true,oldest_timestamp={0:x},durable_timestamp={0:x},stable_timestamp={0:x}"_format(
                ts);
    } else {
        stableTSConfigString = "stable_timestamp={:x}"_format(ts);
    }
    invariantWTOK(_conn->set_timestamp(_conn, stableTSConfigString.c_str()), nullptr);

    // After publishing a stable timestamp to WT, we can record the updated stable timestamp value
    // for the necessary oplog to keep.
    _stableTimestamp.store(stableTimestamp.asULL());

    // If 'force' is set, then we have already set the oldest timestamp equal to the stable
    // timestamp, so there is nothing left to do.
    if (force) {
        return;
    }

    // Forward the oldest timestamp so that WiredTiger can clean up earlier timestamp data.
    setOldestTimestampFromStable();
}

void WiredTigerKVEngine::setOldestTimestampFromStable() {
    Timestamp stableTimestamp(_stableTimestamp.load());

    // Set the oldest timestamp to the stable timestamp to ensure that there is no lag window
    // between the two.
    if (MONGO_unlikely(WTSetOldestTSToStableTS.shouldFail())) {
        setOldestTimestamp(stableTimestamp, false);
        return;
    }

    // Calculate what the oldest_timestamp should be from the stable_timestamp. The oldest
    // timestamp should lag behind stable by 'minSnapshotHistoryWindowInSeconds' to create a
    // window of available snapshots. If the lag window is not yet large enough, we will not
    // update/forward the oldest_timestamp yet and instead return early.
    Timestamp newOldestTimestamp = _calculateHistoryLagFromStableTimestamp(stableTimestamp);
    if (newOldestTimestamp.isNull()) {
        return;
    }

    setOldestTimestamp(newOldestTimestamp, false);
}

void WiredTigerKVEngine::setOldestTimestamp(Timestamp newOldestTimestamp, bool force) {
    if (MONGO_unlikely(WTPreserveSnapshotHistoryIndefinitely.shouldFail())) {
        return;
    }

    // This mutex is not intended to synchronize updates to the oldest timestamp, but to ensure that
    // there are no races with pinning the oldest timestamp.
    stdx::lock_guard<stdx::mutex> lock(_oldestTimestampPinRequestsMutex);
    const Timestamp currOldestTimestamp = Timestamp(_oldestTimestamp.load());
    for (const auto& it : _oldestTimestampPinRequests) {
        invariant(it.second >= currOldestTimestamp);
        newOldestTimestamp = std::min(newOldestTimestamp, it.second);
    }

    if (force) {
        // Components that register a pinned timestamp must synchronize with events that invalidate
        // their snapshots, unpin themselves and either fail themselves, or reacquire a new snapshot
        // after the rollback event.
        //
        // Forcing the oldest timestamp forward -- potentially past a pin request raises the
        // question of whether the pin should be honored. For now we will invariant there is no pin,
        // but the invariant can be relaxed if there's a use-case to support.
        invariant(_oldestTimestampPinRequests.empty());
    }

    if (force) {
        auto oldestTSConfigString =
            "force=true,oldest_timestamp={0:x},durable_timestamp={0:x}"_format(
                newOldestTimestamp.asULL());
        invariantWTOK(_conn->set_timestamp(_conn, oldestTSConfigString.c_str()), nullptr);
        _oldestTimestamp.store(newOldestTimestamp.asULL());

        LOGV2_DEBUG(22342,
                    2,
                    "oldest_timestamp and durable_timestamp force set to {newOldestTimestamp}",
                    "newOldestTimestamp"_attr = newOldestTimestamp);
    } else {
        auto oldestTSConfigString = "oldest_timestamp={:x}"_format(newOldestTimestamp.asULL());
        invariantWTOK(_conn->set_timestamp(_conn, oldestTSConfigString.c_str()), nullptr);
        // set_timestamp above ignores backwards in time if 'force' is not set.
        if (_oldestTimestamp.load() < newOldestTimestamp.asULL())
            _oldestTimestamp.store(newOldestTimestamp.asULL());
        LOGV2_DEBUG(22343,
                    2,
                    "oldest_timestamp set to {newOldestTimestamp}",
                    "newOldestTimestamp"_attr = newOldestTimestamp);
    }
}

Timestamp WiredTigerKVEngine::_calculateHistoryLagFromStableTimestamp(Timestamp stableTimestamp) {
    // The oldest_timestamp should lag behind the stable_timestamp by
    // 'minSnapshotHistoryWindowInSeconds' seconds.

    if (_ephemeral && !TestingProctor::instance().isEnabled()) {
        // No history should be maintained for the inMemory engine because it is not used yet.
        invariant(minSnapshotHistoryWindowInSeconds.load() == 0);
    }

    if (stableTimestamp.getSecs() <
        static_cast<unsigned>(minSnapshotHistoryWindowInSeconds.load())) {
        // The history window is larger than the timestamp history thus far. We must wait for
        // the history to reach the window size before moving oldest_timestamp forward. This should
        // only happen in unit tests.
        return Timestamp();
    }

    Timestamp calculatedOldestTimestamp(stableTimestamp.getSecs() -
                                            minSnapshotHistoryWindowInSeconds.load(),
                                        stableTimestamp.getInc());

    if (calculatedOldestTimestamp.asULL() <= _oldestTimestamp.load()) {
        // The stable_timestamp is not far enough ahead of the oldest_timestamp for the
        // oldest_timestamp to be moved forward: the window is still too small.
        return Timestamp();
    }

    // The oldest timestamp cannot be set behind the `_initialDataTimestamp`.
    if (calculatedOldestTimestamp.asULL() <= _initialDataTimestamp.load()) {
        calculatedOldestTimestamp = Timestamp(_initialDataTimestamp.load());
    }

    return calculatedOldestTimestamp;
}

void WiredTigerKVEngine::setInitialDataTimestamp(Timestamp initialDataTimestamp) {
    LOGV2_DEBUG(22344,
                2,
                "Setting initial data timestamp. Value: {initialDataTimestamp}",
                "initialDataTimestamp"_attr = initialDataTimestamp);
    _initialDataTimestamp.store(initialDataTimestamp.asULL());
}

Timestamp WiredTigerKVEngine::getInitialDataTimestamp() const {
    return Timestamp(_initialDataTimestamp.load());
}

bool WiredTigerKVEngine::supportsRecoverToStableTimestamp() const {
    return true;
}

bool WiredTigerKVEngine::supportsRecoveryTimestamp() const {
    return true;
}

bool WiredTigerKVEngine::_canRecoverToStableTimestamp() const {
    static const std::uint64_t allowUnstableCheckpointsSentinel =
        static_cast<std::uint64_t>(Timestamp::kAllowUnstableCheckpointsSentinel.asULL());
    const std::uint64_t initialDataTimestamp = _initialDataTimestamp.load();
    // Illegal to be called when the dataset is incomplete.
    invariant(initialDataTimestamp > allowUnstableCheckpointsSentinel);
    return _stableTimestamp.load() >= initialDataTimestamp;
}

StatusWith<Timestamp> WiredTigerKVEngine::recoverToStableTimestamp(Interruptible& interruptible) {
    if (!supportsRecoverToStableTimestamp()) {
        LOGV2_FATAL(50665, "WiredTiger is configured to not support recover to a stable timestamp");
    }

    if (!_canRecoverToStableTimestamp()) {
        Timestamp stableTS(_stableTimestamp.load());
        Timestamp initialDataTS(_initialDataTimestamp.load());
        if (MONGO_unlikely(hangBeforeUnrecoverableRollbackError.shouldFail())) {
            LOGV2(6718000, "Hit hangBeforeUnrecoverableRollbackError failpoint");
            hangBeforeUnrecoverableRollbackError.pauseWhileSet(&interruptible);
        }
        return Status(ErrorCodes::UnrecoverableRollbackError,
                      str::stream()
                          << "No stable timestamp available to recover to. Initial data timestamp: "
                          << initialDataTS.toString()
                          << ", Stable timestamp: " << stableTS.toString());
    }

    LOGV2_FOR_ROLLBACK(
        23989, 2, "WiredTiger::RecoverToStableTimestamp syncing size storer to disk.");
    syncSizeInfo(true);

    const Timestamp stableTimestamp(_stableTimestamp.load());
    const Timestamp initialDataTimestamp(_initialDataTimestamp.load());

    LOGV2_FOR_ROLLBACK(23991,
                       0,
                       "Rolling back to the stable timestamp",
                       "stableTimestamp"_attr = stableTimestamp,
                       "initialDataTimestamp"_attr = initialDataTimestamp);
    int ret = 0;

    // Shut down the cache before rollback and restart afterwards.
    _connection->shuttingDown();

    // The rollback_to_stable operation requires all open cursors to be closed or reset before the
    // call, otherwise EBUSY will be returned. Occasionally, there could be an operation that hasn't
    // been killed yet, such as the CappedInsertNotifier for a yielded oplog getMore. We will retry
    // rollback_to_stable until the system quiesces.
    size_t attempts = 0;
    do {
        ret = _conn->rollback_to_stable(_conn, nullptr);
        if (ret != EBUSY) {
            break;
        }

        if (MONGO_unlikely(WTRollbackToStableReturnOnEBUSY.shouldFail())) {
            return wtRCToStatus(ret, nullptr);
        }

        LOGV2_FOR_ROLLBACK(
            6398900, 0, "Retrying rollback to stable due to EBUSY", "attempts"_attr = ++attempts);
        interruptible.sleepFor(Seconds(1));
    } while (ret == EBUSY);

    LOGV2_FOR_ROLLBACK(9529900,
                       0,
                       "Rolling back to the stable timestamp completed by storage engine",
                       "attempts"_attr = attempts);

    if (ret) {
        // Dump the storage engine's internal state to assist in diagnosis.
        dump();

        return {ErrorCodes::UnrecoverableRollbackError,
                str::stream() << "Error rolling back to stable. Err: " << wiredtiger_strerror(ret)};
    }

    _sizeStorer = std::make_unique<WiredTigerSizeStorer>(_connection.get(), _sizeStorerUri);

    // SERVER-85167: restart the cache after resetting the size storer.
    _connection->restart();

    return {stableTimestamp};
}

Timestamp WiredTigerKVEngine::getAllDurableTimestamp() const {
    // Fetch the latest all_durable value from the storage engine. This value will be a timestamp
    // that has no holes (uncommitted transactions with lower timestamps) behind it.
    char buf[(2 * 8 /* bytes in hex */) + 1 /* null terminator */];
    invariantWTOK(_conn->query_timestamp(_conn, buf, "get=all_durable"), nullptr);

    uint64_t ts;
    fassert(38002, NumberParser{}.base(16)(buf, &ts));

    // If all_durable is 0, treat this as lowest possible timestamp; we need to see all pre-existing
    // data but no new (timestamped) data.
    return Timestamp{ts == 0 ? StorageEngine::kMinimumTimestamp : ts};
}

boost::optional<Timestamp> WiredTigerKVEngine::getRecoveryTimestamp() const {
    if (!supportsRecoveryTimestamp()) {
        LOGV2_FATAL(50745,
                    "WiredTiger is configured to not support providing a recovery timestamp");
    }

    if (_recoveryTimestamp.isNull()) {
        return boost::none;
    }

    return _recoveryTimestamp;
}

boost::optional<Timestamp> WiredTigerKVEngine::getLastStableRecoveryTimestamp() const {
    if (_ephemeral) {
        Timestamp stable(_stableTimestamp.load());
        Timestamp initialData(_initialDataTimestamp.load());
        if (stable.isNull() || stable < initialData) {
            return boost::none;
        }
        return stable;
    }

    const auto ret = _getCheckpointTimestamp();
    if (ret) {
        return Timestamp(ret);
    }

    if (!_recoveryTimestamp.isNull()) {
        return _recoveryTimestamp;
    }

    return boost::none;
}

StatusWith<Timestamp> WiredTigerKVEngine::getOplogNeededForRollback() const {
    // Get the current stable timestamp and use it throughout this function, ignoring updates from
    // another thread.
    auto stableTimestamp = _stableTimestamp.load();

    // Only one thread can set or execute this callback.
    stdx::lock_guard<stdx::mutex> lk(_oldestActiveTransactionTimestampCallbackMutex);
    boost::optional<Timestamp> oldestActiveTransactionTimestamp;
    if (_oldestActiveTransactionTimestampCallback) {
        auto status = _oldestActiveTransactionTimestampCallback(Timestamp(stableTimestamp));
        if (status.isOK()) {
            oldestActiveTransactionTimestamp.swap(status.getValue());
        } else {
            LOGV2_DEBUG(22345,
                        1,
                        "getting oldest active transaction timestamp: {status_getStatus}",
                        "status_getStatus"_attr = status.getStatus());
            return status.getStatus();
        }
    }

    if (oldestActiveTransactionTimestamp) {
        return std::min(oldestActiveTransactionTimestamp.value(), Timestamp(stableTimestamp));
    } else {
        return Timestamp(stableTimestamp);
    }
}

boost::optional<Timestamp> WiredTigerKVEngine::getOplogNeededForCrashRecovery() const {
    if (_ephemeral) {
        return boost::none;
    }

    return Timestamp(_oplogNeededForCrashRecovery.load());
}

Timestamp WiredTigerKVEngine::getPinnedOplog() const {
    // The storage engine may have been told to keep oplog back to a certain timestamp.
    Timestamp pinned = Timestamp(_pinnedOplogTimestamp.load());

    {
        stdx::lock_guard<stdx::mutex> lock(_oplogPinnedByBackupMutex);
        if (!storageGlobalParams.allowOplogTruncation) {
            // If oplog truncation is not allowed, then return the min timestamp so that no history
            // is ever allowed to be deleted.
            return Timestamp::min();
        }
        if (_oplogPinnedByBackup) {
            // All the oplog since `_oplogPinnedByBackup` should remain intact during the backup.
            return std::min(_oplogPinnedByBackup.value(), pinned);
        }
    }

    auto oplogNeededForCrashRecovery = getOplogNeededForCrashRecovery();

    if (oplogNeededForCrashRecovery) {
        return std::min(oplogNeededForCrashRecovery.value(), pinned);
    }

    auto status = getOplogNeededForRollback();
    if (status.isOK()) {
        return std::min(status.getValue(), pinned);
    }

    // If getOplogNeededForRollback fails, don't truncate any oplog right now.
    return Timestamp::min();
}

StatusWith<Timestamp> WiredTigerKVEngine::pinOldestTimestamp(
    RecoveryUnit& ru,
    const std::string& requestingServiceName,
    Timestamp requestedTimestamp,
    bool roundUpIfTooOld) {
    stdx::lock_guard<stdx::mutex> lock(_oldestTimestampPinRequestsMutex);
    Timestamp oldest = getOldestTimestamp();
    LOGV2(5380104,
          "Pin oldest timestamp request",
          "service"_attr = requestingServiceName,
          "requestedTs"_attr = requestedTimestamp,
          "roundUpIfTooOld"_attr = roundUpIfTooOld,
          "currOldestTs"_attr = oldest);

    const Timestamp previousTimestamp = [&]() -> Timestamp {
        auto tsIt = _oldestTimestampPinRequests.find(requestingServiceName);
        return tsIt != _oldestTimestampPinRequests.end() ? tsIt->second : Timestamp::min();
    }();

    auto swPinnedTimestamp =
        _pinOldestTimestamp(lock, requestingServiceName, requestedTimestamp, roundUpIfTooOld);
    if (!swPinnedTimestamp.isOK()) {
        return swPinnedTimestamp;
    }

    if (ru.inUnitOfWork()) {
        // If we've moved the pin and are in a `WriteUnitOfWork`, assume the caller has a write that
        // should be atomic with this pin request. If the `WriteUnitOfWork` is rolled back, either
        // unpin the oldest timestamp or repin the previous value.
        ru.onRollback([this, svcName = requestingServiceName, previousTimestamp](
                          OperationContext*) {
            if (previousTimestamp.isNull()) {
                unpinOldestTimestamp(svcName);
            } else {
                stdx::lock_guard<stdx::mutex> lock(_oldestTimestampPinRequestsMutex);
                // When a write is updating the value from an earlier pin to a later one, use
                // rounding to make a best effort to repin the earlier value.
                invariant(_pinOldestTimestamp(lock, svcName, previousTimestamp, true).getStatus());
            }
        });
    }

    return swPinnedTimestamp;
}

StatusWith<Timestamp> WiredTigerKVEngine::_pinOldestTimestamp(
    WithLock,
    const std::string& requestingServiceName,
    Timestamp requestedTimestamp,
    bool roundUpIfTooOld) {

    Timestamp oldest = getOldestTimestamp();
    if (requestedTimestamp < oldest) {
        if (roundUpIfTooOld) {
            requestedTimestamp = oldest;
        } else {
            return {ErrorCodes::SnapshotTooOld,
                    "Requested timestamp: {} Current oldest timestamp: {}"_format(
                        requestedTimestamp.toString(), oldest.toString())};
        }
    }

    _oldestTimestampPinRequests[requestingServiceName] = requestedTimestamp;
    return {requestedTimestamp};
}

void WiredTigerKVEngine::unpinOldestTimestamp(const std::string& requestingServiceName) {
    stdx::lock_guard<stdx::mutex> lock(_oldestTimestampPinRequestsMutex);
    auto it = _oldestTimestampPinRequests.find(requestingServiceName);
    if (it == _oldestTimestampPinRequests.end()) {
        LOGV2_DEBUG(5380105,
                    2,
                    "The requested service had nothing to unpin",
                    "service"_attr = requestingServiceName);
        return;
    }
    LOGV2(5380103,
          "Unpin oldest timestamp request",
          "service"_attr = requestingServiceName,
          "requestedTs"_attr = it->second);
    _oldestTimestampPinRequests.erase(it);
}

std::map<std::string, Timestamp> WiredTigerKVEngine::getPinnedTimestampRequests() {
    stdx::lock_guard<stdx::mutex> lock(_oldestTimestampPinRequestsMutex);
    return _oldestTimestampPinRequests;
}

void WiredTigerKVEngine::setPinnedOplogTimestamp(const Timestamp& pinnedTimestamp) {
    _pinnedOplogTimestamp.store(pinnedTimestamp.asULL());
}

bool WiredTigerKVEngine::supportsReadConcernSnapshot() const {
    return true;
}

bool WiredTigerKVEngine::supportsOplogTruncateMarkers() const {
    return true;
}

void WiredTigerKVEngine::initializeOplogVisibility(OperationContext* opCtx,
                                                   WiredTigerRecordStore* oplogRecordStore) {
    _oplogManager->initialize(opCtx, oplogRecordStore);
}

Status WiredTigerKVEngine::oplogDiskLocRegister(RecoveryUnit& ru,
                                                RecordStore* oplogRecordStore,
                                                const Timestamp& opTime,
                                                bool orderedCommit) {
    ru.setOrderedCommit(orderedCommit);

    if (!orderedCommit) {
        // This labels the current transaction with a timestamp.
        // This is required for oplog visibility to work correctly, as WiredTiger uses the
        // transaction list to determine where there are holes in the oplog.
        return ru.setTimestamp(opTime);
    }

    // This handles non-primary (secondary) state behavior; we simply set the oplog visiblity read
    // timestamp here, as there cannot be visible holes prior to the opTime passed in.
    getOplogManager()->setOplogReadTimestamp(opTime);

    // Inserts and updates usually notify waiters on commit, but the oplog collection has special
    // visibility rules and waiters must be notified whenever the oplog read timestamp is forwarded.
    oplogRecordStore->capped()->notifyWaitersIfNeeded();
    return Status::OK();
}

void WiredTigerKVEngine::waitForAllEarlierOplogWritesToBeVisible(
    OperationContext* opCtx, RecordStore* oplogRecordStore) const {
    auto oplogManager = getOplogManager();
    oplogManager->waitForAllEarlierOplogWritesToBeVisible(oplogRecordStore, opCtx);
}

bool WiredTigerKVEngine::waitUntilDurable(OperationContext* opCtx) {
    invariant(!shard_role_details::getRecoveryUnit(opCtx)->isActive(),
              str::stream() << "Unexpected open storage txn. RecoveryUnit state: "
                            << RecoveryUnit::toString(
                                   shard_role_details::getRecoveryUnit(opCtx)->getState())
                            << ", inMultiDocumentTransaction:"
                            << (opCtx->inMultiDocumentTransaction() ? "true" : "false"));

    // Flushes the journal log to disk. Checkpoints all data if journaling is disabled.
    waitUntilDurable(opCtx, Fsync::kJournal, UseJournalListener::kUpdate);
    return true;
}

bool WiredTigerKVEngine::waitUntilUnjournaledWritesDurable(OperationContext* opCtx,
                                                           bool stableCheckpoint) {
    invariant(!shard_role_details::getRecoveryUnit(opCtx)->inUnitOfWork(),
              str::stream() << "Unexpected open storage txn. RecoveryUnit state: "
                            << RecoveryUnit::toString(
                                   shard_role_details::getRecoveryUnit(opCtx)->getState())
                            << ", inMultiDocumentTransaction:"
                            << (opCtx->inMultiDocumentTransaction() ? "true" : "false"));

    // Take a checkpoint, rather than only flush the (oplog) journal, in order to lock in stable
    // writes to unjournaled tables.
    //
    // If 'stableCheckpoint' is set, then we will only checkpoint data up to and including the
    // stable_timestamp set on WT at the time of the checkpoint. Otherwise, we will checkpoint all
    // of the data.
    Fsync fsyncType = stableCheckpoint ? Fsync::kCheckpointStableTimestamp : Fsync::kCheckpointAll;
    waitUntilDurable(opCtx, fsyncType, UseJournalListener::kUpdate);

    return true;
}

void WiredTigerKVEngine::waitUntilDurable(OperationContext* opCtx,
                                          Fsync syncType,
                                          UseJournalListener useListener) {
    // For inMemory storage engines, the data is "as durable as it's going to get".
    // That is, a restart is equivalent to a complete node failure.
    if (isEphemeral()) {
        auto [journalListener, token] = _getJournalListenerWithToken(opCtx, useListener);
        if (token) {
            journalListener->onDurable(token.value());
        }
        return;
    }

    WiredTigerConnection::BlockShutdown blockShutdown(_connection.get());

    uassert(ErrorCodes::ShutdownInProgress,
            "Cannot wait for durability because a shutdown is in progress",
            !_connection->isShuttingDown());

    // Stable checkpoints are only meaningful in a replica set. Replication sets the "stable
    // timestamp". If the stable timestamp is unset, WiredTiger takes a full checkpoint, which is
    // incidentally what we want. A "true" stable checkpoint (a stable timestamp was set on the
    // WT_CONNECTION, i.e: replication is on) requires `forceCheckpoint` to be true and journaling
    // to be enabled.
    if (syncType == Fsync::kCheckpointStableTimestamp && getGlobalReplSettings().isReplSet()) {
        invariant(!isEphemeral());
    }

    // When forcing a checkpoint with journaling enabled, don't synchronize with other
    // waiters, as a log flush is much cheaper than a full checkpoint.
    if ((syncType == Fsync::kCheckpointStableTimestamp || syncType == Fsync::kCheckpointAll) &&
        !isEphemeral()) {
        auto encryptionKeyDB = getEncryptionKeyDB();
        std::unique_ptr<WiredTigerSession> encryptionKeyDbSession;
        if (encryptionKeyDB) {
            encryptionKeyDbSession =
                std::make_unique<WiredTigerSession>(encryptionKeyDB->getConnection());
        }

        auto [journalListener, token] = _getJournalListenerWithToken(opCtx, useListener);

        forceCheckpoint(syncType == Fsync::kCheckpointStableTimestamp);

        if (encryptionKeyDbSession) {
            auto config = syncType == Fsync::kCheckpointStableTimestamp ? "use_timestamp=true"
                                                                        : "use_timestamp=false";
            invariantWTOK(encryptionKeyDbSession->checkpoint(config), *encryptionKeyDbSession);
        }

        if (token) {
            journalListener->onDurable(token.value());
        }

        LOGV2_DEBUG(22418, 4, "created checkpoint (forced)");
        return;
    }

    auto [journalListener, token] = _getJournalListenerWithToken(opCtx, useListener);

    uint32_t start = _lastSyncTime.load();
    // Do the remainder in a critical section that ensures only a single thread at a time
    // will attempt to synchronize.
    stdx::unique_lock<stdx::mutex> lk(_lastSyncMutex);
    uint32_t current = _lastSyncTime.loadRelaxed();  // synchronized with writes through mutex
    if (current != start) {
        // Someone else synced already since we read lastSyncTime, so we're done!

        // Unconditionally unlock mutex here to run operations that do not require synchronization.
        // The JournalListener is the only operation that meets this criteria currently.
        lk.unlock();
        if (token) {
            journalListener->onDurable(token.value());
        }

        return;
    }
    _lastSyncTime.store(current + 1);

    // Nobody has synched yet, so we have to sync ourselves.

    // Initialize on first use.
    if (!_waitUntilDurableSession) {
        _waitUntilDurableSession = std::make_unique<WiredTigerSession>(_connection.get());
    }
    if (!_keyDBSession) {
        auto encryptionKeyDB = getEncryptionKeyDB();
        if (encryptionKeyDB) {
            invariant(encryptionKeyDB->getConnection(), "Connection is not initialized");
            invariant(encryptionKeyDB->getConnection()->conn(),
                      "WiredTiger connection is not initialized");
            auto conn = encryptionKeyDB->getConnection()->conn();
            invariantWTOK(conn->open_session(conn, nullptr, "isolation=snapshot", &_keyDBSession),
                          nullptr);
        }
    }

#ifdef PERCONA_AUDIT_ENABLED
    // Make audit log durable
    audit::fsyncAuditLog();
#endif

    // Flush the journal.
    invariantWTOK(_waitUntilDurableSession->log_flush("sync=on"), *_waitUntilDurableSession);
    LOGV2_DEBUG(22419, 4, "flushed journal");

    // keyDB is always durable (opened with journal enabled)
    if (_keyDBSession) {
        invariantWTOK(_keyDBSession->log_flush(_keyDBSession, "sync=on"), _keyDBSession);
    }

    // The session is reset periodically so that WT doesn't consider it a rogue session and log
    // about it. The session doesn't actually pin any resources that need to be released.
    if (_timeSinceLastDurabilitySessionReset.millis() > (5 * 60 * 1000 /* 5 minutes */)) {
        _waitUntilDurableSession->reset();
        _timeSinceLastDurabilitySessionReset.reset();
    }

    // Unconditionally unlock mutex here to run operations that do not require synchronization.
    // The JournalListener is the only operation that meets this criteria currently.
    lk.unlock();
    if (token) {
        journalListener->onDurable(token.value());
    }
}

std::pair<JournalListener*, boost::optional<JournalListener::Token>>
WiredTigerKVEngine::_getJournalListenerWithToken(OperationContext* opCtx,
                                                 UseJournalListener useListener) {
    auto journalListener = [&]() -> JournalListener* {
        // The JournalListener may not be set immediately, so we must check under a mutex so
        // as not to access the variable while setting a JournalListener. A JournalListener
        // is only allowed to be set once, so using the pointer outside of a mutex is safe.
        stdx::unique_lock<stdx::mutex> lk(_journalListenerMutex);
        return _journalListener;
    }();
    boost::optional<JournalListener::Token> token;
    if (journalListener && useListener == UseJournalListener::kUpdate) {
        // Update a persisted value with the latest write timestamp that is safe across
        // startup recovery in the repl layer. Then report that timestamp as durable to the
        // repl layer below after we have flushed in-memory data to disk.
        // Note: only does a write if primary, otherwise just fetches the timestamp.
        token = journalListener->getToken(opCtx);
    }
    return std::make_pair(journalListener, token);
}

Timestamp WiredTigerKVEngine::getStableTimestamp() const {
    return Timestamp(_stableTimestamp.load());
}

Timestamp WiredTigerKVEngine::getOldestTimestamp() const {
    return Timestamp(_oldestTimestamp.load());
}

Timestamp WiredTigerKVEngine::getCheckpointTimestamp() const {
    return Timestamp(_getCheckpointTimestamp());
}

std::uint64_t WiredTigerKVEngine::_getCheckpointTimestamp() const {
    char buf[(2 * 8 /*bytes in hex*/) + 1 /*nul terminator*/];
    invariantWTOK(_conn->query_timestamp(_conn, buf, "get=last_checkpoint"), nullptr);

    std::uint64_t tmp;
    fassert(50963, NumberParser().base(16)(buf, &tmp));
    return tmp;
}

void WiredTigerKVEngine::dump() const {
    int ret = _conn->debug_info(
        _conn, "cache=true,cursors=true,handles=true,log=true,sessions=true,txn=true");
    auto status = wtRCToStatus(ret, nullptr, "WiredTigerKVEngine::dump()");
    if (status.isOK()) {
        LOGV2(6117700, "WiredTigerKVEngine::dump() completed successfully");
    } else {
        LOGV2(6117701, "WiredTigerKVEngine::dump() failed", "error"_attr = status);
    }
}

Status WiredTigerKVEngine::reconfigureLogging() {
    auto verboseConfig = WiredTigerUtil::generateWTVerboseConfiguration();
    return wtRCToStatus(_conn->reconfigure(_conn, verboseConfig.c_str()), nullptr);
}

StatusWith<BSONObj> WiredTigerKVEngine::getStorageMetadata(StringData ident) const {
    auto session = _connection->getUninterruptibleSession();

    auto tableMetadata = WiredTigerUtil::getMetadata(*session, "table:{}"_format(ident));
    if (!tableMetadata.isOK()) {
        return tableMetadata.getStatus();
    }

    auto fileMetadata = WiredTigerUtil::getMetadata(*session, "file:{}.wt"_format(ident));
    if (!fileMetadata.isOK()) {
        return fileMetadata.getStatus();
    }

    return BSON("tableMetadata" << tableMetadata.getValue() << "fileMetadata"
                                << fileMetadata.getValue());
}

KeyFormat WiredTigerKVEngine::getKeyFormat(RecoveryUnit& ru, StringData ident) const {

    const std::string wtTableConfig = uassertStatusOK(WiredTigerUtil::getMetadataCreate(
        WiredTigerRecoveryUnit::get(ru), "table:{}"_format(ident)));
    return wtTableConfig.find("key_format=u") != string::npos ? KeyFormat::String : KeyFormat::Long;
}

size_t WiredTigerKVEngine::getCacheSizeMB() const {
    return _cacheSizeMB;
}

BSONObj WiredTigerKVEngine::getSanitizedStorageOptionsForSecondaryReplication(
    const BSONObj& options) const {

    // Skip inMemory storage engine, encryption at rest only applies to storage backed engine.
    if (_ephemeral) {
        return options;
    }

    return WiredTigerUtil::getSanitizedStorageOptionsForSecondaryReplication(options);
}

void WiredTigerKVEngine::sizeStorerPeriodicFlush() {
    bool needSyncSizeInfo = false;
    {
        stdx::lock_guard<stdx::mutex> lock(_sizeStorerSyncTrackerMutex);
        needSyncSizeInfo = _sizeStorerSyncTracker.intervalHasElapsed();
    }

    if (needSyncSizeInfo) {
        syncSizeInfo(false);
    }
}

Status WiredTigerKVEngine::autoCompact(RecoveryUnit& ru, const AutoCompactOptions& options) {
    auto status = WiredTigerUtil::canRunAutoCompact(isEphemeral());
    if (!status.isOK())
        return status;

    StringBuilder config;
    if (options.enable) {
        config << "background=true,timeout=0";
        if (options.freeSpaceTargetMB) {
            config << ",free_space_target=" << std::to_string(*options.freeSpaceTargetMB) << "MB";
        }
        if (!options.excludedIdents.empty()) {
            // Create WiredTiger URIs from the idents.
            config << ",exclude=[";
            for (const auto& ident : options.excludedIdents) {
                config << "\"" << _uri(ident) << ".wt\",";
            }
            config << "]";
        }
        if (options.runOnce) {
            config << ",run_once=true";
        }
    } else {
        config << "background=false";
    }

    WiredTigerSession* s = WiredTigerRecoveryUnit::get(&ru)->getSessionNoTxn();
    int ret = s->compact(nullptr, config.str().c_str());
    status = wtRCToStatus(
        ret,
        *s,
        "Failed to configure auto compact, please double check it is not already enabled.");

    // We may get ErrorCodes::AlreadyInitialized when we try to reconfigure background compaction
    // while it is already running.
    uassert(status.code(), status.reason(), status != ErrorCodes::AlreadyInitialized);

    if (!status.isOK())
        LOGV2_ERROR(8704101,
                    "WiredTigerKVEngine::autoCompact() failed",
                    "config"_attr = config.str(),
                    "error"_attr = status);
    return status;
}

<<<<<<< HEAD
EncryptionKeyDB* WiredTigerKVEngine::getEncryptionKeyDB() noexcept {
    return _restEncr ? _restEncr->keyDb() : nullptr;
}
=======
Status WiredTigerKVEngine::_drop(WiredTigerSession& session, const char* uri, const char* config) {
    Status status = wtRCToStatus(session.drop(uri, config), session);

    // If we failed due to uncheckpointed data, checkpoint and retry the operation so that it will
    // attempt to clean up the dirty elements during checkpointing, thus allowing the operation to
    // succeed if it was the only reason to fail.
    if (status == ErrorCodes::UncheckpointedData) {
        _checkpoint(session);
        status = wtRCToStatus(session.drop(uri, config), session);
    }

    // TODO: SERVER-100390 add dump and debug info if we the drop failed.

    return status;
}

>>>>>>> 9a7abf8e
}  // namespace mongo<|MERGE_RESOLUTION|>--- conflicted
+++ resolved
@@ -4456,11 +4456,10 @@
     return status;
 }
 
-<<<<<<< HEAD
 EncryptionKeyDB* WiredTigerKVEngine::getEncryptionKeyDB() noexcept {
     return _restEncr ? _restEncr->keyDb() : nullptr;
 }
-=======
+
 Status WiredTigerKVEngine::_drop(WiredTigerSession& session, const char* uri, const char* config) {
     Status status = wtRCToStatus(session.drop(uri, config), session);
 
@@ -4477,5 +4476,4 @@
     return status;
 }
 
->>>>>>> 9a7abf8e
 }  // namespace mongo