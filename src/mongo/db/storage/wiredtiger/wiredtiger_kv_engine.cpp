--- conflicted
+++ resolved
@@ -775,32 +775,21 @@
 
 StringData WiredTigerKVEngine::kTableUriPrefix = "table:"_sd;
 
-<<<<<<< HEAD
 WiredTigerKVEngine::WiredTigerKVEngine(
     const std::string& canonicalName,
     const std::string& path,
     ClockSource* cs,
-    const std::string& extraOpenOptions,
-    size_t cacheSizeMB,
-    size_t maxHistoryFileSizeMB,
+    WiredTigerConfig wtConfig,
     bool ephemeral,
     bool repair,
     PeriodicRunner* periodicRunner,
     const encryption::MasterKeyProviderFactory& keyProviderFactory)
-    : _restEncr(DataAtRestEncryption::create(encryptionGlobalParams,
+    : _wtConfig(std::move(wtConfig)),
+      _restEncr(DataAtRestEncryption::create(encryptionGlobalParams,
                                              boost::filesystem::path(path),
                                              keyProviderFactory,
                                              storageGlobalParams.directoryperdb,
                                              periodicRunner)),
-=======
-WiredTigerKVEngine::WiredTigerKVEngine(const std::string& canonicalName,
-                                       const std::string& path,
-                                       ClockSource* cs,
-                                       WiredTigerConfig wtConfig,
-                                       bool ephemeral,
-                                       bool repair)
-    : _wtConfig(std::move(wtConfig)),
->>>>>>> 04cf8f42
       _clockSource(cs),
       _oplogManager(std::make_unique<WiredTigerOplogManager>()),
       _canonicalName(canonicalName),
