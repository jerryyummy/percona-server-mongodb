--- conflicted
+++ resolved
@@ -964,17 +964,6 @@
     return wtRCToStatus(_conn->reconfigure(_conn, verboseConfig.c_str()), nullptr);
 }
 
-<<<<<<< HEAD
-WiredTigerKVEngine::WiredTigerKVEngine(
-    const std::string& canonicalName,
-    const std::string& path,
-    ClockSource* clockSource,
-    WiredTigerConfig wtConfig,
-    bool ephemeral,
-    bool repair,
-    PeriodicRunner* periodicRunner,
-    const encryption::MasterKeyProviderFactory& keyProviderFactory)
-=======
 bool WiredTigerKVEngineBase::_wtHasUri(WiredTigerSession& session, const std::string& uri) const {
     // can't use WiredTigerCursor since this is called from constructor.
     WT_CURSOR* c = nullptr;
@@ -1024,13 +1013,15 @@
     return all;
 }
 
-WiredTigerKVEngine::WiredTigerKVEngine(const std::string& canonicalName,
-                                       const std::string& path,
-                                       ClockSource* clockSource,
-                                       WiredTigerConfig wtConfig,
-                                       bool ephemeral,
-                                       bool repair)
->>>>>>> 28ff5b19
+WiredTigerKVEngine::WiredTigerKVEngine(
+    const std::string& canonicalName,
+    const std::string& path,
+    ClockSource* clockSource,
+    WiredTigerConfig wtConfig,
+    bool ephemeral,
+    bool repair,
+    PeriodicRunner* periodicRunner,
+    const encryption::MasterKeyProviderFactory& keyProviderFactory)
     : WiredTigerKVEngineBase(canonicalName, path, clockSource, std::move(wtConfig)),
       _oplogManager(std::make_unique<WiredTigerOplogManager>()),
       _sizeStorerSyncTracker(clockSource,
