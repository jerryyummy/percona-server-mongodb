--- conflicted
+++ resolved
@@ -310,16 +310,13 @@
                        WiredTigerConfig wtConfig,
                        bool ephemeral,
                        bool repair,
-<<<<<<< HEAD
+                       bool isReplSet,
+                       bool shouldSkipOplogSampling,
+                       bool shouldRecoverFromOplogAsStandalone,
+                       bool inStandaloneMode,
                        PeriodicRunner* periodicRunner = nullptr,
                        const encryption::MasterKeyProviderFactory& keyProviderFactory =
                            encryption::MasterKeyProvider::create);
-=======
-                       bool isReplSet,
-                       bool shouldSkipOplogSampling,
-                       bool shouldRecoverFromOplogAsStandalone,
-                       bool inStandaloneMode);
->>>>>>> 527df245
 
     ~WiredTigerKVEngine() override;
 
