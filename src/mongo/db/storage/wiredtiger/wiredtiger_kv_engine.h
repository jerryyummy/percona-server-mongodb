--- conflicted
+++ resolved
@@ -47,11 +47,7 @@
 #include "mongo/base/string_data.h"
 #include "mongo/bson/bsonobj.h"
 #include "mongo/bson/timestamp.h"
-<<<<<<< HEAD
-#include "mongo/db/catalog/collection_options.h"
 #include "mongo/db/encryption/master_key_provider.h"
-=======
->>>>>>> 14cc97aa
 #include "mongo/db/namespace_string.h"
 #include "mongo/db/operation_context.h"
 #include "mongo/db/storage/journal_listener.h"
@@ -714,18 +710,16 @@
         StorageEngine::DropIdentCallback callback;
     };
 
-<<<<<<< HEAD
     // srcPath, destPath, session, cursor
     typedef std::tuple<boost::filesystem::path, boost::filesystem::path, std::shared_ptr<WiredTigerSession>, WT_CURSOR*> DBTuple;
     // srcPath, destPath, filename, size to copy
     typedef std::tuple<boost::filesystem::path, boost::filesystem::path, boost::uintmax_t, std::time_t> FileTuple;
-=======
+
     Status _createRecordStore(const NamespaceString& ns,
                               StringData ident,
                               KeyFormat keyFormat,
                               const BSONObj& storageEngineCollectionOptions,
                               boost::optional<std::string> customBlockCompressor);
->>>>>>> 14cc97aa
 
     void _checkpoint(WiredTigerSession& session);
 
