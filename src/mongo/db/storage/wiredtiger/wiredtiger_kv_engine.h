--- conflicted
+++ resolved
@@ -726,12 +726,11 @@
         StorageEngine::DropIdentCallback callback;
     };
 
-<<<<<<< HEAD
     // srcPath, destPath, session, cursor
     typedef std::tuple<boost::filesystem::path, boost::filesystem::path, std::shared_ptr<WiredTigerSession>, WT_CURSOR*> DBTuple;
     // srcPath, destPath, filename, size to copy
     typedef std::tuple<boost::filesystem::path, boost::filesystem::path, boost::uintmax_t, std::time_t> FileTuple;
-=======
+
     // Tracks the state of statistics relevant to cache pressure. These only make sense as deltas
     // against the previous value.
     struct CachePressureStats {
@@ -741,7 +740,6 @@
         // Record when the current stats were generated.
         int64_t timestamp = 0;
     };
->>>>>>> d4a04783
 
     Status _createRecordStore(const NamespaceString& ns,
                               StringData ident,
