/**
 *    Copyright (C) 2018-present MongoDB, Inc.
 *
 *    This program is free software: you can redistribute it and/or modify
 *    it under the terms of the Server Side Public License, version 1,
 *    as published by MongoDB, Inc.
 *
 *    This program is distributed in the hope that it will be useful,
 *    but WITHOUT ANY WARRANTY; without even the implied warranty of
 *    MERCHANTABILITY or FITNESS FOR A PARTICULAR PURPOSE.  See the
 *    Server Side Public License for more details.
 *
 *    You should have received a copy of the Server Side Public License
 *    along with this program. If not, see
 *    <http://www.mongodb.com/licensing/server-side-public-license>.
 *
 *    As a special exception, the copyright holders give permission to link the
 *    code of portions of this program with the OpenSSL library under certain
 *    conditions as described in each individual source file and distribute
 *    linked combinations including the program with the OpenSSL library. You
 *    must comply with the Server Side Public License in all respects for
 *    all of the code used other than as permitted herein. If you modify file(s)
 *    with this exception, you may extend this exception to your version of the
 *    file(s), but you are not obligated to do so. If you do not wish to do so,
 *    delete this exception statement from your version. If you delete this
 *    exception statement from all source files in the program, then also delete
 *    it in the license file.
 */

#pragma once

#include <boost/filesystem/path.hpp>
#include <boost/move/utility_core.hpp>
#include <boost/optional/optional.hpp>
#include <cstddef>
#include <cstdint>
#include <deque>
#include <functional>
#include <list>
#include <map>
#include <memory>
#include <set>
#include <string>
#include <vector>
#include <wiredtiger.h>

#include "mongo/base/status.h"
#include "mongo/base/status_with.h"
#include "mongo/base/string_data.h"
#include "mongo/bson/bsonobj.h"
#include "mongo/bson/bsonobjbuilder.h"
#include "mongo/bson/ordering.h"
#include "mongo/bson/timestamp.h"
#include "mongo/db/catalog/collection_options.h"
#include "mongo/db/catalog/import_options.h"
#include "mongo/db/encryption/master_key_provider.h"
#include "mongo/db/index/index_descriptor.h"
#include "mongo/db/namespace_string.h"
#include "mongo/db/operation_context.h"
#include "mongo/db/storage/backup_block.h"
#include "mongo/db/storage/column_store.h"
#include "mongo/db/storage/durable_catalog.h"
#include "mongo/db/storage/journal_listener.h"
#include "mongo/db/storage/key_format.h"
#include "mongo/db/storage/kv/kv_engine.h"
#include "mongo/db/storage/record_store.h"
#include "mongo/db/storage/recovery_unit.h"
#include "mongo/db/storage/snapshot_manager.h"
#include "mongo/db/storage/sorted_data_interface.h"
#include "mongo/db/storage/storage_engine.h"
#include "mongo/db/storage/wiredtiger/encryption_keydb.h"
#include "mongo/db/storage/wiredtiger/wiredtiger_oplog_manager.h"
#include "mongo/db/storage/wiredtiger/wiredtiger_session_cache.h"
#include "mongo/db/storage/wiredtiger/wiredtiger_size_storer.h"
#include "mongo/db/storage/wiredtiger/wiredtiger_snapshot_manager.h"
#include "mongo/db/storage/wiredtiger/wiredtiger_util.h"
#include "mongo/db/tenant_id.h"
#include "mongo/logv2/log_component.h"
#include "mongo/platform/atomic_word.h"
#include "mongo/platform/mutex.h"
#include "mongo/stdx/condition_variable.h"
#include "mongo/util/clock_source.h"
#include "mongo/util/concurrency/with_lock.h"
#include "mongo/util/elapsed_tracker.h"


namespace mongo {
class ClockSource;
class JournalListener;

class WiredTigerRecordStore;
class WiredTigerSessionCache;
class WiredTigerSizeStorer;

class WiredTigerEngineRuntimeConfigParameter;

Status validateExtraDiagnostics(const std::vector<std::string>& value,
                                const boost::optional<TenantId>& tenantId);

struct WiredTigerFileVersion {
    // MongoDB 4.4+ will not open on datafiles left behind by 4.2.5 and earlier. MongoDB 4.4
    // shutting down in FCV 4.2 will leave data files that 4.2.6+ will understand
    // (IS_44_FCV_42). MongoDB 4.2.x always writes out IS_42.
    enum class StartupVersion { IS_42, IS_44_FCV_42, IS_44_FCV_44 };

    inline static const std::string kLastLTSWTRelease = "compatibility=(release=10.0)";
    inline static const std::string kLastContinuousWTRelease = "compatibility=(release=10.0)";
    inline static const std::string kLatestWTRelease = "compatibility=(release=10.0)";

    StartupVersion _startupVersion;
    bool shouldDowngrade(bool hasRecoveryTimestamp);
    std::string getDowngradeString();
};

struct WiredTigerBackup {
    WT_CURSOR* cursor = nullptr;
    WT_CURSOR* dupCursor = nullptr;
    std::set<std::string> logFilePathsSeenByExtendBackupCursor;
    std::set<std::string> logFilePathsSeenByGetNextBatch;

    // 'wtBackupCursorMutex' provides concurrency control between beginNonBlockingBackup(),
    // endNonBlockingBackup(), and getNextBatch() because we stream the output of the backup cursor.
    Mutex wtBackupCursorMutex = MONGO_MAKE_LATCH("WiredTigerKVEngine::wtBackupCursorMutex");

    // 'wtBackupDupCursorMutex' provides concurrency control between getNextBatch() and
    // extendBackupCursor() because WiredTiger only allows one duplicate cursor to be open at a
    // time. extendBackupCursor() blocks on condition variable 'wtBackupDupCursorCV' if a duplicate
    // cursor is already open.
    Mutex wtBackupDupCursorMutex = MONGO_MAKE_LATCH("WiredTigerKVEngine::wtBackupDupCursorMutex");
    stdx::condition_variable wtBackupDupCursorCV;

    // This file flags there was an ongoing backup when an unclean shutdown happened.
    inline static const std::string kOngoingBackupFile = "ongoingBackup.lock";
};

class WiredTigerKVEngine final : public KVEngine {
public:
    static StringData kTableUriPrefix;

    WiredTigerKVEngine(const std::string& canonicalName,
                       const std::string& path,
                       ClockSource* cs,
                       const std::string& extraOpenOptions,
                       size_t cacheSizeMB,
                       size_t maxHistoryFileSizeMB,
                       bool ephemeral,
                       bool repair,
                       const encryption::MasterKeyProviderFactory& keyProviderFactory =
                           encryption::MasterKeyProvider::create);

    ~WiredTigerKVEngine();

    void notifyStartupComplete(OperationContext* opCtx) override;

    void setRecordStoreExtraOptions(const std::string& options);
    void setSortedDataInterfaceExtraOptions(const std::string& options);

    bool supportsDirectoryPerDB() const override;

    /**
     * WiredTiger supports checkpoints when it isn't running in memory.
     */
    bool supportsCheckpoints() const override {
        return !isEphemeral();
    }

    void checkpoint() override;

    // Force a WT checkpoint, this will not update internal timestamps.
    void forceCheckpoint(bool useStableTimestamp);

    StorageEngine::CheckpointIteration getCheckpointIteration() const override {
        return StorageEngine::CheckpointIteration{_currentCheckpointIteration.load()};
    }

    bool hasDataBeenCheckpointed(
        StorageEngine::CheckpointIteration checkpointIteration) const override {
        return _ephemeral || _finishedCheckpointIteration.load() > checkpointIteration;
    }

    bool isEphemeral() const override {
        return _ephemeral;
    }

    void setOldestActiveTransactionTimestampCallback(
        StorageEngine::OldestActiveTransactionTimestampCallback callback) override;

    RecoveryUnit* newRecoveryUnit() override;

    Status createRecordStore(OperationContext* opCtx,
                             const NamespaceString& ns,
                             StringData ident,
                             const CollectionOptions& options,
                             KeyFormat keyFormat = KeyFormat::Long) override;

    std::unique_ptr<RecordStore> getRecordStore(OperationContext* opCtx,
                                                const NamespaceString& nss,
                                                StringData ident,
                                                const CollectionOptions& options) override;

    std::unique_ptr<RecordStore> getTemporaryRecordStore(OperationContext* opCtx,
                                                         StringData ident,
                                                         KeyFormat keyFormat) override;

    std::unique_ptr<RecordStore> makeTemporaryRecordStore(OperationContext* opCtx,
                                                          StringData ident,
                                                          KeyFormat keyFormat) override;

    Status createSortedDataInterface(OperationContext* opCtx,
                                     const NamespaceString& ns,
                                     const CollectionOptions& collOptions,
                                     StringData ident,
                                     const IndexDescriptor* desc) override;
    std::unique_ptr<SortedDataInterface> getSortedDataInterface(
        OperationContext* opCtx,
        const NamespaceString& nss,
        const CollectionOptions& collOptions,
        StringData ident,
        const IndexDescriptor* desc) override;

    /**
     * Creates a new column store for the provided ident.
     */
    Status createColumnStore(OperationContext* opCtx,
                             const NamespaceString& ns,
                             const CollectionOptions& collOptions,
                             StringData ident,
                             const IndexDescriptor* desc) override;
    /**
     * Creates a ColumnStore object representing an existing column store for the provided ident.
     */
    std::unique_ptr<ColumnStore> getColumnStore(OperationContext* opCtx,
                                                const NamespaceString& nss,
                                                const CollectionOptions& collOptions,
                                                StringData ident,
                                                const IndexDescriptor*) override;

    Status importRecordStore(OperationContext* opCtx,
                             StringData ident,
                             const BSONObj& storageMetadata,
                             const ImportOptions& importOptions) override;

    Status importSortedDataInterface(OperationContext* opCtx,
                                     StringData ident,
                                     const BSONObj& storageMetadata,
                                     const ImportOptions& importOptions) override;

    /**
     * Drops the specified ident for resumable index builds.
     */
    Status dropSortedDataInterface(OperationContext* opCtx, StringData ident) override;

    Status dropIdent(RecoveryUnit* ru,
                     StringData ident,
                     const StorageEngine::DropIdentCallback& onDrop = nullptr) override;

    void dropIdentForImport(OperationContext* opCtx, StringData ident) override;

    void alterIdentMetadata(OperationContext* opCtx,
                            StringData ident,
                            const IndexDescriptor* desc,
                            bool isForceUpdateMetadata) override;

    Status alterMetadata(StringData uri, StringData config);

    void keydbDropDatabase(const DatabaseName& dbName) override;

    void flushAllFiles(OperationContext* opCtx, bool callerHoldsReadLock) override;

    Status beginBackup(OperationContext* opCtx) override;

    void endBackup(OperationContext* opCtx) override;

    Status disableIncrementalBackup(OperationContext* opCtx) override;

    StatusWith<std::unique_ptr<StorageEngine::StreamingCursor>> beginNonBlockingBackup(
        OperationContext* opCtx, const StorageEngine::BackupOptions& options) override;

    void endNonBlockingBackup(OperationContext* opCtx) override;

    virtual StatusWith<std::deque<std::string>> extendBackupCursor(
        OperationContext* opCtx) override;

    Status hotBackup(OperationContext* opCtx, const std::string& path) override;
    Status hotBackupTar(OperationContext* opCtx, const std::string& path) override;
    Status hotBackup(OperationContext* opCtx, const percona::S3BackupParameters& s3params) override;

    int64_t getIdentSize(OperationContext* opCtx, StringData ident) override;

    Status repairIdent(OperationContext* opCtx, StringData ident) override;

    Status recoverOrphanedIdent(OperationContext* opCtx,
                                const NamespaceString& nss,
                                StringData ident,
                                const CollectionOptions& options) override;

    bool hasIdent(OperationContext* opCtx, StringData ident) const override;

    std::vector<std::string> getAllIdents(OperationContext* opCtx) const override;

    void cleanShutdown() override;

    SnapshotManager* getSnapshotManager() const final {
        return &_sessionCache->snapshotManager();
    }

    void setJournalListener(JournalListener* jl) final;

    void setStableTimestamp(Timestamp stableTimestamp, bool force) override;

    void setInitialDataTimestamp(Timestamp initialDataTimestamp) override;

    Timestamp getInitialDataTimestamp() const override;

    void setOldestTimestampFromStable() override;

    /**
     * Sets the oldest timestamp for which the storage engine must maintain snapshot history
     * through. If force is true, oldest will be set to the given input value, unmodified, even if
     * it is backwards in time from the last oldest timestamp (accomodating initial sync).
     */
    void setOldestTimestamp(Timestamp newOldestTimestamp, bool force) override;

    bool supportsRecoverToStableTimestamp() const override;

    bool supportsRecoveryTimestamp() const override;

    StatusWith<Timestamp> recoverToStableTimestamp(OperationContext* opCtx) override;

    boost::optional<Timestamp> getRecoveryTimestamp() const override;

    /**
     * Returns a stable timestamp value that is guaranteed to exist on recoverToStableTimestamp.
     * Replication recovery will not need to replay documents with an earlier time.
     *
     * Only returns a stable timestamp when it has advanced to >= the initial data timestamp.
     * Replication recoverable rollback is unsafe when stable < initial during repl initial sync due
     * to initial sync's cloning phase without timestamps.
     *
     * For the persisted mode of this engine, further guarantees a stable timestamp value that is at
     * or before the last checkpoint. Everything before this value is guaranteed to be persisted on
     * disk. This supports replication recovery on restart.
     */
    boost::optional<Timestamp> getLastStableRecoveryTimestamp() const override;

    Timestamp getAllDurableTimestamp() const override;

    bool supportsReadConcernSnapshot() const final override;

    bool supportsOplogTruncateMarkers() const final override;

    bool supportsReadConcernMajority() const final;

    // wiredtiger specific
    // Calls WT_CONNECTION::reconfigure on the underlying WT_CONNECTION
    // held by this class
    int reconfigure(const char* str);

    WT_CONNECTION* getConnection() {
        return _conn;
    }

    void syncSizeInfo(bool sync) const;

    std::string getCanonicalName() const {
        return _canonicalName;
    }

    EncryptionKeyDB* getEncryptionKeyDB() {
        return _encryptionKeyDB.get();
    }

    /*
     * The oplog manager is always accessible, but this method will start the background thread to
     * control oplog entry visibility for reads.
     *
     * On mongod, the background thread will be started when the oplog record store is created, and
     * stopped when the oplog record store is destroyed. For unit tests, the background thread may
     * be started and stopped multiple times as tests create and destroy the oplog record store.
     */
    void startOplogManager(OperationContext* opCtx, WiredTigerRecordStore* oplogRecordStore);
    void haltOplogManager(WiredTigerRecordStore* oplogRecordStore, bool shuttingDown);

    /*
     * Always returns a non-nil pointer. However, the WiredTigerOplogManager may not have been
     * initialized and its background refreshing thread may not be running.
     *
     * A caller that wants to get the oplog read timestamp, or call
     * `waitForAllEarlierOplogWritesToBeVisible`, is advised to first see if the oplog manager is
     * running with a call to `isRunning`.
     *
     * A caller that simply wants to call `triggerOplogVisibilityUpdate` may do so without concern.
     */
    WiredTigerOplogManager* getOplogManager() const {
        return _oplogManager.get();
    }

    static void appendGlobalStats(OperationContext* opCtx, BSONObjBuilder& b);

    Timestamp getStableTimestamp() const override;
    Timestamp getOldestTimestamp() const override;
    Timestamp getCheckpointTimestamp() const override;

    /**
     * Returns the data file path associated with an ident on disk. Returns boost::none if the data
     * file can not be found. This will attempt to locate a file even if the storage engine's own
     * metadata is not aware of the ident. This is intented for database repair purposes only.
     */
    boost::optional<boost::filesystem::path> getDataFilePathForIdent(StringData ident) const;

    /**
     * Returns the minimum possible Timestamp value in the oplog that replication may need for
     * recovery in the event of a rollback. This value depends on the timestamp passed to
     * `setStableTimestamp` and on the set of active MongoDB transactions. Returns an error if it
     * times out querying the active transactions.
     */
    StatusWith<Timestamp> getOplogNeededForRollback() const;

    /**
     * Returns the minimum possible Timestamp value in the oplog that replication may need for
     * recovery in the event of a crash. This value gets updated every time a checkpoint is
     * completed. This value is typically a lagged version of what's needed for rollback.
     *
     * Returns boost::none when called on an ephemeral database.
     */
    boost::optional<Timestamp> getOplogNeededForCrashRecovery() const final;

    /**
     * Returns oplog that may not be truncated. This method is a function of oplog needed for
     * rollback and oplog needed for crash recovery. This method considers different states the
     * storage engine can be running in, such as running in in-memory mode.
     *
     * This method returning Timestamp::min() implies no oplog should be truncated and
     * Timestamp::max() means oplog can be truncated freely based on user oplog size
     * configuration.
     */
    Timestamp getPinnedOplog() const;

    ClockSource* getClockSource() const {
        return _clockSource;
    }

    StatusWith<Timestamp> pinOldestTimestamp(OperationContext* opCtx,
                                             const std::string& requestingServiceName,
                                             Timestamp requestedTimestamp,
                                             bool roundUpIfTooOld) override;

    Status autoCompact(OperationContext* opCtx,
                       const StorageEngine::AutoCompactOptions& options) override;

private:
    StatusWith<Timestamp> _pinOldestTimestamp(WithLock,
                                              const std::string& requestingServiceName,
                                              Timestamp requestedTimestamp,
                                              bool roundUpIfTooOld);

public:
    void unpinOldestTimestamp(const std::string& requestingServiceName) override;

    std::map<std::string, Timestamp> getPinnedTimestampRequests();

    void setPinnedOplogTimestamp(const Timestamp& pinnedTimestamp) override;

    void dump() const override;

    Status reconfigureLogging() override;

    StatusWith<BSONObj> getStorageMetadata(StringData ident) const override;

    KeyFormat getKeyFormat(OperationContext* opCtx, StringData ident) const override;

    size_t getCacheSizeMB() const override;

    // TODO SERVER-81069: Remove this since it's intrinsically tied to encryption options only.
    BSONObj getSanitizedStorageOptionsForSecondaryReplication(
        const BSONObj& options) const override;

    /**
     * Flushes any WiredTigerSizeStorer updates to the storage engine if enough time has elapsed, as
     * dictated by the _sizeStorerSyncTracker.
     */
    void sizeStorerPeriodicFlush();

private:
    class WiredTigerSessionSweeper;

    struct IdentToDrop {
        std::string uri;
        StorageEngine::DropIdentCallback callback;
    };

<<<<<<< HEAD
    // srcPath, destPath, session, cursor
    typedef std::tuple<boost::filesystem::path, boost::filesystem::path, std::shared_ptr<WiredTigerSession>, WT_CURSOR*> DBTuple;
    // srcPath, destPath, filename, size to copy
    typedef std::tuple<boost::filesystem::path, boost::filesystem::path, boost::uintmax_t, std::time_t> FileTuple;

    void _checkpoint(OperationContext* opCtx, WT_SESSION* session);
=======
    void _checkpoint(WT_SESSION* session);
>>>>>>> 1e24b820

    void _checkpoint(WT_SESSION* session, bool useTimestamp);

    Status _hotBackupPopulateLists(OperationContext* opCtx,
                                   const std::string& path,
                                   std::vector<DBTuple>& dbList,
                                   std::vector<FileTuple>& filesList,
                                   boost::uintmax_t& totalfsize);

    // auxiliary function for beginNonBlockingBackup
    StatusWith<std::unique_ptr<StorageEngine::StreamingCursor>> _disableIncrementalBackup();

    /**
     * Opens a connection on the WiredTiger database 'path' with the configuration 'wtOpenConfig'.
     * Only returns when successful. Intializes both '_conn' and '_fileVersion'.
     *
     * If corruption is detected and _inRepairMode is 'true', attempts to salvage the WiredTiger
     * metadata.
     */
    void _openWiredTiger(const std::string& path, const std::string& wtOpenConfig);

    Status _salvageIfNeeded(const char* uri);
    void _ensureIdentPath(StringData ident);

    /**
     * Recreates a WiredTiger ident from the provided URI by dropping and recreating the ident.
     * This moves aside the existing data file, if one exists, with an added ".corrupt" suffix.
     *
     * Returns DataModifiedByRepair if the rebuild was successful, and any other error on failure.
     * This will never return Status::OK().
     */
    Status _rebuildIdent(WT_SESSION* session, const char* uri);

    bool _hasUri(WT_SESSION* session, const std::string& uri) const;

    std::string _uri(StringData ident) const;

    /**
     * Uses the 'stableTimestamp', the 'minSnapshotHistoryWindowInSeconds' setting and the
     * current _oldestTimestamp to calculate what the new oldest_timestamp should be, in order to
     * maintain a window of available snapshots on the storage engine from oldest to stable
     * timestamp.
     *
     * If the returned Timestamp isNull(), oldest_timestamp should not be moved forward.
     */
    Timestamp _calculateHistoryLagFromStableTimestamp(Timestamp stableTimestamp);

    /**
     * Checks whether rollback to a timestamp can occur, enforcing a contract of use between the
     * storage engine and replication.
     *
     * It is required that setInitialDataTimestamp has been called with a valid value other than
     * kAllowUnstableCheckpointsSentinel by the time a node is fully set up -- initial sync
     * complete, replica set initialized, etc. Else, this fasserts.
     * Furthermore, rollback cannot go back farther in the past than the initial data timestamp, so
     * the stable timestamp must be greater than initial data timestamp for a valid rollback. This
     * function will return false if that is not true.
     */
    bool _canRecoverToStableTimestamp() const;

    std::uint64_t _getCheckpointTimestamp() const;

    mutable Mutex _oldestActiveTransactionTimestampCallbackMutex =
        MONGO_MAKE_LATCH("::_oldestActiveTransactionTimestampCallbackMutex");
    StorageEngine::OldestActiveTransactionTimestampCallback
        _oldestActiveTransactionTimestampCallback;

    std::unique_ptr<EncryptionKeyDB> _encryptionKeyDB;
    WT_CONNECTION* _conn;
    WiredTigerFileVersion _fileVersion;
    WiredTigerEventHandler _eventHandler;
    std::unique_ptr<WiredTigerSessionCache> _sessionCache;
    ClockSource* const _clockSource;

    // Mutex to protect use of _oplogRecordStore by this instance of KV engine.
    mutable Mutex _oplogManagerMutex = MONGO_MAKE_LATCH("::_oplogManagerMutex");
    const WiredTigerRecordStore* _oplogRecordStore = nullptr;
    std::unique_ptr<WiredTigerOplogManager> _oplogManager;

    std::string _canonicalName;
    std::string _path;
    std::string _wtOpenConfig;

    std::unique_ptr<WiredTigerSizeStorer> _sizeStorer;
    std::string _sizeStorerUri;
    mutable ElapsedTracker _sizeStorerSyncTracker;
    mutable Mutex _sizeStorerSyncTrackerMutex =
        MONGO_MAKE_LATCH("WiredTigerKVEngine::_sizeStorerSyncTrackerMutex");

    bool _ephemeral;  // whether we are using the in-memory mode of the WT engine
    const bool _inRepairMode;

    std::unique_ptr<WiredTigerSessionSweeper> _sessionSweeper;

    std::string _rsOptions;
    std::string _indexOptions;

    std::unique_ptr<WiredTigerSession> _backupSession;
    WiredTigerBackup _wtBackup;

    mutable Mutex _oplogPinnedByBackupMutex =
        MONGO_MAKE_LATCH("WiredTigerKVEngine::_oplogPinnedByBackupMutex");
    boost::optional<Timestamp> _oplogPinnedByBackup;
    Timestamp _recoveryTimestamp;

    // Tracks the stable and oldest timestamps we've set on the storage engine.
    AtomicWord<std::uint64_t> _oldestTimestamp;
    AtomicWord<std::uint64_t> _stableTimestamp;

    // Timestamp of data at startup. Used internally to advise checkpointing and recovery to a
    // timestamp. Provided by replication layer because WT does not persist timestamps.
    AtomicWord<std::uint64_t> _initialDataTimestamp;

    AtomicWord<std::uint64_t> _oplogNeededForCrashRecovery;

    std::unique_ptr<WiredTigerEngineRuntimeConfigParameter> _runTimeConfigParam;

    mutable Mutex _oldestTimestampPinRequestsMutex =
        MONGO_MAKE_LATCH("WiredTigerKVEngine::_oldestTimestampPinRequestsMutex");
    std::map<std::string, Timestamp> _oldestTimestampPinRequests;

    // Pins the oplog so that OplogTruncateMarkers will not truncate oplog history equal or newer to
    // this timestamp.
    AtomicWord<std::uint64_t> _pinnedOplogTimestamp;

    Mutex _checkpointMutex = MONGO_MAKE_LATCH("WiredTigerKVEngine::_checkpointMutex");

    // The amount of memory alloted for the WiredTiger cache.
    size_t _cacheSizeMB;

    // Counters used for computing whether a checkpointIteration has lapsed or not.
    //
    // We use two counters because one isn't sufficient to prove correctness. With two counters we
    // first increase the first one in order to inform later operations that they will be part of
    // the next checkpoint. The second one is there to inform waiters on whether they've
    // successfully been checkpointed or not.
    //
    // This is valid because durability is a state all operations will converge to eventually.
    AtomicWord<std::uint64_t> _currentCheckpointIteration{0};
    AtomicWord<std::uint64_t> _finishedCheckpointIteration{0};
};
}  // namespace mongo<|MERGE_RESOLUTION|>--- conflicted
+++ resolved
@@ -489,16 +489,12 @@
         StorageEngine::DropIdentCallback callback;
     };
 
-<<<<<<< HEAD
     // srcPath, destPath, session, cursor
     typedef std::tuple<boost::filesystem::path, boost::filesystem::path, std::shared_ptr<WiredTigerSession>, WT_CURSOR*> DBTuple;
     // srcPath, destPath, filename, size to copy
     typedef std::tuple<boost::filesystem::path, boost::filesystem::path, boost::uintmax_t, std::time_t> FileTuple;
 
-    void _checkpoint(OperationContext* opCtx, WT_SESSION* session);
-=======
     void _checkpoint(WT_SESSION* session);
->>>>>>> 1e24b820
 
     void _checkpoint(WT_SESSION* session, bool useTimestamp);
 
