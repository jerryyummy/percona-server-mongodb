--- conflicted
+++ resolved
@@ -492,7 +492,8 @@
 
     void _checkpoint(OperationContext* opCtx, WT_SESSION* session);
 
-<<<<<<< HEAD
+    void _checkpoint(WT_SESSION* session, bool useTimestamp);
+
     Status _hotBackupPopulateLists(OperationContext* opCtx,
                                    const std::string& path,
                                    std::vector<DBTuple>& dbList,
@@ -501,9 +502,6 @@
 
     // auxiliary function for beginNonBlockingBackup
     StatusWith<std::unique_ptr<StorageEngine::StreamingCursor>> _disableIncrementalBackup();
-=======
-    void _checkpoint(WT_SESSION* session, bool useTimestamp);
->>>>>>> 4f516286
 
     /**
      * Opens a connection on the WiredTiger database 'path' with the configuration 'wtOpenConfig'.
