--- conflicted
+++ resolved
@@ -49,12 +49,9 @@
         "encryption_extension.c",
         "encryption_keydb.cpp",
         "oplog_truncate_marker_parameters_gen",
-<<<<<<< HEAD
         "wiredtiger_backup_cursor_hooks.cpp",
-=======
         "temporary_wiredtiger_kv_engine.cpp",
         "temporary_wiredtiger_record_store.cpp",
->>>>>>> b7ec9390
         "wiredtiger_begin_transaction_block.cpp",
         "wiredtiger_compiled_configuration.cpp",
         "wiredtiger_connection.cpp",
@@ -83,14 +80,11 @@
         "wiredtiger_util.cpp",
     ],
     hdrs = [
-<<<<<<< HEAD
         "encryption_keydb.h",
         "encryption_keydb_c_api.h",
         "wiredtiger_backup_cursor_hooks.h",
-=======
         "temporary_wiredtiger_kv_engine.h",
         "temporary_wiredtiger_record_store.h",
->>>>>>> b7ec9390
         "wiredtiger_begin_transaction_block.h",
         "wiredtiger_compiled_configuration.h",
         "wiredtiger_connection.h",
