--- conflicted
+++ resolved
@@ -142,11 +142,7 @@
         "//src/mongo/db:server_base",
         "//src/mongo/db:server_feature_flags",
         "//src/mongo/db:service_context",
-<<<<<<< HEAD
-        "//src/mongo/db:shard_role_api",
         "//src/mongo/db/encryption:key_management",
-=======
->>>>>>> e24da462
         "//src/mongo/db/storage:backup_block",
         "//src/mongo/db/storage:backup_cursor_hooks",
         "//src/mongo/db/storage:capped_snapshots",
