load("//bazel:mongo_src_rules.bzl", "idl_generator", "mongo_cc_library", "mongo_cc_unit_test")

package(default_visibility = ["//visibility:public"])

exports_files(
    glob([
        "*.h",
        "*.cpp",
    ]),
)

WIREDTIGER_TARGET_COMPATIBLE_WITH = select({
    "//bazel/config:use_wiredtiger_enabled": [],
    "//conditions:default": ["@platforms//:incompatible"],
})

mongo_cc_library(
    name = "storage_wiredtiger_customization_hooks",
    srcs = [
        "wiredtiger_customization_hooks.cpp",
        "wiredtiger_extensions.cpp",
    ],
    hdrs = [
        "wiredtiger_customization_hooks.h",
        "wiredtiger_extensions.h",
    ],
    target_compatible_with = WIREDTIGER_TARGET_COMPATIBLE_WITH,
    deps = [
        "//src/mongo:base",
        "//src/mongo/db/encryption:encryption_options",
        "//src/mongo/db:service_context",
    ],
)

idl_generator(
    name = "oplog_truncate_marker_parameters_gen",
    src = "oplog_truncate_marker_parameters.idl",
)

idl_generator(
    name = "wiredtiger_parameters_gen",
    src = "wiredtiger_parameters.idl",
)

idl_generator(
    name = "wiredtiger_global_options_gen",
    src = "wiredtiger_global_options.idl",
)

# This is the smallest possible set of files that wraps WT
mongo_cc_library(
    name = "storage_wiredtiger_core",
    srcs = [
        "encryption_extension.c",
        "encryption_keydb.cpp",
        "oplog_truncate_marker_parameters_gen",
        "wiredtiger_backup_cursor_hooks.cpp",
        "wiredtiger_begin_transaction_block.cpp",
        "wiredtiger_compiled_configuration.cpp",
        "wiredtiger_cursor.cpp",
        "wiredtiger_cursor_helpers.cpp",
        "wiredtiger_data_protector.cpp",
        "wiredtiger_encryption_hooks.cpp",
        "wiredtiger_error_util.cpp",
        "wiredtiger_event_handler.cpp",
        "wiredtiger_global_options.cpp",
        "wiredtiger_index.cpp",
        "wiredtiger_index_util.cpp",
        "wiredtiger_kv_engine.cpp",
        "wiredtiger_oplog_data.cpp",
        "wiredtiger_oplog_manager.cpp",
        "wiredtiger_oplog_truncate_markers.cpp",
        "wiredtiger_parameters.cpp",
        "wiredtiger_parameters_gen",
        "wiredtiger_prepare_conflict.cpp",
        "wiredtiger_record_store.cpp",
        "wiredtiger_recovery_unit.cpp",
        "wiredtiger_session_cache.cpp",
        "wiredtiger_size_storer.cpp",
        "wiredtiger_snapshot_manager.cpp",
        "wiredtiger_stats.cpp",
        "wiredtiger_util.cpp",
    ],
    hdrs = [
        "encryption_keydb.h",
        "encryption_keydb_c_api.h",
        "wiredtiger_backup_cursor_hooks.h",
        "wiredtiger_begin_transaction_block.h",
        "wiredtiger_compiled_configuration.h",
        "wiredtiger_cursor.h",
        "wiredtiger_cursor_helpers.h",
        "wiredtiger_data_protector.h",
        "wiredtiger_encryption_hooks.h",
        "wiredtiger_error_util.h",
        "wiredtiger_event_handler.h",
        "wiredtiger_global_options.h",
        "wiredtiger_index.h",
        "wiredtiger_index_cursor_generic.h",
        "wiredtiger_index_util.h",
        "wiredtiger_kv_engine.h",
        "wiredtiger_oplog_data.h",
        "wiredtiger_oplog_manager.h",
        "wiredtiger_oplog_truncate_markers.h",
        "wiredtiger_prepare_conflict.h",
        "wiredtiger_record_store.h",
        "wiredtiger_recovery_unit.h",
        "wiredtiger_session_cache.h",
        "wiredtiger_session_data.h",
        "wiredtiger_size_storer.h",
        "wiredtiger_snapshot_manager.h",
        "wiredtiger_stats.h",
        "wiredtiger_util.h",
        "//src/mongo/db/catalog:health_log.h",
        "//src/mongo/db/catalog:import_options.h",
        "//src/mongo/db/concurrency:deferred_writer.h",
        "//src/mongo/db/storage:journal_listener.h",
        "//src/mongo/db/storage:snapshot_manager.h",
        "//src/mongo/db/storage/kv:kv_engine.h",
    ],
    target_compatible_with = WIREDTIGER_TARGET_COMPATIBLE_WITH,
    deps = [
        "storage_wiredtiger_customization_hooks",
<<<<<<< HEAD
        "//src/mongo/db:dbhelpers",
        "//src/mongo/db:commands",
=======
>>>>>>> 91ec59c1
        "//src/mongo/db:global_settings",
        "//src/mongo/db:mongod_options",
        "//src/mongo/db:prepare_conflict_tracker",
        "//src/mongo/db:record_id_helpers",
        "//src/mongo/db:server_base",
        "//src/mongo/db:server_feature_flags",
        "//src/mongo/db:service_context",
        "//src/mongo/db:snapshot_window_options",
        "//src/mongo/db/catalog:health_log_interface",
        "//src/mongo/db/catalog/validate:validate_options",
        "//src/mongo/db/concurrency:exception_util",
        "//src/mongo/db/encryption:key_management",
        "//src/mongo/db/query/bson:dotted_path_support",
        "//src/mongo/db/repl:repl_settings",
        "//src/mongo/db/stats:resource_consumption_metrics",
        "//src/mongo/db/storage:backup_block",
        "//src/mongo/db/storage:backup_cursor_hooks",
        "//src/mongo/db/storage:capped_snapshots",
        "//src/mongo/db/storage:index_entry_comparison",
        "//src/mongo/db/storage:master_key_rotation",
        "//src/mongo/db/storage:record_store_base",
        "//src/mongo/db/storage:recovery_unit_base",
        "//src/mongo/db/storage:storage_file_util",
        "//src/mongo/db/storage:storage_options",
        "//src/mongo/db/storage:storage_repair_observer",
        "//src/mongo/db/storage/key_string",
        "//src/mongo/util:elapsed_tracker",
        "//src/mongo/util:log_and_backoff",
        "//src/mongo/util:processinfo",
        "//src/mongo/util:progress_meter",
        "//src/third_party/libarchive-3.4.0:libarchive",
        "//src/third_party/snappy",
        "//src/third_party/wiredtiger",
        "//src/third_party/zlib",
    ] + select({
        "//bazel/config:audit_enabled": [
            "//src/mongo/db/audit:audit_impl",
        ],
        "//conditions:default": [],
    }),
    linkopts = [
        # S3 and its dependencies
        # order is important here
        "-laws-cpp-sdk-transfer",
        "-laws-cpp-sdk-s3",
        "-laws-cpp-sdk-core",
        "-laws-crt-cpp",
        "-laws-c-event-stream",
        "-laws-c-mqtt",
        "-laws-c-s3",
        "-laws-c-auth",
        "-laws-c-http",
        "-laws-c-compression",
        "-laws-c-io",
        "-laws-c-cal",
        "-laws-c-sdkutils",
        "-ls2n",
        "-laws-checksums",
        "-laws-c-common",
        "-lcurl",
    ],
)

mongo_cc_library(
    name = "storage_wiredtiger",
    srcs = [
        "wiredtiger_global_options_gen",
        "wiredtiger_init.cpp",
        "wiredtiger_options_init.cpp",
        "wiredtiger_server_status.cpp",
    ],
    hdrs = [
        "wiredtiger_server_status.h",
    ],
    target_compatible_with = WIREDTIGER_TARGET_COMPATIBLE_WITH,
    deps = [
        "storage_wiredtiger_core",
        "storage_wiredtiger_customization_hooks",
        "//src/mongo/db/commands:server_status_core",
        "//src/mongo/db/storage:storage_engine_common",
        "//src/mongo/db/storage:storage_engine_impl",
        "//src/mongo/db/storage:storage_engine_lock_file",
        "//src/mongo/db/storage:storage_engine_metadata",
        "//src/mongo/db/storage:storage_options",
        "//src/mongo/util/options_parser",
    ],
)

mongo_cc_library(
    name = "wiredtiger_record_store_test_harness",
    srcs = [
        "wiredtiger_record_store_test_harness.cpp",
    ],
    hdrs = [
        "wiredtiger_record_store_test_harness.h",
    ],
    deps = [
        ":storage_wiredtiger_core",
        "//src/mongo/db:service_context_test_fixture",
        "//src/mongo/db/repl:replmocks",
        "//src/mongo/db/storage:record_store_test_harness",
        "//src/mongo/util:clock_source_mock",
    ],
)

mongo_cc_library(
    name = "wiredtiger_index_test_harness",
    srcs = [
        "wiredtiger_index_test_harness.cpp",
    ],
    hdrs = [
        "//src/mongo/db/catalog:collection_mock.h",
    ],
    deps = [
        "storage_wiredtiger_core",
        "//src/mongo/db:service_context_non_d",
        "//src/mongo/db:service_context_test_fixture",
        "//src/mongo/db/index:index_access_method",
        "//src/mongo/db/storage:sorted_data_interface_test_harness",
    ],
)

mongo_cc_unit_test(
    name = "storage_wiredtiger_test",
    srcs = [
        "wiredtiger_c_api_test.cpp",
        "wiredtiger_error_util_test.cpp",
        "wiredtiger_init_test.cpp",
        "wiredtiger_kv_engine_test.cpp",
        "wiredtiger_prepare_conflict_test.cpp",
        "wiredtiger_recovery_unit_test.cpp",
        "wiredtiger_session_cache_test.cpp",
        "wiredtiger_size_storer_test.cpp",
        "wiredtiger_stats_test.cpp",
        "wiredtiger_util_test.cpp",
    ],
    tags = ["mongo_unittest_fourth_group"],
    deps = [
        ":storage_wiredtiger",
        ":storage_wiredtiger_core",
        "//src/mongo/db:service_context_d_test_fixture",
        "//src/mongo/db:snapshot_window_options",
        "//src/mongo/db/auth:authmocks",
        "//src/mongo/db/index:index_access_method",
        "//src/mongo/db/repl:repl_coordinator_interface",
        "//src/mongo/db/repl:replmocks",
        "//src/mongo/db/storage:checkpointer",
        "//src/mongo/db/storage:recovery_unit_test_harness",
        "//src/mongo/db/storage:storage_engine_common",
        "//src/mongo/db/storage:storage_engine_metadata",
        "//src/mongo/db/storage:storage_options",
        "//src/mongo/db/storage/kv:kv_engine_test_harness",
        "//src/mongo/util:clock_source_mock",
    ],
)

mongo_cc_unit_test(
    name = "storage_wiredtiger_record_store_and_index_test",
    srcs = [
        "wiredtiger_index_test.cpp",
        "wiredtiger_record_store_test.cpp",
        "wiredtiger_standard_index_test.cpp",
        "wiredtiger_standard_record_store_test.cpp",
    ],
    tags = ["mongo_unittest_third_group"],
    deps = [
        ":storage_wiredtiger_core",
        ":wiredtiger_index_test_harness",
        ":wiredtiger_record_store_test_harness",
        "//src/mongo/db:multitenancy",
        "//src/mongo/db/auth:authmocks",
        "//src/mongo/db/storage:oplog_truncation",
        "//src/mongo/db/storage:sorted_data_interface_tests",
    ],
)<|MERGE_RESOLUTION|>--- conflicted
+++ resolved
@@ -120,11 +120,7 @@
     target_compatible_with = WIREDTIGER_TARGET_COMPATIBLE_WITH,
     deps = [
         "storage_wiredtiger_customization_hooks",
-<<<<<<< HEAD
         "//src/mongo/db:dbhelpers",
-        "//src/mongo/db:commands",
-=======
->>>>>>> 91ec59c1
         "//src/mongo/db:global_settings",
         "//src/mongo/db:mongod_options",
         "//src/mongo/db:prepare_conflict_tracker",
