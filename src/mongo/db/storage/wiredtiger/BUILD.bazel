--- conflicted
+++ resolved
@@ -118,11 +118,7 @@
     target_compatible_with = WIREDTIGER_TARGET_COMPATIBLE_WITH,
     deps = [
         "storage_wiredtiger_customization_hooks",
-<<<<<<< HEAD
-        "//src/mongo/db:commands",
         "//src/mongo/db:dbhelpers",
-=======
->>>>>>> 9f7577b9
         "//src/mongo/db:global_settings",
         "//src/mongo/db:mongod_options",
         "//src/mongo/db:prepare_conflict_tracker",
