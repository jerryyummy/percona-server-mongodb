load("//bazel:mongo_src_rules.bzl", "idl_generator", "mongo_cc_benchmark", "mongo_cc_library", "mongo_cc_unit_test")

package(default_visibility = ["//visibility:public"])

exports_files(
    glob([
        "*.h",
        "*.cpp",
    ]),
)

WIREDTIGER_TARGET_COMPATIBLE_WITH = select({
    "//bazel/config:use_wiredtiger_enabled": [],
    "//conditions:default": ["@platforms//:incompatible"],
})

mongo_cc_library(
    name = "storage_wiredtiger_customization_hooks",
    srcs = [
        "wiredtiger_customization_hooks.cpp",
        "wiredtiger_extensions.cpp",
    ],
    hdrs = [
        "wiredtiger_customization_hooks.h",
        "wiredtiger_extensions.h",
    ],
    target_compatible_with = WIREDTIGER_TARGET_COMPATIBLE_WITH,
    deps = [
        "//src/mongo:base",
        "//src/mongo/db:service_context",
        "//src/mongo/db/encryption:encryption_options",
    ],
)

idl_generator(
    name = "wiredtiger_global_options_gen",
    src = "wiredtiger_global_options.idl",
)

# This is the smallest possible set of files that wraps WT
mongo_cc_library(
    name = "storage_wiredtiger_core",
    srcs = [
        "encryption_extension.c",
        "encryption_keydb.cpp",
        "spill_kv_engine.cpp",
        "spill_record_store.cpp",
        "wiredtiger_backup_cursor_hooks.cpp",
        "wiredtiger_begin_transaction_block.cpp",
        "wiredtiger_compiled_configuration.cpp",
        "wiredtiger_connection.cpp",
        "wiredtiger_cursor.cpp",
        "wiredtiger_cursor_helpers.cpp",
        "wiredtiger_data_protector.cpp",
        "wiredtiger_encryption_hooks.cpp",
        "wiredtiger_error_util.cpp",
        "wiredtiger_event_handler.cpp",
        "wiredtiger_global_options.cpp",
        "wiredtiger_global_options_gen",
        "wiredtiger_index.cpp",
        "wiredtiger_index_util.cpp",
        "wiredtiger_kv_engine.cpp",
        "wiredtiger_managed_session.cpp",
        "wiredtiger_oplog_manager.cpp",
        "wiredtiger_prepare_conflict.cpp",
        "wiredtiger_record_store.cpp",
        "wiredtiger_recovery_unit.cpp",
        "wiredtiger_session.cpp",
        "wiredtiger_size_storer.cpp",
        "wiredtiger_snapshot_manager.cpp",
        "wiredtiger_stats.cpp",
        "wiredtiger_util.cpp",
    ],
    hdrs = [
        "encryption_keydb.h",
        "encryption_keydb_c_api.h",
        "spill_kv_engine.h",
        "spill_record_store.h",
        "spill_recovery_unit.h",
        "wiredtiger_backup_cursor_hooks.h",
        "wiredtiger_begin_transaction_block.h",
        "wiredtiger_compiled_configuration.h",
        "wiredtiger_connection.h",
        "wiredtiger_cursor.h",
        "wiredtiger_cursor_helpers.h",
        "wiredtiger_data_protector.h",
        "wiredtiger_encryption_hooks.h",
        "wiredtiger_error_util.h",
        "wiredtiger_event_handler.h",
        "wiredtiger_global_options.h",
        "wiredtiger_index.h",
        "wiredtiger_index_cursor_generic.h",
        "wiredtiger_index_util.h",
        "wiredtiger_kv_engine.h",
        "wiredtiger_managed_session.h",
        "wiredtiger_oplog_manager.h",
        "wiredtiger_prepare_conflict.h",
        "wiredtiger_record_store.h",
        "wiredtiger_recovery_unit.h",
        "wiredtiger_session.h",
        "wiredtiger_size_storer.h",
        "wiredtiger_snapshot_manager.h",
        "wiredtiger_stats.h",
        "wiredtiger_util.h",
        "//src/mongo/db/concurrency:deferred_writer.h",
        "//src/mongo/db/storage:journal_listener.h",
        "//src/mongo/db/storage:snapshot_manager.h",
        "//src/mongo/db/storage/kv:kv_engine.h",
    ],
    linkopts = [
        # S3 and its dependencies
        # order is important here
        "-laws-cpp-sdk-transfer",
        "-laws-cpp-sdk-s3",
        "-laws-cpp-sdk-core",
        "-laws-crt-cpp",
        "-laws-c-event-stream",
        "-laws-c-mqtt",
        "-laws-c-s3",
        "-laws-c-auth",
        "-laws-c-http",
        "-laws-c-compression",
        "-laws-c-io",
        "-laws-c-cal",
        "-laws-c-sdkutils",
        "-ls2n",
        "-laws-checksums",
        "-laws-c-common",
        "-lcurl",
    ],
    target_compatible_with = WIREDTIGER_TARGET_COMPATIBLE_WITH,
    deps = [
        "storage_wiredtiger_customization_hooks",
        "//src/mongo/bson/dotted_path:dotted_path_support",
        "//src/mongo/db:dbhelpers",
        "//src/mongo/db:mongod_options",
        "//src/mongo/db:record_id_helpers",
        "//src/mongo/db:server_base",
        "//src/mongo/db:server_feature_flags",
        "//src/mongo/db:service_context",
        "//src/mongo/db:shard_role_api",
<<<<<<< HEAD
        "//src/mongo/db/concurrency:exception_util",
        "//src/mongo/db/encryption:key_management",
=======
>>>>>>> a396f508
        "//src/mongo/db/storage:backup_block",
        "//src/mongo/db/storage:backup_cursor_hooks",
        "//src/mongo/db/storage:capped_snapshots",
        "//src/mongo/db/storage:exceptions",
        "//src/mongo/db/storage:execution_context",
        "//src/mongo/db/storage:index_entry_comparison",
        "//src/mongo/db/storage:master_key_rotation",
        "//src/mongo/db/storage:prepare_conflict_tracker",
        "//src/mongo/db/storage:record_store_base",
        "//src/mongo/db/storage:recovery_unit_base",
        "//src/mongo/db/storage:snapshot_window_options",
        "//src/mongo/db/storage:storage_file_util",
        "//src/mongo/db/storage:storage_options",
        "//src/mongo/db/storage:storage_repair_observer",
        "//src/mongo/db/storage/key_string",
        "//src/mongo/db/validate:validate_results",
        "//src/mongo/util:elapsed_tracker",
        "//src/mongo/util:log_and_backoff",
        "//src/mongo/util:processinfo",
        "//src/mongo/util:progress_meter",
        "//src/third_party/libarchive-3.4.0:libarchive",
        "//src/third_party/snappy",
        "//src/third_party/wiredtiger",
        "//src/third_party/zlib",
    ] + select({
        "//bazel/config:audit_enabled": [
            "//src/mongo/db/audit:audit_impl",
        ],
        "//conditions:default": [],
    }),
)

mongo_cc_library(
    name = "storage_wiredtiger",
    srcs = [
        "wiredtiger_init.cpp",
        "wiredtiger_options_init.cpp",
        "wiredtiger_server_status.cpp",
    ],
    hdrs = [
        "wiredtiger_server_status.h",
    ],
    target_compatible_with = WIREDTIGER_TARGET_COMPATIBLE_WITH,
    deps = [
        "storage_wiredtiger_core",
        "storage_wiredtiger_customization_hooks",
        "//src/mongo/db/commands:server_status_core",
        "//src/mongo/db/storage:storage_engine_common",
        "//src/mongo/db/storage:storage_engine_impl",
        "//src/mongo/db/storage:storage_engine_lock_file",
        "//src/mongo/db/storage:storage_engine_metadata",
        "//src/mongo/db/storage:storage_options",
        "//src/mongo/util/options_parser",
    ],
)

mongo_cc_library(
    name = "wiredtiger_record_store_test_harness",
    srcs = [
        "wiredtiger_record_store_test_harness.cpp",
    ],
    hdrs = [
        "wiredtiger_record_store_test_harness.h",
    ],
    deps = [
        ":storage_wiredtiger_core",
        "//src/mongo/db:service_context_test_fixture",
        "//src/mongo/db/repl:replmocks",
        "//src/mongo/db/storage:record_store_test_harness",
        "//src/mongo/util:clock_source_mock",
    ],
)

mongo_cc_library(
    name = "wiredtiger_index_test_harness",
    srcs = [
        "wiredtiger_index_test_harness.cpp",
    ],
    hdrs = [],
    deps = [
        "storage_wiredtiger_core",
        "//src/mongo/db:service_context_non_d",
        "//src/mongo/db:service_context_test_fixture",
        "//src/mongo/db/storage:sorted_data_interface_test_harness",
    ],
)

mongo_cc_unit_test(
    name = "storage_wiredtiger_encryption_test",
    srcs = [
        "wiredtiger_encryption_test.cpp",
    ],
    tags = ["mongo_unittest_seventh_group"],
    deps = [
        ":storage_wiredtiger_core",
    ],
)

mongo_cc_unit_test(
    name = "storage_wiredtiger_kv_engine_encryption_key_test",
    srcs = [
        "wiredtiger_kv_engine_encryption_key_test.cpp",
    ],
    tags = ["mongo_unittest_eighth_group"],
    deps = [
        ":storage_wiredtiger",
        "//src/mongo/db:service_context_d_test_fixture",
        "//src/mongo/db/auth:authmocks",
        "//src/mongo/db/encryption:key_management",
        "//src/mongo/util:clock_source_mock",
        "//src/mongo/util:mock_periodic_runner",
        "//src/mongo/util:periodic_runner_factory",
    ],
)

mongo_cc_unit_test(
    name = "storage_wiredtiger_test",
    srcs = [
        "wiredtiger_c_api_test.cpp",
        "wiredtiger_connection_test.cpp",
        "wiredtiger_error_util_test.cpp",
        "wiredtiger_init_test.cpp",
        "wiredtiger_kv_engine_test.cpp",
        "wiredtiger_prepare_conflict_test.cpp",
        "wiredtiger_recovery_unit_test.cpp",
        "wiredtiger_session_test.cpp",
        "wiredtiger_size_storer_test.cpp",
        "wiredtiger_stats_test.cpp",
        "wiredtiger_util_test.cpp",
        "//src/mongo/util:executor_test_util.h",
        "//src/mongo/util:future_test_utils.h",
    ],
    tags = [
        "mongo_unittest_eighth_group",
        "server-storage-engine-integration",
    ],
    deps = [
        ":storage_wiredtiger",
        ":storage_wiredtiger_core",
        ":wiredtiger_record_store_test_harness",
        "//src/mongo/db:service_context_d_test_fixture",
        "//src/mongo/db/repl:repl_coordinator_interface",
        "//src/mongo/db/repl:replmocks",
        "//src/mongo/db/storage:checkpointer",
        "//src/mongo/db/storage:recovery_unit_test_harness",
        "//src/mongo/db/storage:snapshot_window_options",
        "//src/mongo/db/storage:storage_engine_common",
        "//src/mongo/db/storage:storage_engine_metadata",
        "//src/mongo/db/storage:storage_options",
        "//src/mongo/db/storage/kv:kv_engine_test_harness",
        "//src/mongo/idl:server_parameter_test_util",
        "//src/mongo/util:clock_source_mock",
    ],
)

mongo_cc_unit_test(
    name = "storage_wiredtiger_record_store_and_index_test",
    srcs = [
        "spill_record_store_test.cpp",
        "wiredtiger_index_test.cpp",
        "wiredtiger_record_store_test.cpp",
        "wiredtiger_standard_index_test.cpp",
        "wiredtiger_standard_record_store_test.cpp",
    ],
    tags = [
        "mongo_unittest_sixth_group",
        "server-storage-engine-integration",
    ],
    deps = [
        ":storage_wiredtiger_core",
        ":wiredtiger_index_test_harness",
        ":wiredtiger_record_store_test_harness",
        "//src/mongo/db/storage:record_store_tests",
        "//src/mongo/db/storage:sorted_data_interface_tests",
    ],
)

mongo_cc_benchmark(
    name = "storage_wiredtiger_record_store_and_index_bm",
    srcs = [
        "wiredtiger_index_bm.cpp",
        "wiredtiger_record_store_bm.cpp",
    ],
    tags = ["storage_bm"],
    deps = [
        ":wiredtiger_index_test_harness",
        ":wiredtiger_record_store_test_harness",
        "//src/mongo/db/repl:repl_coordinator_interface",
        "//src/mongo/db/storage:record_store_bm",
        "//src/mongo/db/storage:sorted_data_interface_bm",
    ],
)

mongo_cc_benchmark(
    name = "storage_wiredtiger_begin_transaction_block_bm",
    srcs = [
        "wiredtiger_begin_transaction_block_bm.cpp",
    ],
    tags = ["storage_bm"],
    deps = [
        ":storage_wiredtiger_core",
        "//src/mongo/db:service_context_non_d",
        "//src/mongo/db:service_context_test_fixture",
        "//src/mongo/util:clock_source_mock",
    ],
)

mongo_cc_benchmark(
    name = "write_conflict_retry_bm",
    srcs = [
        "write_conflict_retry_bm.cpp",
    ],
    tags = ["storage_bm"],
    deps = [
        ":wiredtiger_record_store_test_harness",
        "//src/mongo/db:service_context_d",
        "//src/mongo/db:shard_role_api",
        "//src/mongo/db/repl:repl_coordinator_interface",
        "//src/mongo/db/storage:durable_catalog",
    ],
)<|MERGE_RESOLUTION|>--- conflicted
+++ resolved
@@ -139,11 +139,7 @@
         "//src/mongo/db:server_feature_flags",
         "//src/mongo/db:service_context",
         "//src/mongo/db:shard_role_api",
-<<<<<<< HEAD
-        "//src/mongo/db/concurrency:exception_util",
         "//src/mongo/db/encryption:key_management",
-=======
->>>>>>> a396f508
         "//src/mongo/db/storage:backup_block",
         "//src/mongo/db/storage:backup_cursor_hooks",
         "//src/mongo/db/storage:capped_snapshots",
