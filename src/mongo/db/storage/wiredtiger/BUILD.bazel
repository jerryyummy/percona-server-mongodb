load("//bazel:mongo_src_rules.bzl", "idl_generator", "mongo_cc_benchmark", "mongo_cc_library", "mongo_cc_unit_test", "mongo_idl_library")

package(default_visibility = ["//visibility:public"])

exports_files(
    glob([
        "*.h",
        "*.cpp",
    ]),
)

WIREDTIGER_TARGET_COMPATIBLE_WITH = select({
    "//bazel/config:use_wiredtiger_enabled": [],
    "//conditions:default": ["@platforms//:incompatible"],
})

mongo_cc_library(
    name = "storage_wiredtiger_customization_hooks",
    srcs = [
        "wiredtiger_customization_hooks.cpp",
        "wiredtiger_extensions.cpp",
    ],
    hdrs = [
        "wiredtiger_customization_hooks.h",
        "wiredtiger_extensions.h",
    ],
    target_compatible_with = WIREDTIGER_TARGET_COMPATIBLE_WITH,
    deps = [
        "//src/mongo:base",
        "//src/mongo/db:service_context",
        "//src/mongo/db/encryption:encryption_options",
    ],
)

mongo_idl_library(
    name = "wiredtiger_global_options",
    src = "wiredtiger_global_options.idl",
    deps = [
        "storage_wiredtiger_core",
        "//src/mongo/idl:idl_parser",
    ],
)

# This is the smallest possible set of files that wraps WT
mongo_cc_library(
    name = "storage_wiredtiger_core",
    srcs = [
        "encryption_extension.c",
        "encryption_keydb.cpp",
        "spill_wiredtiger_kv_engine.cpp",
        "wiredtiger_backup_cursor_hooks.cpp",
        "wiredtiger_begin_transaction_block.cpp",
        "wiredtiger_cache_pressure_monitor.cpp",
        "wiredtiger_compiled_configuration.cpp",
        "wiredtiger_connection.cpp",
        "wiredtiger_cursor.cpp",
        "wiredtiger_cursor_helpers.cpp",
        "wiredtiger_data_protector.cpp",
        "wiredtiger_encryption_hooks.cpp",
        "wiredtiger_error_util.cpp",
        "wiredtiger_event_handler.cpp",
        "wiredtiger_global_options.cpp",
        "wiredtiger_global_options_gen",
        "wiredtiger_index.cpp",
        "wiredtiger_index_util.cpp",
        "wiredtiger_kv_engine.cpp",
        "wiredtiger_managed_session.cpp",
        "wiredtiger_oplog_manager.cpp",
        "wiredtiger_prepare_conflict.cpp",
        "wiredtiger_record_store.cpp",
        "wiredtiger_recovery_unit.cpp",
        "wiredtiger_session.cpp",
        "wiredtiger_size_storer.cpp",
        "wiredtiger_snapshot_manager.cpp",
        "wiredtiger_stats.cpp",
        "wiredtiger_util.cpp",
    ],
    hdrs = [
        "encryption_keydb.h",
        "encryption_keydb_c_api.h",
        "spill_wiredtiger_kv_engine.h",
        "wiredtiger_backup_cursor_hooks.h",
        "wiredtiger_begin_transaction_block.h",
        "wiredtiger_cache_pressure_monitor.h",
        "wiredtiger_compiled_configuration.h",
        "wiredtiger_connection.h",
        "wiredtiger_cursor.h",
        "wiredtiger_cursor_helpers.h",
        "wiredtiger_data_protector.h",
        "wiredtiger_encryption_hooks.h",
        "wiredtiger_error_util.h",
        "wiredtiger_event_handler.h",
        "wiredtiger_global_options.h",
        "wiredtiger_index.h",
        "wiredtiger_index_cursor_generic.h",
        "wiredtiger_index_util.h",
        "wiredtiger_kv_engine.h",
        "wiredtiger_managed_session.h",
        "wiredtiger_oplog_manager.h",
        "wiredtiger_prepare_conflict.h",
        "wiredtiger_record_store.h",
        "wiredtiger_recovery_unit.h",
        "wiredtiger_session.h",
        "wiredtiger_size_storer.h",
        "wiredtiger_snapshot_manager.h",
        "wiredtiger_stats.h",
        "wiredtiger_util.h",
        "//src/mongo/db/concurrency:deferred_writer.h",
        "//src/mongo/db/storage:journal_listener.h",
        "//src/mongo/db/storage:snapshot_manager.h",
        "//src/mongo/db/storage/kv:kv_engine.h",
    ],
    linkopts = [
        # S3 and its dependencies
        # order is important here
        "-laws-cpp-sdk-transfer",
        "-laws-cpp-sdk-s3",
        "-laws-cpp-sdk-core",
        "-laws-crt-cpp",
        "-laws-c-event-stream",
        "-laws-c-mqtt",
        "-laws-c-s3",
        "-laws-c-auth",
        "-laws-c-http",
        "-laws-c-compression",
        "-laws-c-io",
        "-laws-c-cal",
        "-laws-c-sdkutils",
        "-ls2n",
        "-laws-checksums",
        "-laws-c-common",
        "-lcurl",
    ],
    target_compatible_with = WIREDTIGER_TARGET_COMPATIBLE_WITH,
    deps = [
        "storage_wiredtiger_customization_hooks",
        "//src/mongo/bson/dotted_path:dotted_path_support",
        "//src/mongo/db:dbhelpers",
        "//src/mongo/db:mongod_options",
        "//src/mongo/db:record_id_helpers",
        "//src/mongo/db:server_base",
        "//src/mongo/db:server_feature_flags",
        "//src/mongo/db:service_context",
<<<<<<< HEAD
        "//src/mongo/db/encryption:key_management",
        "//src/mongo/db/storage:backup_cursor_hooks",
        "//src/mongo/db/storage:capped_snapshots",
=======
>>>>>>> e99a3ba0
        "//src/mongo/db/storage:exceptions",
        "//src/mongo/db/storage:execution_context",
        "//src/mongo/db/storage:index_entry_comparison",
        "//src/mongo/db/storage:master_key_rotation",
        "//src/mongo/db/storage:kv_backup_block",
        "//src/mongo/db/storage:prepare_conflict_tracker",
        "//src/mongo/db/storage:record_store_base",
        "//src/mongo/db/storage:recovery_unit_base",
        "//src/mongo/db/storage:snapshot_window_options",
        "//src/mongo/db/storage:storage_file_util",
        "//src/mongo/db/storage:storage_options",
        "//src/mongo/db/storage:storage_repair_observer",
        "//src/mongo/db/storage/key_string",
        "//src/mongo/db/validate:validate_results",
        "//src/mongo/util:elapsed_tracker",
        "//src/mongo/util:log_and_backoff",
        "//src/mongo/util:processinfo",
        "//src/mongo/util:progress_meter",
        "//src/third_party/libarchive-3.4.0:libarchive",
        "//src/third_party/snappy",
        "//src/third_party/wiredtiger",
        "//src/third_party/zlib",
    ] + select({
        "//bazel/config:audit_enabled": [
            "//src/mongo/db/audit:audit_impl",
        ],
        "//conditions:default": [],
    }),
)

mongo_cc_library(
    name = "storage_wiredtiger",
    srcs = [
        "spill_wiredtiger_server_status.cpp",
        "wiredtiger_init.cpp",
        "wiredtiger_options_init.cpp",
        "wiredtiger_server_status.cpp",
    ],
    hdrs = [
        "spill_wiredtiger_server_status.h",
        "wiredtiger_server_status.h",
    ],
    target_compatible_with = WIREDTIGER_TARGET_COMPATIBLE_WITH,
    deps = [
        "storage_wiredtiger_core",
        "storage_wiredtiger_customization_hooks",
        "//src/mongo/db/commands:server_status_core",
        "//src/mongo/db/storage:storage_engine_common",
        "//src/mongo/db/storage:storage_engine_impl",
        "//src/mongo/db/storage:storage_engine_lock_file",
        "//src/mongo/db/storage:storage_engine_metadata",
        "//src/mongo/db/storage:storage_options",
        "//src/mongo/util/options_parser",
    ],
)

mongo_cc_library(
    name = "wiredtiger_record_store_test_harness",
    srcs = [
        "wiredtiger_record_store_test_harness.cpp",
    ],
    hdrs = [
        "wiredtiger_record_store_test_harness.h",
    ],
    deps = [
        ":storage_wiredtiger_core",
        "//src/mongo/db:service_context_test_fixture",
        "//src/mongo/db/storage:record_store_test_harness",
        "//src/mongo/util:clock_source_mock",
    ],
)

mongo_cc_library(
    name = "wiredtiger_index_test_harness",
    srcs = [
        "wiredtiger_index_test_harness.cpp",
    ],
    hdrs = [],
    deps = [
        "storage_wiredtiger_core",
        "//src/mongo/db:service_context_non_d",
        "//src/mongo/db:service_context_test_fixture",
        "//src/mongo/db/storage:sorted_data_interface_test_harness",
    ],
)

mongo_cc_unit_test(
    name = "storage_wiredtiger_encryption_test",
    srcs = [
        "wiredtiger_encryption_test.cpp",
    ],
    tags = ["mongo_unittest_seventh_group"],
    deps = [
        ":storage_wiredtiger_core",
    ],
)

mongo_cc_unit_test(
    name = "storage_wiredtiger_kv_engine_encryption_key_test",
    srcs = [
        "wiredtiger_kv_engine_encryption_key_test.cpp",
    ],
    tags = ["mongo_unittest_eighth_group"],
    deps = [
        ":storage_wiredtiger",
        "//src/mongo/db:service_context_d_test_fixture",
        "//src/mongo/db/auth:authmocks",
        "//src/mongo/db/encryption:key_management",
        "//src/mongo/util:clock_source_mock",
        "//src/mongo/util:mock_periodic_runner",
        "//src/mongo/util:periodic_runner_factory",
    ],
)

mongo_cc_unit_test(
    name = "storage_wiredtiger_test",
    srcs = [
        "spill_wiredtiger_kv_engine_test.cpp",
        "wiredtiger_c_api_test.cpp",
        "wiredtiger_connection_test.cpp",
        "wiredtiger_error_util_test.cpp",
        "wiredtiger_init_test.cpp",
        "wiredtiger_kv_engine_test.cpp",
        "wiredtiger_prepare_conflict_test.cpp",
        "wiredtiger_recovery_unit_test.cpp",
        "wiredtiger_session_test.cpp",
        "wiredtiger_size_storer_test.cpp",
        "wiredtiger_stats_test.cpp",
        "wiredtiger_util_test.cpp",
        "//src/mongo/util:executor_test_util.h",
        "//src/mongo/util:future_test_utils.h",
    ],
    tags = [
        "mongo_unittest_eighth_group",
        "server-storage-engine-integration",
    ],
    deps = [
        ":storage_wiredtiger",
        ":storage_wiredtiger_core",
        ":wiredtiger_record_store_test_harness",
        "//src/mongo/db:service_context_d_test_fixture",
        "//src/mongo/db/storage:checkpointer",
        "//src/mongo/db/storage:recovery_unit_test_harness",
        "//src/mongo/db/storage:snapshot_window_options",
        "//src/mongo/db/storage:storage_engine_common",
        "//src/mongo/db/storage:storage_engine_metadata",
        "//src/mongo/db/storage:storage_options",
        "//src/mongo/db/storage/kv:kv_engine_test_harness",
        "//src/mongo/idl:server_parameter_test_util",
        "//src/mongo/util:clock_source_mock",
    ],
)

mongo_cc_unit_test(
    name = "storage_wiredtiger_record_store_and_index_test",
    srcs = [
        "wiredtiger_index_test.cpp",
        "wiredtiger_record_store_test.cpp",
        "wiredtiger_standard_index_test.cpp",
        "wiredtiger_standard_record_store_test.cpp",
    ],
    tags = [
        "mongo_unittest_sixth_group",
        "server-storage-engine-integration",
    ],
    deps = [
        ":storage_wiredtiger_core",
        ":wiredtiger_index_test_harness",
        ":wiredtiger_record_store_test_harness",
        "//src/mongo/db/storage:record_store_tests",
        "//src/mongo/db/storage:sorted_data_interface_tests",
    ],
)

mongo_cc_benchmark(
    name = "storage_wiredtiger_record_store_and_index_bm",
    srcs = [
        "wiredtiger_index_bm.cpp",
        "wiredtiger_record_store_bm.cpp",
    ],
    tags = ["storage_bm"],
    deps = [
        ":wiredtiger_index_test_harness",
        ":wiredtiger_record_store_test_harness",
        "//src/mongo/db/storage:record_store_bm",
        "//src/mongo/db/storage:sorted_data_interface_bm",
    ],
)

mongo_cc_benchmark(
    name = "storage_wiredtiger_begin_transaction_block_bm",
    srcs = [
        "wiredtiger_begin_transaction_block_bm.cpp",
    ],
    tags = ["storage_bm"],
    deps = [
        ":storage_wiredtiger_core",
        "//src/mongo/db:service_context_non_d",
        "//src/mongo/db:service_context_test_fixture",
        "//src/mongo/util:clock_source_mock",
    ],
)

mongo_cc_benchmark(
    name = "write_conflict_retry_bm",
    srcs = [
        "write_conflict_retry_bm.cpp",
    ],
    tags = ["storage_bm"],
    deps = [
        ":wiredtiger_record_store_test_harness",
        "//src/mongo/db:service_context_d",
        "//src/mongo/db:shard_role_api",
    ],
)<|MERGE_RESOLUTION|>--- conflicted
+++ resolved
@@ -141,12 +141,8 @@
         "//src/mongo/db:server_base",
         "//src/mongo/db:server_feature_flags",
         "//src/mongo/db:service_context",
-<<<<<<< HEAD
         "//src/mongo/db/encryption:key_management",
         "//src/mongo/db/storage:backup_cursor_hooks",
-        "//src/mongo/db/storage:capped_snapshots",
-=======
->>>>>>> e99a3ba0
         "//src/mongo/db/storage:exceptions",
         "//src/mongo/db/storage:execution_context",
         "//src/mongo/db/storage:index_entry_comparison",
