--- conflicted
+++ resolved
@@ -133,11 +133,8 @@
         "//src/mongo/db/storage:capped_snapshots",
         "//src/mongo/db/storage:execution_context",
         "//src/mongo/db/storage:index_entry_comparison",
-<<<<<<< HEAD
         "//src/mongo/db/storage:master_key_rotation",
-=======
         "//src/mongo/db/storage:prepare_conflict_tracker",
->>>>>>> 7c21b298
         "//src/mongo/db/storage:record_store_base",
         "//src/mongo/db/storage:recovery_unit_base",
         "//src/mongo/db/storage:snapshot_window_options",
