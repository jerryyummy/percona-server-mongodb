load("//bazel:mongo_src_rules.bzl", "idl_generator", "mongo_cc_benchmark", "mongo_cc_library", "mongo_cc_unit_test")

package(default_visibility = ["//visibility:public"])

exports_files(
    glob([
        "*.h",
        "*.cpp",
    ]),
)

WIREDTIGER_TARGET_COMPATIBLE_WITH = select({
    "//bazel/config:use_wiredtiger_enabled": [],
    "//conditions:default": ["@platforms//:incompatible"],
})

mongo_cc_library(
    name = "storage_wiredtiger_customization_hooks",
    srcs = [
        "wiredtiger_customization_hooks.cpp",
        "wiredtiger_extensions.cpp",
    ],
    hdrs = [
        "wiredtiger_customization_hooks.h",
        "wiredtiger_extensions.h",
    ],
    target_compatible_with = WIREDTIGER_TARGET_COMPATIBLE_WITH,
    deps = [
        "//src/mongo:base",
        "//src/mongo/db:service_context",
        "//src/mongo/db/encryption:encryption_options",
    ],
)

idl_generator(
    name = "wiredtiger_global_options_gen",
    src = "wiredtiger_global_options.idl",
)

# This is the smallest possible set of files that wraps WT
mongo_cc_library(
    name = "storage_wiredtiger_core",
    srcs = [
<<<<<<< HEAD
        "encryption_extension.c",
        "encryption_keydb.cpp",
        "oplog_truncate_marker_parameters_gen",
        "wiredtiger_backup_cursor_hooks.cpp",
=======
>>>>>>> 5504b69b
        "temporary_wiredtiger_kv_engine.cpp",
        "temporary_wiredtiger_record_store.cpp",
        "wiredtiger_begin_transaction_block.cpp",
        "wiredtiger_compiled_configuration.cpp",
        "wiredtiger_connection.cpp",
        "wiredtiger_cursor.cpp",
        "wiredtiger_cursor_helpers.cpp",
        "wiredtiger_data_protector.cpp",
        "wiredtiger_encryption_hooks.cpp",
        "wiredtiger_error_util.cpp",
        "wiredtiger_event_handler.cpp",
        "wiredtiger_global_options.cpp",
        "wiredtiger_global_options_gen",
        "wiredtiger_index.cpp",
        "wiredtiger_index_util.cpp",
        "wiredtiger_kv_engine.cpp",
        "wiredtiger_managed_session.cpp",
        "wiredtiger_oplog_manager.cpp",
        "wiredtiger_prepare_conflict.cpp",
        "wiredtiger_record_store.cpp",
        "wiredtiger_recovery_unit.cpp",
        "wiredtiger_session.cpp",
        "wiredtiger_size_storer.cpp",
        "wiredtiger_snapshot_manager.cpp",
        "wiredtiger_stats.cpp",
        "wiredtiger_util.cpp",
    ],
    hdrs = [
        "encryption_keydb.h",
        "encryption_keydb_c_api.h",
        "wiredtiger_backup_cursor_hooks.h",
        "temporary_wiredtiger_kv_engine.h",
        "temporary_wiredtiger_record_store.h",
        "wiredtiger_begin_transaction_block.h",
        "wiredtiger_compiled_configuration.h",
        "wiredtiger_connection.h",
        "wiredtiger_cursor.h",
        "wiredtiger_cursor_helpers.h",
        "wiredtiger_data_protector.h",
        "wiredtiger_encryption_hooks.h",
        "wiredtiger_error_util.h",
        "wiredtiger_event_handler.h",
        "wiredtiger_global_options.h",
        "wiredtiger_index.h",
        "wiredtiger_index_cursor_generic.h",
        "wiredtiger_index_util.h",
        "wiredtiger_kv_engine.h",
        "wiredtiger_managed_session.h",
        "wiredtiger_oplog_manager.h",
        "wiredtiger_prepare_conflict.h",
        "wiredtiger_record_store.h",
        "wiredtiger_recovery_unit.h",
        "wiredtiger_session.h",
        "wiredtiger_size_storer.h",
        "wiredtiger_snapshot_manager.h",
        "wiredtiger_stats.h",
        "wiredtiger_util.h",
        "//src/mongo/db/concurrency:deferred_writer.h",
        "//src/mongo/db/storage:journal_listener.h",
        "//src/mongo/db/storage:snapshot_manager.h",
        "//src/mongo/db/storage/kv:kv_engine.h",
    ],
    linkopts = [
        # S3 and its dependencies
        # order is important here
        "-laws-cpp-sdk-transfer",
        "-laws-cpp-sdk-s3",
        "-laws-cpp-sdk-core",
        "-laws-crt-cpp",
        "-laws-c-event-stream",
        "-laws-c-mqtt",
        "-laws-c-s3",
        "-laws-c-auth",
        "-laws-c-http",
        "-laws-c-compression",
        "-laws-c-io",
        "-laws-c-cal",
        "-laws-c-sdkutils",
        "-ls2n",
        "-laws-checksums",
        "-laws-c-common",
        "-lcurl",
    ],
    target_compatible_with = WIREDTIGER_TARGET_COMPATIBLE_WITH,
    deps = [
        "storage_wiredtiger_customization_hooks",
        "//src/mongo/bson/dotted_path:dotted_path_support",
        "//src/mongo/db:dbhelpers",
        "//src/mongo/db:global_settings",
        "//src/mongo/db:mongod_options",
        "//src/mongo/db:record_id_helpers",
        "//src/mongo/db:server_base",
        "//src/mongo/db:server_feature_flags",
        "//src/mongo/db:service_context",
        "//src/mongo/db:shard_role_api",
        "//src/mongo/db/concurrency:exception_util",
        "//src/mongo/db/encryption:key_management",
        "//src/mongo/db/repl:repl_settings",
        "//src/mongo/db/stats:resource_consumption_metrics",
        "//src/mongo/db/storage:backup_block",
        "//src/mongo/db/storage:backup_cursor_hooks",
        "//src/mongo/db/storage:capped_snapshots",
        "//src/mongo/db/storage:execution_context",
        "//src/mongo/db/storage:index_entry_comparison",
<<<<<<< HEAD
        "//src/mongo/db/storage:master_key_rotation",
=======
        "//src/mongo/db/storage:oplog_truncate_markers",
>>>>>>> 5504b69b
        "//src/mongo/db/storage:prepare_conflict_tracker",
        "//src/mongo/db/storage:record_store_base",
        "//src/mongo/db/storage:recovery_unit_base",
        "//src/mongo/db/storage:snapshot_window_options",
        "//src/mongo/db/storage:storage_file_util",
        "//src/mongo/db/storage:storage_options",
        "//src/mongo/db/storage:storage_repair_observer",
        "//src/mongo/db/storage/key_string",
        "//src/mongo/db/validate:validate_results",
        "//src/mongo/util:elapsed_tracker",
        "//src/mongo/util:log_and_backoff",
        "//src/mongo/util:processinfo",
        "//src/mongo/util:progress_meter",
        "//src/third_party/libarchive-3.4.0:libarchive",
        "//src/third_party/snappy",
        "//src/third_party/wiredtiger",
        "//src/third_party/zlib",
    ] + select({
        "//bazel/config:audit_enabled": [
            "//src/mongo/db/audit:audit_impl",
        ],
        "//conditions:default": [],
    }),
)

mongo_cc_library(
    name = "storage_wiredtiger",
    srcs = [
        "wiredtiger_init.cpp",
        "wiredtiger_options_init.cpp",
        "wiredtiger_server_status.cpp",
    ],
    hdrs = [
        "wiredtiger_server_status.h",
    ],
    target_compatible_with = WIREDTIGER_TARGET_COMPATIBLE_WITH,
    deps = [
        "storage_wiredtiger_core",
        "storage_wiredtiger_customization_hooks",
        "//src/mongo/db/commands:server_status_core",
        "//src/mongo/db/storage:storage_engine_common",
        "//src/mongo/db/storage:storage_engine_impl",
        "//src/mongo/db/storage:storage_engine_lock_file",
        "//src/mongo/db/storage:storage_engine_metadata",
        "//src/mongo/db/storage:storage_options",
        "//src/mongo/util/options_parser",
    ],
)

mongo_cc_library(
    name = "wiredtiger_record_store_test_harness",
    srcs = [
        "wiredtiger_record_store_test_harness.cpp",
    ],
    hdrs = [
        "wiredtiger_record_store_test_harness.h",
    ],
    deps = [
        ":storage_wiredtiger_core",
        "//src/mongo/db:service_context_test_fixture",
        "//src/mongo/db/repl:replmocks",
        "//src/mongo/db/storage:record_store_test_harness",
        "//src/mongo/util:clock_source_mock",
    ],
)

mongo_cc_library(
    name = "wiredtiger_index_test_harness",
    srcs = [
        "wiredtiger_index_test_harness.cpp",
    ],
    hdrs = [],
    deps = [
        "storage_wiredtiger_core",
        "//src/mongo/db:service_context_non_d",
        "//src/mongo/db:service_context_test_fixture",
        "//src/mongo/db/storage:sorted_data_interface_test_harness",
    ],
)

mongo_cc_unit_test(
    name = "storage_wiredtiger_encryption_test",
    srcs = [
        "wiredtiger_encryption_test.cpp",
    ],
    tags = ["mongo_unittest_seventh_group"],
    deps = [
        ":storage_wiredtiger_core",
    ],
)

mongo_cc_unit_test(
    name = "storage_wiredtiger_kv_engine_encryption_key_test",
    srcs = [
        "wiredtiger_kv_engine_encryption_key_test.cpp",
    ],
    tags = ["mongo_unittest_eighth_group"],
    deps = [
        ":storage_wiredtiger",
        "//src/mongo/db:service_context_d_test_fixture",
        "//src/mongo/db/auth:authmocks",
        "//src/mongo/db/encryption:key_management",
        "//src/mongo/util:clock_source_mock",
        "//src/mongo/util:mock_periodic_runner",
        "//src/mongo/util:periodic_runner_factory",
    ],
)

mongo_cc_unit_test(
    name = "storage_wiredtiger_test",
    srcs = [
        "wiredtiger_c_api_test.cpp",
        "wiredtiger_connection_test.cpp",
        "wiredtiger_error_util_test.cpp",
        "wiredtiger_init_test.cpp",
        "wiredtiger_kv_engine_test.cpp",
        "wiredtiger_prepare_conflict_test.cpp",
        "wiredtiger_recovery_unit_test.cpp",
        "wiredtiger_session_test.cpp",
        "wiredtiger_size_storer_test.cpp",
        "wiredtiger_stats_test.cpp",
        "wiredtiger_util_test.cpp",
        "//src/mongo/util:executor_test_util.h",
        "//src/mongo/util:future_test_utils.h",
    ],
    tags = ["mongo_unittest_eighth_group"],
    deps = [
        ":storage_wiredtiger",
        ":storage_wiredtiger_core",
        ":wiredtiger_record_store_test_harness",
        "//src/mongo/db:service_context_d_test_fixture",
        "//src/mongo/db/repl:repl_coordinator_interface",
        "//src/mongo/db/repl:replmocks",
        "//src/mongo/db/storage:checkpointer",
        "//src/mongo/db/storage:recovery_unit_test_harness",
        "//src/mongo/db/storage:snapshot_window_options",
        "//src/mongo/db/storage:storage_engine_common",
        "//src/mongo/db/storage:storage_engine_metadata",
        "//src/mongo/db/storage:storage_options",
        "//src/mongo/db/storage/kv:kv_engine_test_harness",
        "//src/mongo/idl:server_parameter_test_util",
        "//src/mongo/util:clock_source_mock",
    ],
)

mongo_cc_unit_test(
    name = "storage_wiredtiger_record_store_and_index_test",
    srcs = [
        "temporary_wiredtiger_record_store_test.cpp",
        "wiredtiger_index_test.cpp",
        "wiredtiger_record_store_test.cpp",
        "wiredtiger_standard_index_test.cpp",
        "wiredtiger_standard_record_store_test.cpp",
    ],
    tags = ["mongo_unittest_sixth_group"],
    deps = [
        ":storage_wiredtiger_core",
        ":wiredtiger_index_test_harness",
        ":wiredtiger_record_store_test_harness",
        "//src/mongo/db/storage:oplog_truncation",
        "//src/mongo/db/storage:sorted_data_interface_tests",
    ],
)

mongo_cc_benchmark(
    name = "storage_wiredtiger_record_store_and_index_bm",
    srcs = [
        "wiredtiger_index_bm.cpp",
        "wiredtiger_record_store_bm.cpp",
    ],
    tags = ["storage_bm"],
    deps = [
        ":wiredtiger_index_test_harness",
        ":wiredtiger_record_store_test_harness",
        "//src/mongo/db/repl:repl_coordinator_interface",
        "//src/mongo/db/storage:record_store_bm",
        "//src/mongo/db/storage:sorted_data_interface_bm",
    ],
)

mongo_cc_benchmark(
    name = "storage_wiredtiger_begin_transaction_block_bm",
    srcs = [
        "wiredtiger_begin_transaction_block_bm.cpp",
    ],
    tags = ["storage_bm"],
    deps = [
        ":storage_wiredtiger_core",
        "//src/mongo/db:service_context_non_d",
        "//src/mongo/db:service_context_test_fixture",
        "//src/mongo/util:clock_source_mock",
    ],
)

mongo_cc_benchmark(
    name = "write_conflict_retry_bm",
    srcs = [
        "write_conflict_retry_bm.cpp",
    ],
    tags = ["storage_bm"],
    deps = [
        ":wiredtiger_record_store_test_harness",
        "//src/mongo/db:service_context_d",
        "//src/mongo/db:shard_role_api",
        "//src/mongo/db/repl:repl_coordinator_interface",
        "//src/mongo/db/storage:durable_catalog",
    ],
)<|MERGE_RESOLUTION|>--- conflicted
+++ resolved
@@ -41,15 +41,11 @@
 mongo_cc_library(
     name = "storage_wiredtiger_core",
     srcs = [
-<<<<<<< HEAD
         "encryption_extension.c",
         "encryption_keydb.cpp",
-        "oplog_truncate_marker_parameters_gen",
-        "wiredtiger_backup_cursor_hooks.cpp",
-=======
->>>>>>> 5504b69b
         "temporary_wiredtiger_kv_engine.cpp",
         "temporary_wiredtiger_record_store.cpp",
+        "wiredtiger_backup_cursor_hooks.cpp",
         "wiredtiger_begin_transaction_block.cpp",
         "wiredtiger_compiled_configuration.cpp",
         "wiredtiger_connection.cpp",
@@ -152,11 +148,8 @@
         "//src/mongo/db/storage:capped_snapshots",
         "//src/mongo/db/storage:execution_context",
         "//src/mongo/db/storage:index_entry_comparison",
-<<<<<<< HEAD
         "//src/mongo/db/storage:master_key_rotation",
-=======
         "//src/mongo/db/storage:oplog_truncate_markers",
->>>>>>> 5504b69b
         "//src/mongo/db/storage:prepare_conflict_tracker",
         "//src/mongo/db/storage:record_store_base",
         "//src/mongo/db/storage:recovery_unit_base",
