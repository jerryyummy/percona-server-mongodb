/**
 *    Copyright (C) 2018-present MongoDB, Inc.
 *
 *    This program is free software: you can redistribute it and/or modify
 *    it under the terms of the Server Side Public License, version 1,
 *    as published by MongoDB, Inc.
 *
 *    This program is distributed in the hope that it will be useful,
 *    but WITHOUT ANY WARRANTY; without even the implied warranty of
 *    MERCHANTABILITY or FITNESS FOR A PARTICULAR PURPOSE.  See the
 *    Server Side Public License for more details.
 *
 *    You should have received a copy of the Server Side Public License
 *    along with this program. If not, see
 *    <http://www.mongodb.com/licensing/server-side-public-license>.
 *
 *    As a special exception, the copyright holders give permission to link the
 *    code of portions of this program with the OpenSSL library under certain
 *    conditions as described in each individual source file and distribute
 *    linked combinations including the program with the OpenSSL library. You
 *    must comply with the Server Side Public License in all respects for
 *    all of the code used other than as permitted herein. If you modify file(s)
 *    with this exception, you may extend this exception to your version of the
 *    file(s), but you are not obligated to do so. If you do not wish to do so,
 *    delete this exception statement from your version. If you delete this
 *    exception statement from all source files in the program, then also delete
 *    it in the license file.
 */


#include "mongo/platform/basic.h"

#include "mongo/db/storage/wiredtiger/wiredtiger_session_cache.h"

#include <memory>

#include "mongo/base/error_codes.h"
#include "mongo/db/audit/audit.h"
#include "mongo/db/global_settings.h"
#include "mongo/db/repl/repl_settings.h"
#include "mongo/db/storage/journal_listener.h"
#include "mongo/db/storage/wiredtiger/wiredtiger_kv_engine.h"
#include "mongo/db/storage/wiredtiger/wiredtiger_parameters_gen.h"
#include "mongo/db/storage/wiredtiger/wiredtiger_util.h"
#include "mongo/logv2/log.h"
#include "mongo/stdx/thread.h"
#include "mongo/util/scopeguard.h"

#define MONGO_LOGV2_DEFAULT_COMPONENT ::mongo::logv2::LogComponent::kStorage


namespace mongo {

WiredTigerSession::WiredTigerSession(WT_CONNECTION* conn, uint64_t epoch, uint64_t cursorEpoch)
    : _epoch(epoch),
      _session(nullptr),
      _cursorGen(0),
      _cursorsOut(0),
      _idleExpireTime(Date_t::min()) {
    invariantWTOK(conn->open_session(conn, nullptr, "isolation=snapshot", &_session), nullptr);
}

WiredTigerSession::WiredTigerSession(WT_CONNECTION* conn,
                                     WiredTigerSessionCache* cache,
                                     uint64_t epoch,
                                     uint64_t cursorEpoch)
    : _epoch(epoch),
      _cache(cache),
      _session(nullptr),
      _cursorGen(0),
      _cursorsOut(0),
      _idleExpireTime(Date_t::min()) {
    invariantWTOK(conn->open_session(conn, nullptr, "isolation=snapshot", &_session), nullptr);
}

WiredTigerSession::~WiredTigerSession() {
    if (_session) {
        invariantWTOK(_session->close(_session, nullptr), nullptr);
    }
}

namespace {
void _openCursor(WT_SESSION* session,
                 const std::string& uri,
                 const char* config,
                 WT_CURSOR** cursorOut) {
    int ret = session->open_cursor(session, uri.c_str(), nullptr, config, cursorOut);
    if (ret == 0) {
        return;
    }

    auto status = wtRCToStatus(ret, session);

    if (ret == EBUSY) {
        // This may happen when there is an ongoing full validation, with a call to WT::verify.
        // Other operations which may trigger this include salvage, rollback_to_stable, upgrade,
        // alter, or if there is a bulk cursor open. Mongo (currently) does not run any of
        // these operations concurrently with this code path, except for validation.

        uassertStatusOK(status);
    } else if (ret == ENOENT) {
        uasserted(ErrorCodes::CursorNotFound,
                  str::stream() << "Failed to open a WiredTiger cursor. Reason: " << status
                                << ", uri: " << uri << ", config: " << config);
    }

    LOGV2_FATAL_NOTRACE(50882,
                        "Failed to open WiredTiger cursor. This may be due to data corruption",
                        "uri"_attr = uri,
                        "config"_attr = config,
                        "error"_attr = status,
                        "message"_attr = kWTRepairMsg);
}
}  // namespace

WT_CURSOR* WiredTigerSession::getCachedCursor(uint64_t id, const std::string& config) {
    // Find the most recently used cursor
    for (CursorCache::iterator i = _cursors.begin(); i != _cursors.end(); ++i) {
        // Ensure that all properties of this cursor are identical to avoid mixing cursor
        // configurations. Note that this uses an exact string match, so cursor configurations with
        // parameters in different orders will not be considered equivalent.
        if (i->_id == id && i->_config == config) {
            WT_CURSOR* c = i->_cursor;
            _cursors.erase(i);
            _cursorsOut++;
            return c;
        }
    }
    return nullptr;
}

WT_CURSOR* WiredTigerSession::getNewCursor(const std::string& uri, const char* config) {
    WT_CURSOR* cursor = nullptr;
    _openCursor(_session, uri, config, &cursor);
    _cursorsOut++;
    return cursor;
}

void WiredTigerSession::releaseCursor(uint64_t id, WT_CURSOR* cursor, const std::string& config) {
    // When releasing the cursor, we would want to check if the session cache is already in shutdown
    // and prevent the race condition that the shutdown starts after the check.
    WiredTigerSessionCache::BlockShutdown blockShutdown(_cache);

    // Avoids the cursor already being destroyed during the shutdown.
    if (_cache->isShuttingDown()) {
        return;
    }

    invariant(_session);
    invariant(cursor);
    _cursorsOut--;

    invariantWTOK(cursor->reset(cursor), _session);

    // Cursors are pushed to the front of the list and removed from the back
    _cursors.push_front(WiredTigerCachedCursor(id, _cursorGen++, cursor, config));

    // A negative value for wiredTigercursorCacheSize means to use hybrid caching.
    std::uint32_t cacheSize = abs(gWiredTigerCursorCacheSize.load());

    while (!_cursors.empty() && _cursorGen - _cursors.back()._gen > cacheSize) {
        cursor = _cursors.back()._cursor;
        _cursors.pop_back();
        invariantWTOK(cursor->close(cursor), _session);
    }
}

void WiredTigerSession::closeCursor(WT_CURSOR* cursor) {
    invariant(_session);
    invariant(cursor);
    _cursorsOut--;

    invariantWTOK(cursor->close(cursor), _session);
}

void WiredTigerSession::closeAllCursors(const std::string& uri) {
    invariant(_session);

    bool all = (uri == "");
    for (auto i = _cursors.begin(); i != _cursors.end();) {
        WT_CURSOR* cursor = i->_cursor;
        if (cursor && (all || uri == cursor->uri)) {
            invariantWTOK(cursor->close(cursor), _session);
            i = _cursors.erase(i);
        } else
            ++i;
    }
}

namespace {
AtomicWord<unsigned long long> nextTableId(WiredTigerSession::kLastTableId);
}
// static
uint64_t WiredTigerSession::genTableId() {
    return nextTableId.fetchAndAdd(1);
}

// -----------------------

WiredTigerSessionCache::WiredTigerSessionCache(WiredTigerKVEngine* engine)
    : _engine(engine),
      _conn(engine->getConnection()),
      _clockSource(_engine->getClockSource()),
      _shuttingDown(0),
      _prepareCommitOrAbortCounter(0) {}

WiredTigerSessionCache::WiredTigerSessionCache(WT_CONNECTION* conn, ClockSource* cs)
    : _engine(nullptr),
      _conn(conn),
      _clockSource(cs),
      _shuttingDown(0),
      _prepareCommitOrAbortCounter(0) {}

WiredTigerSessionCache::~WiredTigerSessionCache() {
    shuttingDown();
}

void WiredTigerSessionCache::shuttingDown() {
    // Try to atomically set _shuttingDown flag, but just return if another thread was first.
    if (_shuttingDown.fetchAndBitOr(kShuttingDownMask) & kShuttingDownMask)
        return;

    // Spin as long as there are threads blocking shutdown.
    while (_shuttingDown.load() != kShuttingDownMask) {
        sleepmillis(1);
    }

    closeAll();
}

bool WiredTigerSessionCache::isShuttingDown() {
    return _shuttingDown.load() & kShuttingDownMask;
}

void WiredTigerSessionCache::waitUntilDurable(OperationContext* opCtx,
                                              Fsync syncType,
                                              UseJournalListener useListener) {
    // For inMemory storage engines, the data is "as durable as it's going to get".
    // That is, a restart is equivalent to a complete node failure.
    if (isEphemeral()) {
        auto journalListener = [&]() -> JournalListener* {
            // The JournalListener may not be set immediately, so we must check under a mutex so as
            // not to access the variable while setting a JournalListener. A JournalListener is only
            // allowed to be set once, so using the pointer outside of a mutex is safe.
            stdx::unique_lock<Latch> lk(_journalListenerMutex);
            return _journalListener;
        }();
        if (journalListener && useListener == UseJournalListener::kUpdate) {
            // Update the JournalListener before we return. Does a write while fetching the
            // timestamp if primary. As far as listeners are concerned, all writes are as 'durable'
            // as they are ever going to get on an inMemory storage engine.
            auto token = _journalListener->getToken(opCtx);
            journalListener->onDurable(token);
        }
        return;
    }

    BlockShutdown blockShutdown(this);

    uassert(ErrorCodes::ShutdownInProgress,
            "Cannot wait for durability because a shutdown is in progress",
            !isShuttingDown());

    // Stable checkpoints are only meaningful in a replica set. Replication sets the "stable
    // timestamp". If the stable timestamp is unset, WiredTiger takes a full checkpoint, which is
    // incidentally what we want. A "true" stable checkpoint (a stable timestamp was set on the
    // WT_CONNECTION, i.e: replication is on) requires `forceCheckpoint` to be true and journaling
    // to be enabled.
    if (syncType == Fsync::kCheckpointStableTimestamp && getGlobalReplSettings().usingReplSets()) {
        invariant(!isEphemeral());
    }

    // When forcing a checkpoint with journaling enabled, don't synchronize with other
    // waiters, as a log flush is much cheaper than a full checkpoint.
    if ((syncType == Fsync::kCheckpointStableTimestamp || syncType == Fsync::kCheckpointAll) &&
        !isEphemeral()) {
        UniqueWiredTigerSession session = getSession();
        WT_SESSION* s = session->getSession();
        auto encryptionKeyDB = _engine->getEncryptionKeyDB();
        std::unique_ptr<WiredTigerSession> session2;
        WT_SESSION* s2 = nullptr;
        if (encryptionKeyDB) {
            session2 = std::make_unique<WiredTigerSession>(encryptionKeyDB->getConnection());
            s2 = session2->getSession();
        }
        {
            auto journalListener = [&]() -> JournalListener* {
                // The JournalListener may not be set immediately, so we must check under a mutex so
                // as not to access the variable while setting a JournalListener. A JournalListener
                // is only allowed to be set once, so using the pointer outside of a mutex is safe.
                stdx::unique_lock<Latch> lk(_journalListenerMutex);
                return _journalListener;
            }();
            boost::optional<JournalListener::Token> token;
            if (journalListener && useListener == UseJournalListener::kUpdate) {
                // Update a persisted value with the latest write timestamp that is safe across
                // startup recovery in the repl layer. Then report that timestamp as durable to the
                // repl layer below after we have flushed in-memory data to disk.
                // Note: only does a write if primary, otherwise just fetches the timestamp.
                token = journalListener->getToken(opCtx);
            }
            auto config = syncType == Fsync::kCheckpointStableTimestamp ? "use_timestamp=true"
                                                                        : "use_timestamp=false";
<<<<<<< HEAD
            invariantWTOK(s->checkpoint(s, config), s);
            if (s2)
                invariantWTOK(s2->checkpoint(s2, config), s2);
=======
            {
                invariantWTOK(s->checkpoint(s, config), s);
                _engine->clearIndividuallyCheckpointedIndexes();
            }
>>>>>>> fa920335

            if (token) {
                journalListener->onDurable(token.value());
            }
        }
        LOGV2_DEBUG(22418, 4, "created checkpoint (forced)");
        return;
    }

    auto journalListener = [&]() -> JournalListener* {
        // The JournalListener may not be set immediately, so we must check under a mutex so as not
        // to access the variable while setting a JournalListener. A JournalListener is only allowed
        // to be set once, so using the pointer outside of a mutex is safe.
        stdx::unique_lock<Latch> lk(_journalListenerMutex);
        return _journalListener;
    }();
    boost::optional<JournalListener::Token> token;
    if (journalListener && useListener == UseJournalListener::kUpdate) {
        // Update a persisted value with the latest write timestamp that is safe across startup
        // recovery in the repl layer. Then report that timestamp as durable to the repl layer below
        // after we have flushed in-memory data to disk.
        // Note: only does a write if primary, otherwise just fetches the timestamp.
        token = journalListener->getToken(opCtx);
    }

    uint32_t start = _lastSyncTime.load();
    // Do the remainder in a critical section that ensures only a single thread at a time
    // will attempt to synchronize.
    stdx::unique_lock<Latch> lk(_lastSyncMutex);
    uint32_t current = _lastSyncTime.loadRelaxed();  // synchronized with writes through mutex
    if (current != start) {
        // Someone else synced already since we read lastSyncTime, so we're done!
        return;
    }
    _lastSyncTime.store(current + 1);

    // Nobody has synched yet, so we have to sync ourselves.

    // Initialize on first use.
    if (!_waitUntilDurableSession) {
        invariantWTOK(
            _conn->open_session(_conn, nullptr, "isolation=snapshot", &_waitUntilDurableSession),
            nullptr);
    }
    if (!_keyDBSession) {
        auto encryptionKeyDB = _engine->getEncryptionKeyDB();
        if (encryptionKeyDB) {
            auto conn = encryptionKeyDB->getConnection();
            invariantWTOK(conn->open_session(conn, nullptr, "isolation=snapshot", &_keyDBSession),
                          nullptr);
        }
    }

#ifdef PERCONA_AUDIT_ENABLED
    // Make audit log durable
    audit::fsyncAuditLog();
#endif

    // Use the journal when available, or a checkpoint otherwise.
    if (!isEphemeral()) {
        invariantWTOK(_waitUntilDurableSession->log_flush(_waitUntilDurableSession, "sync=on"),
                      _waitUntilDurableSession);
        LOGV2_DEBUG(22419, 4, "flushed journal");
    } else {
        invariantWTOK(_waitUntilDurableSession->checkpoint(_waitUntilDurableSession, nullptr),
                      _waitUntilDurableSession);
        LOGV2_DEBUG(22420, 4, "created checkpoint");
        _engine->clearIndividuallyCheckpointedIndexes();
    }

    // keyDB is always durable (opened with journal enabled)
    if (_keyDBSession) {
        invariantWTOK(_keyDBSession->log_flush(_keyDBSession, "sync=on"), _keyDBSession);
    }

    if (token) {
        journalListener->onDurable(token.value());
    }
}

void WiredTigerSessionCache::waitUntilPreparedUnitOfWorkCommitsOrAborts(OperationContext* opCtx,
                                                                        std::uint64_t lastCount) {
    invariant(opCtx);
    stdx::unique_lock<Latch> lk(_prepareCommittedOrAbortedMutex);
    if (lastCount == _prepareCommitOrAbortCounter.loadRelaxed()) {
        opCtx->waitForConditionOrInterrupt(_prepareCommittedOrAbortedCond, lk, [&] {
            return _prepareCommitOrAbortCounter.loadRelaxed() > lastCount;
        });
    }
}

void WiredTigerSessionCache::notifyPreparedUnitOfWorkHasCommittedOrAborted() {
    stdx::unique_lock<Latch> lk(_prepareCommittedOrAbortedMutex);
    _prepareCommitOrAbortCounter.fetchAndAdd(1);
    _prepareCommittedOrAbortedCond.notify_all();
}


void WiredTigerSessionCache::closeAllCursors(const std::string& uri) {
    stdx::lock_guard<Latch> lock(_cacheLock);
    for (SessionCache::iterator i = _sessions.begin(); i != _sessions.end(); i++) {
        (*i)->closeAllCursors(uri);
    }
}

size_t WiredTigerSessionCache::getIdleSessionsCount() {
    stdx::lock_guard<Latch> lock(_cacheLock);
    return _sessions.size();
}

void WiredTigerSessionCache::closeExpiredIdleSessions(int64_t idleTimeMillis) {
    // Do nothing if session close idle time is set to 0 or less
    if (idleTimeMillis <= 0) {
        return;
    }

    auto cutoffTime = _clockSource->now() - Milliseconds(idleTimeMillis);
    SessionCache sessionsToClose;

    {
        stdx::lock_guard<Latch> lock(_cacheLock);
        // Discard all sessions that became idle before the cutoff time
        for (auto it = _sessions.begin(); it != _sessions.end();) {
            auto session = *it;
            invariant(session->getIdleExpireTime() != Date_t::min());
            if (session->getIdleExpireTime() < cutoffTime) {
                it = _sessions.erase(it);
                sessionsToClose.push_back(session);
            } else {
                ++it;
            }
        }
    }

    // Closing expired idle sessions is expensive, so do it outside of the cache mutex. This helps
    // to avoid periodic operation latency spikes as seen in SERVER-52879.
    for (auto session : sessionsToClose) {
        delete session;
    }
}

void WiredTigerSessionCache::closeAll() {
    // Increment the epoch as we are now closing all sessions with this epoch.
    SessionCache swap;

    {
        stdx::lock_guard<Latch> lock(_cacheLock);
        _epoch.fetchAndAdd(1);
        _sessions.swap(swap);
    }

    for (SessionCache::iterator i = swap.begin(); i != swap.end(); i++) {
        delete (*i);
    }
}

bool WiredTigerSessionCache::isEphemeral() {
    return _engine && _engine->isEphemeral();
}

UniqueWiredTigerSession WiredTigerSessionCache::getSession() {
    // We should never be able to get here after _shuttingDown is set, because no new
    // operations should be allowed to start.
    invariant(!(_shuttingDown.loadRelaxed() & kShuttingDownMask));

    {
        stdx::lock_guard<Latch> lock(_cacheLock);
        if (!_sessions.empty()) {
            // Get the most recently used session so that if we discard sessions, we're
            // discarding older ones
            WiredTigerSession* cachedSession = _sessions.back();
            _sessions.pop_back();
            // Reset the idle time
            cachedSession->setIdleExpireTime(Date_t::min());
            return UniqueWiredTigerSession(cachedSession);
        }
    }

    // Outside of the cache partition lock, but on release will be put back on the cache
    return UniqueWiredTigerSession(new WiredTigerSession(_conn, this, _epoch.load()));
}

void WiredTigerSessionCache::releaseSession(WiredTigerSession* session) {
    invariant(session);
    // We might have skipped releasing some cursors during the shutdown.
    invariant(session->cursorsOut() == 0 || isShuttingDown());

    BlockShutdown blockShutdown(this);

    if (isShuttingDown()) {
        // There is a race condition with clean shutdown, where the storage engine is ripped from
        // underneath OperationContexts, which are not "active" (i.e., do not have any locks), but
        // are just about to delete the recovery unit. See SERVER-16031 for more information. Since
        // shutting down the WT_CONNECTION will close all WT_SESSIONS, we shouldn't also try to
        // directly close this session.
        session->_session = nullptr;  // Prevents calling _session->close() in destructor.
        delete session;
        return;
    }

    {
        WT_SESSION* ss = session->getSession();
        uint64_t range;
        // This checks that we are only caching idle sessions and not something which might hold
        // locks or otherwise prevent truncation.
        invariantWTOK(ss->transaction_pinned_range(ss, &range), ss);
        invariant(range == 0);

        // Release resources in the session we're about to cache.
        // If we are using hybrid caching, then close cursors now and let them
        // be cached at the WiredTiger level.
        if (gWiredTigerCursorCacheSize.load() < 0) {
            session->closeAllCursors("");
        }
        invariantWTOK(ss->reset(ss), ss);
    }

    bool returnedToCache = false;
    uint64_t currentEpoch = _epoch.load();

    // Set the time this session got idle at.
    session->setIdleExpireTime(_clockSource->now());

    if (session->_getEpoch() == currentEpoch) {  // check outside of lock to reduce contention
        stdx::lock_guard<Latch> lock(_cacheLock);
        if (session->_getEpoch() == _epoch.load()) {  // recheck inside the lock for correctness
            returnedToCache = true;
            _sessions.push_back(session);
        }
    } else
        invariant(session->_getEpoch() < currentEpoch);

    if (!returnedToCache)
        delete session;
}


void WiredTigerSessionCache::setJournalListener(JournalListener* jl) {
    stdx::unique_lock<Latch> lk(_journalListenerMutex);

    // A JournalListener can only be set once. Otherwise, accessing a copy of the _journalListener
    // pointer without a mutex would be unsafe.
    invariant(!_journalListener);

    _journalListener = jl;
}

bool WiredTigerSessionCache::isEngineCachingCursors() {
    return gWiredTigerCursorCacheSize.load() <= 0;
}

void WiredTigerSessionCache::WiredTigerSessionDeleter::operator()(
    WiredTigerSession* session) const {
    session->_cache->releaseSession(session);
}

}  // namespace mongo<|MERGE_RESOLUTION|>--- conflicted
+++ resolved
@@ -299,18 +299,15 @@
                 // Note: only does a write if primary, otherwise just fetches the timestamp.
                 token = journalListener->getToken(opCtx);
             }
+
             auto config = syncType == Fsync::kCheckpointStableTimestamp ? "use_timestamp=true"
                                                                         : "use_timestamp=false";
-<<<<<<< HEAD
-            invariantWTOK(s->checkpoint(s, config), s);
-            if (s2)
-                invariantWTOK(s2->checkpoint(s2, config), s2);
-=======
             {
                 invariantWTOK(s->checkpoint(s, config), s);
+                if (s2)
+                    invariantWTOK(s2->checkpoint(s2, config), s2);
                 _engine->clearIndividuallyCheckpointedIndexes();
             }
->>>>>>> fa920335
 
             if (token) {
                 journalListener->onDurable(token.value());
