--- conflicted
+++ resolved
@@ -39,15 +39,9 @@
 
 #include "mongo/base/error_codes.h"
 #include "mongo/base/status.h"
-<<<<<<< HEAD
 #include "mongo/db/audit/audit.h"
 #include "mongo/db/concurrency/d_concurrency.h"
-#include "mongo/db/global_settings.h"
-#include "mongo/db/repl/repl_settings.h"
-#include "mongo/db/storage/journal_listener.h"
 #include "mongo/db/storage/wiredtiger/encryption_keydb.h"
-=======
->>>>>>> 1418fb3e
 #include "mongo/db/storage/wiredtiger/wiredtiger_kv_engine.h"
 #include "mongo/db/storage/wiredtiger/wiredtiger_parameters_gen.h"
 #include "mongo/db/storage/wiredtiger/wiredtiger_session_cache.h"
@@ -273,136 +267,6 @@
     return _shuttingDown.load() & kShuttingDownMask;
 }
 
-<<<<<<< HEAD
-void WiredTigerSessionCache::waitUntilDurable(OperationContext* opCtx,
-                                              Fsync syncType,
-                                              UseJournalListener useListener) {
-    // For inMemory storage engines, the data is "as durable as it's going to get".
-    // That is, a restart is equivalent to a complete node failure.
-    if (isEphemeral()) {
-        auto [journalListener, token] = _getJournalListenerWithToken(opCtx, useListener);
-        if (token) {
-            journalListener->onDurable(token.value());
-        }
-        return;
-    }
-
-    BlockShutdown blockShutdown(this);
-
-    uassert(ErrorCodes::ShutdownInProgress,
-            "Cannot wait for durability because a shutdown is in progress",
-            !isShuttingDown());
-
-    // Stable checkpoints are only meaningful in a replica set. Replication sets the "stable
-    // timestamp". If the stable timestamp is unset, WiredTiger takes a full checkpoint, which is
-    // incidentally what we want. A "true" stable checkpoint (a stable timestamp was set on the
-    // WT_CONNECTION, i.e: replication is on) requires `forceCheckpoint` to be true and journaling
-    // to be enabled.
-    if (syncType == Fsync::kCheckpointStableTimestamp && getGlobalReplSettings().isReplSet()) {
-        invariant(!isEphemeral());
-    }
-
-    // When forcing a checkpoint with journaling enabled, don't synchronize with other
-    // waiters, as a log flush is much cheaper than a full checkpoint.
-    if ((syncType == Fsync::kCheckpointStableTimestamp || syncType == Fsync::kCheckpointAll) &&
-        !isEphemeral()) {
-        auto encryptionKeyDB = _engine->getEncryptionKeyDB();
-        std::unique_ptr<WiredTigerSession> encryptionKeyDbSession;
-        WT_SESSION* ekdbSession = nullptr;
-        if (encryptionKeyDB) {
-            encryptionKeyDbSession =
-                std::make_unique<WiredTigerSession>(encryptionKeyDB->getConnection());
-            ekdbSession = encryptionKeyDbSession->getSession();
-        }
-
-        auto [journalListener, token] = _getJournalListenerWithToken(opCtx, useListener);
-
-        getKVEngine()->forceCheckpoint(syncType == Fsync::kCheckpointStableTimestamp);
-
-        if (ekdbSession) {
-            auto config = syncType == Fsync::kCheckpointStableTimestamp ? "use_timestamp=true"
-                                                                        : "use_timestamp=false";
-            invariantWTOK(ekdbSession->checkpoint(ekdbSession, config), ekdbSession);
-        }
-
-        if (token) {
-            journalListener->onDurable(token.value());
-        }
-
-        LOGV2_DEBUG(22418, 4, "created checkpoint (forced)");
-        return;
-    }
-
-    auto [journalListener, token] = _getJournalListenerWithToken(opCtx, useListener);
-
-    uint32_t start = _lastSyncTime.load();
-    // Do the remainder in a critical section that ensures only a single thread at a time
-    // will attempt to synchronize.
-    stdx::unique_lock<Latch> lk(_lastSyncMutex);
-    uint32_t current = _lastSyncTime.loadRelaxed();  // synchronized with writes through mutex
-    if (current != start) {
-        // Someone else synced already since we read lastSyncTime, so we're done!
-
-        // Unconditionally unlock mutex here to run operations that do not require synchronization.
-        // The JournalListener is the only operation that meets this criteria currently.
-        lk.unlock();
-        if (token) {
-            journalListener->onDurable(token.value());
-        }
-
-        return;
-    }
-    _lastSyncTime.store(current + 1);
-
-    // Nobody has synched yet, so we have to sync ourselves.
-
-    // Initialize on first use.
-    if (!_waitUntilDurableSession) {
-        invariantWTOK(
-            _conn->open_session(_conn, nullptr, "isolation=snapshot", &_waitUntilDurableSession),
-            nullptr);
-    }
-    if (!_keyDBSession) {
-        auto encryptionKeyDB = _engine->getEncryptionKeyDB();
-        if (encryptionKeyDB) {
-            auto conn = encryptionKeyDB->getConnection();
-            invariantWTOK(conn->open_session(conn, nullptr, "isolation=snapshot", &_keyDBSession),
-                          nullptr);
-        }
-    }
-
-#ifdef PERCONA_AUDIT_ENABLED
-    // Make audit log durable
-    audit::fsyncAuditLog();
-#endif
-
-    // Flush the journal.
-    invariantWTOK(_waitUntilDurableSession->log_flush(_waitUntilDurableSession, "sync=on"),
-                  _waitUntilDurableSession);
-    LOGV2_DEBUG(22419, 4, "flushed journal");
-
-    // keyDB is always durable (opened with journal enabled)
-    if (_keyDBSession) {
-        invariantWTOK(_keyDBSession->log_flush(_keyDBSession, "sync=on"), _keyDBSession);
-    }
-
-    // The session is reset periodically so that WT doesn't consider it a rogue session and log
-    // about it. The session doesn't actually pin any resources that need to be released.
-    if (_timeSinceLastDurabilitySessionReset.millis() > (5 * 60 * 1000 /* 5 minutes */)) {
-        _waitUntilDurableSession->reset(_waitUntilDurableSession);
-        _timeSinceLastDurabilitySessionReset.reset();
-    }
-
-    // Unconditionally unlock mutex here to run operations that do not require synchronization.
-    // The JournalListener is the only operation that meets this criteria currently.
-    lk.unlock();
-    if (token) {
-        journalListener->onDurable(token.value());
-    }
-}
-
-=======
->>>>>>> 1418fb3e
 void WiredTigerSessionCache::waitUntilPreparedUnitOfWorkCommitsOrAborts(
     Interruptible& interruptible, std::uint64_t lastCount) {
     // It is possible for a prepared transaction to block on bonus eviction inside WiredTiger after
