load("//bazel:mongo_src_rules.bzl", "idl_generator", "mongo_cc_benchmark", "mongo_cc_library", "mongo_cc_unit_test")

package(default_visibility = ["//visibility:public"])

exports_files(
    glob([
        "*.h",
        "*.cpp",
    ]),
)

mongo_cc_library(
    name = "bson_collection_catalog_entry",
    srcs = [
        "bson_collection_catalog_entry.cpp",
    ],
    hdrs = [
        "bson_collection_catalog_entry.h",
    ],
    deps = [
        "//src/mongo/db:common",
        "//src/mongo/db/catalog:collection_options",
    ],
)

mongo_cc_library(
    name = "recovery_unit_base",
    srcs = [
        "recovery_unit.cpp",
        "recovery_unit_noop.cpp",
    ],
    hdrs = [
        "recovery_unit.h",
        "recovery_unit_noop.h",
        "//src/mongo/db/storage:storage_metrics.h",
    ],
    deps = [
        "//src/mongo:base",
        "//src/mongo/db:server_base",  # TODO(SERVER-93876): Remove.
    ],
)

mongo_cc_library(
    name = "record_store_base",
    srcs = [
        "collection_truncate_markers.cpp",
        "record_store.cpp",
        "record_store_base.cpp",
    ],
    hdrs = [
        "collection_truncate_markers.h",
        "damage_vector.h",
        "record_store.h",
        "record_store_base.h",
    ],
    deps = [
        ":storage_options",  # TODO(SERVER-93876): Remove.
        "//src/mongo/db:service_context",  # TODO(SERVER-93876): Remove.
    ],
)

mongo_cc_library(
    name = "damage_vector",
    srcs = [],
    hdrs = [
        "damage_vector.h",
    ],
)

mongo_cc_library(
    name = "remove_saver",
    srcs = [
        "remove_saver.cpp",
    ],
    hdrs = [
        "remove_saver.h",
    ],
    deps = [
        ":encryption_hooks",
        ":storage_options",  # TODO(SERVER-93876): Remove.
        "//src/mongo/db:server_base",
    ],
)

mongo_cc_library(
    name = "journal_flusher",
    srcs = [
        "//src/mongo/db/storage/control:journal_flusher.cpp",
    ],
    hdrs = [
        "//src/mongo/db/storage/control:journal_flusher.h",
    ],
    deps = [
        ":storage_options",
        "//src/mongo/db:server_base",
        "//src/mongo/db:service_context",
        "//src/mongo/db/admission:execution_admission_context",  # TODO(SERVER-93876): Remove.
        "//src/mongo/util:background_job",
        "//src/mongo/util/concurrency:spin_lock",  # TODO(SERVER-93876): Remove.
    ],
)

mongo_cc_library(
    name = "encryption_hooks",
    srcs = [
        "encryption_hooks.cpp",
    ],
    hdrs = [
        "data_protector.h",
        "encryption_hooks.h",
    ],
    deps = [
        "//src/mongo:base",
        "//src/mongo/db:service_context",
    ],
)

mongo_cc_library(
    name = "backup_cursor_hooks",
    srcs = [
        "backup_cursor_hooks.cpp",
    ],
    hdrs = [
        "backup_cursor_hooks.h",
    ],
    deps = [
        "//src/mongo:base",
        "//src/mongo/db:service_context",
    ],
)

idl_generator(
    name = "storage_parameters_gen",
    src = "storage_parameters.idl",
)

mongo_cc_library(
    name = "capped_snapshots",
    srcs = [
        "capped_snapshots.cpp",
    ],
    hdrs = [
        "capped_snapshots.h",
    ],
    deps = [
        ":recovery_unit_base",  # TODO(SERVER-93876): Remove.
        "//src/mongo:base",
        "//src/mongo/db/concurrency:lock_manager",
    ],
)

mongo_cc_library(
    name = "storage_file_util",
    srcs = [
        "storage_file_util.cpp",
    ],
    hdrs = [
        "storage_file_util.h",
    ],
    deps = [
        "//src/mongo:base",
    ],
)

mongo_cc_library(
    name = "storage_repair_observer",
    srcs = [
        "storage_repair_observer.cpp",
    ],
    hdrs = [
        "storage_repair_observer.h",
    ],
    deps = [
        ":storage_file_util",
        "//src/mongo:base",  # TODO(SERVER-93876): Remove.
        "//src/mongo/db:service_context",
    ],
)

mongo_cc_library(
    name = "duplicate_key_error_info",
    srcs = [
        "duplicate_key_error_info.cpp",
    ],
    hdrs = [
        "duplicate_key_error_info.h",
        "//src/mongo:core_headers",
    ],
    deps = [
        "//src/mongo:base",
    ],
)

mongo_cc_library(
    name = "execution_context",
    srcs = [
        "execution_context.cpp",
    ],
    hdrs = [
        "execution_context.h",
        "//src/mongo/util:auto_clear_ptr.h",
    ],
    deps = [
        ":prepare_conflict_tracker",
        "//src/mongo:base",
        "//src/mongo/db/storage/key_string",
    ],
)

mongo_cc_library(
    name = "index_entry_comparison",
    srcs = [
        "index_entry_comparison.cpp",
    ],
    hdrs = [
        "index_entry_comparison.h",
    ],
    deps = [
        ":duplicate_key_error_info",
        "//src/mongo/db:server_base",
        "//src/mongo/db/storage/key_string",
    ],
)

mongo_cc_library(
    name = "storage_engine_metadata",
    srcs = [
        "storage_engine_metadata.cpp",
    ],
    hdrs = [
        "storage_engine_metadata.h",
        "//src/mongo/base:data_type_validated.h",
        "//src/mongo/rpc:object_check.h",
    ],
    deps = [
        "//src/mongo/bson:bson_validate",
        "//src/mongo/bson/dotted_path:dotted_path_support",
        "//src/mongo/db:server_base",
<<<<<<< HEAD
        "//src/mongo/db/encryption:key",
        "//src/mongo/db/query/bson:dotted_path_support",
=======
>>>>>>> e4a2288a
    ],
)

mongo_cc_library(
    name = "storage_engine_lock_file",
    srcs = [
        "storage_engine_lock_file.cpp",
    ] + select({
        "@platforms//os:windows": ["storage_engine_lock_file_windows.cpp"],
        "//conditions:default": ["storage_engine_lock_file_posix.cpp"],
    }),
    hdrs = [
        "storage_engine_lock_file.h",
    ],
    deps = [
        "//src/mongo:base",
        "//src/mongo/db:service_context",
    ],
)

mongo_cc_library(
    name = "storage_options",
    srcs = [
        "storage_options.cpp",
        ":storage_parameters_gen",
    ],
    hdrs = [
        "storage_options.h",
    ],
    deps = [
        "//src/mongo/db:server_base",
    ],
)

mongo_cc_library(
    name = "durable_catalog",
    srcs = [
        "durable_catalog.cpp",
        "//src/mongo/db/storage/kv:kv_engine.h",
    ],
    hdrs = [
        "durable_catalog.h",
    ],
    deps = [
        ":bson_collection_catalog_entry",
        ":record_store_base",
        "//src/mongo/db:server_base",
        "//src/mongo/db/concurrency:lock_manager",
        "//src/mongo/db/storage:feature_document_util",
        "//src/mongo/db/storage:ident",
    ],
)

mongo_cc_library(
    name = "storage_init_d",
    srcs = [
        "storage_init.cpp",
    ],
    deps = [
        ":backup_cursor_hooks",  # TODO(SERVER-93876): Remove.
        ":storage_options",  # TODO(SERVER-93876): Remove.
        "//src/mongo/db/commands:server_status_core",
    ],
)

mongo_cc_library(
    name = "disk_space_util",
    srcs = [
        "disk_space_util.cpp",
        "disk_space_util.h",
    ],
    deps = [
        ":storage_options",  # TODO(SERVER-93876): Remove.
        "//src/mongo:base",
    ],
)

mongo_cc_library(
    name = "disk_space_monitor",
    srcs = [
        "disk_space_monitor.cpp",
    ],
    hdrs = [
        "disk_space_monitor.h",
    ],
    deps = [
        ":disk_space_util",
        ":storage_options",  # TODO(SERVER-93876): Remove.
        "//src/mongo/db:server_base",  # TODO(SERVER-93876): Remove.
        "//src/mongo/db:service_context",  # TODO(SERVER-93876): Remove.
        "//src/mongo/db/commands:server_status_core",
    ],
)

mongo_cc_library(
    name = "checkpointer",
    srcs = [
        "checkpointer.cpp",
    ],
    hdrs = [
        "checkpointer.h",
    ],
    deps = [
        ":storage_options",
        "//src/mongo/db:server_base",
        "//src/mongo/db:service_context",  # TODO(SERVER-93876): Remove.
        "//src/mongo/util:background_job",
        "//src/mongo/util/concurrency:spin_lock",  # TODO(SERVER-93876): Remove.
    ],
)

mongo_cc_library(
    name = "storage_control",
    srcs = [
        "durable_history_pin.cpp",
        "//src/mongo/db/storage/control:storage_control.cpp",
    ],
    hdrs = [
        "durable_history_pin.h",
        "//src/mongo/db/storage/control:storage_control.h",
    ],
    deps = [
        ":checkpointer",
        ":journal_flusher",
        ":storage_options",  # TODO(SERVER-93876): Remove.
        "//src/mongo:base",
        "//src/mongo/db:service_context",
        "//src/mongo/db/commands:test_commands_enabled",  # TODO(SERVER-93876): Remove.
    ],
)

mongo_cc_library(
    name = "write_unit_of_work",
    srcs = [
        "write_unit_of_work.cpp",
    ],
    hdrs = [
        "write_unit_of_work.h",
    ],
    header_deps = [
        "//src/mongo/db/commands:server_status_core",
        "//src/mongo/db/op_observer:op_observer",
    ],
    deps = [
        "recovery_unit_base",
        "storage_options",
        "//src/mongo:base",
        "//src/mongo/db/views",
    ],
)

mongo_cc_library(
    name = "backup_block",
    srcs = [
        "backup_block.cpp",
    ],
    hdrs = [
        "backup_block.h",
    ],
    deps = [
        ":storage_options",
        "//src/mongo/db:server_base",
    ],
)

mongo_cc_library(
    name = "oplog_truncation",
    srcs = [
        "oplog_cap_maintainer_thread.cpp",
        "oplog_truncation.cpp",
    ],
    hdrs = [
        "oplog_cap_maintainer_thread.h",
        "oplog_truncation.h",
    ],
    deps = [
        "//src/mongo/db:server_base",
        "//src/mongo/db:service_context",
        "//src/mongo/db:shard_role",
        "//src/mongo/db/catalog:collection_catalog",
        "//src/mongo/db/catalog:local_oplog_info",
        "//src/mongo/db/commands:server_status_core",
        "//src/mongo/db/concurrency:lock_manager",
        "//src/mongo/util:background_job",
    ],
)

mongo_cc_library(
    name = "master_key_rotation",
    hdrs = [
        "master_key_rotation_completed.h",
    ],
)

mongo_cc_library(
    name = "storage_engine_common",
    srcs = [
        "storage_engine_change_context.cpp",
        "storage_engine_init.cpp",
    ],
    hdrs = [
        "storage_engine_change_context.h",
        "storage_engine_init.h",
    ],
    deps = [
        ":master_key_rotation",
        ":storage_control",
        ":storage_engine_lock_file",
        ":storage_engine_metadata",
        ":storage_options",
        ":storage_repair_observer",
        "//src/mongo/db:service_context",
        "//src/mongo/db:shard_role_api",
        "//src/mongo/db/encryption:encryption_options",
        "//src/mongo/db/encryption:key",
        "//src/mongo/db/exec:scoped_timer",
        "//src/mongo/util/concurrency:spin_lock",
    ],
)

mongo_cc_library(
    name = "storage_util",
    srcs = [],
    hdrs = [
        "storage_util.h",
    ],
    deps = [
        ":durable_catalog",
        ":storage_options",
        "//src/mongo/db/storage/kv:kv_drop_pending_ident_reaper",
    ],
)

mongo_cc_library(
    name = "storage_engine_impl",
    srcs = [
        "deferred_drop_record_store.cpp",
        "storage_engine_impl.cpp",
    ],
    hdrs = [
        "deferred_drop_record_store.h",
        "journal_listener.h",
        "storage_engine_impl.h",
    ],
    deps = [
        ":durable_catalog",
        ":storage_control",
        ":storage_repair_observer",
        "//src/mongo/db:server_base",
        "//src/mongo/db:shard_role",
        "//src/mongo/db/storage:backup_cursor_hooks",
        "//src/mongo/db/storage/kv:kv_drop_pending_ident_reaper",
    ],
)

mongo_cc_library(
    name = "feature_document_util",
    srcs = [
        "feature_document_util.cpp",
    ],
    hdrs = [
        "feature_document_util.h",
        "//src/mongo/bson:bsonelement.h",
        "//src/mongo/bson:bsonobj.h",
    ],
    deps = [
        "//src/mongo:base",
    ],
)

mongo_cc_library(
    name = "ident",
    srcs = [
        "ident.cpp",
    ],
    hdrs = [
        "ident.h",
    ],
    deps = [
        "//src/mongo/db:common",
    ],
)

mongo_cc_unit_test(
    name = "ident_test",
    srcs = [
        "ident_test.cpp",
    ],
    tags = ["mongo_unittest_fifth_group"],
    deps = [
        ":ident",
        "//src/mongo/unittest",
    ],
)

mongo_cc_library(
    name = "prepare_conflict_tracker",
    srcs = [
        "prepare_conflict_tracker.cpp",
    ],
    hdrs = [
        "prepare_conflict_tracker.h",
    ],
    deps = [
        "//src/mongo:base",  # TODO(SERVER-93876): Remove.
        "//src/mongo/db/commands:server_status_core",
    ],
)

mongo_cc_unit_test(
    name = "prepare_conflict_tracker_test",
    srcs = [
        "prepare_conflict_tracker_test.cpp",
    ],
    tags = ["mongo_unittest_eighth_group"],
    deps = [
        ":execution_context",
        ":prepare_conflict_tracker",
        "//src/mongo/db:service_context",
        "//src/mongo/util:tick_source_mock",
    ],
)

mongo_cc_library(
    name = "record_store_test_harness",
    srcs = [
        "oplog_truncation_test.cpp",
        "record_store_test_datafor.cpp",
        "record_store_test_datasize.cpp",
        "record_store_test_deleterecord.cpp",
        "record_store_test_harness.cpp",
        "record_store_test_insertrecord.cpp",
        "record_store_test_oplog.cpp",
        "record_store_test_randomiter.cpp",
        "record_store_test_recorditer.cpp",
        "record_store_test_recordstore.cpp",
        "record_store_test_storagesize.cpp",
        "record_store_test_truncate.cpp",
        "record_store_test_updaterecord.cpp",
        "record_store_test_updatewithdamages.cpp",
    ],
    hdrs = [
        "record_store_test_harness.h",
        "test_harness_helper.h",
    ],
    deps = [
        ":oplog_truncation",
        ":record_store_base",
        ":storage_options",
        "//src/mongo/db:record_id_helpers",
        "//src/mongo/db:service_context",
        "//src/mongo/db:service_context_test_fixture",
        "//src/mongo/db:shard_role_api",
        "//src/mongo/db/catalog:collection_options",
        "//src/mongo/db/update:update_document_diff",
        "//src/mongo/unittest",
    ],
)

mongo_cc_library(
    name = "recovery_unit_test_harness",
    srcs = [
        "recovery_unit_test_harness.cpp",
    ],
    hdrs = [
        "recovery_unit_test_harness.h",
        "test_harness_helper.h",
    ],
    deps = [
        ":record_store_base",
        "//src/mongo/db:service_context",
        "//src/mongo/db:service_context_test_fixture",
        "//src/mongo/db:shard_role_api",
        "//src/mongo/unittest",
    ],
)

mongo_cc_library(
    name = "sorted_data_interface_test_harness",
    srcs = [
        "sorted_data_interface_test_assert.h",
        "sorted_data_interface_test_harness.cpp",
        "test_harness_helper.h",
    ],
    hdrs = [
        "sorted_data_interface_test_harness.h",
    ],
    deps = [
        ":index_entry_comparison",
        ":storage_options",
        "//src/mongo/db:record_id_helpers",
        "//src/mongo/db:service_context",
        "//src/mongo/db:service_context_test_fixture",
        "//src/mongo/db:shard_role_api",
        "//src/mongo/db/storage/key_string",
        "//src/mongo/unittest",
    ],
)

mongo_cc_library(
    name = "sorted_data_interface_tests",
    srcs = [
        "sorted_data_interface_test_bulkbuilder.cpp",
        "sorted_data_interface_test_cursor.cpp",
        "sorted_data_interface_test_cursor_advanceto.cpp",
        "sorted_data_interface_test_cursor_end_position.cpp",
        "sorted_data_interface_test_cursor_locate.cpp",
        "sorted_data_interface_test_cursor_saverestore.cpp",
        "sorted_data_interface_test_cursor_seek_exact.cpp",
        "sorted_data_interface_test_dupkeycheck.cpp",
        "sorted_data_interface_test_fullvalidate.cpp",
        "sorted_data_interface_test_insert.cpp",
        "sorted_data_interface_test_isempty.cpp",
        "sorted_data_interface_test_key_value_view.cpp",
        "sorted_data_interface_test_keyformat_string.cpp",
        "sorted_data_interface_test_rollback.cpp",
        "sorted_data_interface_test_spaceused.cpp",
        "sorted_data_interface_test_unindex.cpp",
    ],
    deps = [
        ":sorted_data_interface_test_harness",
        ":storage_options",
        "//src/mongo/db:shard_role_api",
    ],
)

mongo_cc_unit_test(
    name = "db_storage_test",
    srcs = [
        "collection_truncate_markers_test.cpp",
        "disk_space_monitor_test.cpp",
        "index_entry_comparison_test.cpp",
        "storage_engine_lock_file_test.cpp",
        "storage_engine_metadata_test.cpp",
        "storage_engine_test_fixture.h",
        "storage_repair_observer_test.cpp",
        "//src/mongo/db/storage/kv:durable_catalog_test.cpp",
        "//src/mongo/db/storage/kv:kv_drop_pending_ident_reaper_test.cpp",
        "//src/mongo/db/storage/kv:storage_engine_test.cpp",
    ],
    tags = ["mongo_unittest_first_group"],
    deps = [
        ":disk_space_monitor",
        ":record_store_base",
        ":storage_engine_common",
        ":storage_engine_lock_file",
        ":storage_engine_metadata",
        ":storage_options",
        "//src/mongo/db:dbhelpers",
        "//src/mongo/db:multitenancy",
        "//src/mongo/db:server_base",
        "//src/mongo/db:service_context_d_test_fixture",
        "//src/mongo/db:shard_role",
        "//src/mongo/db:startup_recovery",
        "//src/mongo/db/catalog:catalog_impl",
        "//src/mongo/db/catalog:catalog_test_fixture",
        "//src/mongo/db/catalog:collection_options",
        "//src/mongo/db/index_builds:resumable_index_builds_idl",
        "//src/mongo/db/repl:replmocks",
        "//src/mongo/db/repl:topology_coordinator",
        "//src/mongo/db/storage:durable_catalog",
        "//src/mongo/db/storage:storage_control",
        "//src/mongo/db/storage:storage_engine_impl",
        "//src/mongo/db/storage:storage_repair_observer",
        "//src/mongo/db/storage/devnull:storage_devnull_core",
        "//src/mongo/db/storage/key_string",
        "//src/mongo/db/storage/kv:kv_drop_pending_ident_reaper",
        "//src/mongo/db/storage/wiredtiger:storage_wiredtiger",
        "//src/mongo/db/timeseries:timeseries_options",
        "//src/mongo/executor:network_interface_factory",
        "//src/mongo/executor:network_interface_mock",
        "//src/mongo/idl:server_parameter_test_util",
        "//src/mongo/util:periodic_runner_factory",
    ],
)

mongo_cc_library(
    name = "sorted_data_interface_test_assert",
    hdrs = [
        "sorted_data_interface_test_assert.h",
    ],
)

mongo_cc_library(
    name = "sorted_data_interface_bm",
    srcs = [
        "sorted_data_interface_bm_cursor.cpp",
    ],
    deps = [
        ":sorted_data_interface_test_harness",
        "//src/mongo/db:shard_role_api",
        "//src/third_party/benchmark",
    ],
)

mongo_cc_library(
    name = "record_store_bm",
    srcs = [
        "record_store_bm_cursor.cpp",
    ],
    deps = [
        ":record_store_test_harness",
        "//src/mongo/db:shard_role_api",
        "//src/third_party/benchmark",
    ],
)

mongo_cc_benchmark(
    name = "storage_record_id_bm",
    srcs = [
        "record_id_bm.cpp",
    ],
    tags = [
        "first_half_bm",
    ],
    deps = [
        "//src/mongo/db:record_id_helpers",
        "//src/mongo/db:server_base",
        "//src/mongo/db/concurrency:lock_manager",
    ],
)

# TODO(SERVER-96857): Remove cycle created by moving //src/mongo/db/storage:record_store.h to //src/mongo/db/storage:record_store_base
filegroup(
    name = "record_store_hdrs",
    srcs = [":record_store.h"],
)

# TODO(SERVER-96857): Remove cycle created by moving //src/mongo/db/storage:recovery_unit.h to //src/mongo/db/storage:recovery_unit_base
filegroup(
    name = "recovery_unit_hdrs",
    srcs = [":recovery_unit.h"],
)

# TODO(SERVER-96857): Remove cycle created by moving //src/mongo/db/storage:write_unit_of_work.h to //src/mongo/db/storage:write_unit_of_work
filegroup(
    name = "write_unit_of_work_hdrs",
    srcs = [":write_unit_of_work.h"],
)

idl_generator(
    name = "snapshot_window_options_gen",
    src = "snapshot_window_options.idl",
    deps = [
        "//src/mongo/db:basic_types_gen",
    ],
)

mongo_cc_library(
    name = "snapshot_window_options",
    srcs = [
        ":snapshot_window_options_gen",
    ],
    deps = [
        "//src/mongo/db:server_base",
    ],
)<|MERGE_RESOLUTION|>--- conflicted
+++ resolved
@@ -236,11 +236,7 @@
         "//src/mongo/bson:bson_validate",
         "//src/mongo/bson/dotted_path:dotted_path_support",
         "//src/mongo/db:server_base",
-<<<<<<< HEAD
         "//src/mongo/db/encryption:key",
-        "//src/mongo/db/query/bson:dotted_path_support",
-=======
->>>>>>> e4a2288a
     ],
 )
 
