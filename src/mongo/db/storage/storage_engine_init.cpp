--- conflicted
+++ resolved
@@ -96,7 +96,6 @@
     }
     metadata->setStorageEngineOptions(options);
     if (metadataNeedsWriting) {
-        invariant(!storageGlobalParams.readOnly);
         uassertStatusOK(metadata->write());
     }
 }
@@ -168,16 +167,12 @@
                           << storageGlobalParams.engine,
             factory);
 
-<<<<<<< HEAD
     uassert(28709,
             str::stream() << "Cannot start server. The 'enableEncryption' option"
                           << " is only supported by the wiredTiger storage engine",
             !encryptionGlobalParams.enableEncryption || storageGlobalParams.engine == "wiredTiger");
 
-    if (storageGlobalParams.readOnly) {
-=======
     if (storageGlobalParams.queryableBackupMode) {
->>>>>>> 90d6271d
         uassert(34368,
                 str::stream() << "Server was started in queryable backup mode, but the configured "
                               << "storage engine, " << storageGlobalParams.engine
@@ -277,21 +272,11 @@
     }
 
     // Write a new metadata file if it is not present.
-<<<<<<< HEAD
     writeMetadata(std::move(metadata),
                   factory,
                   storageGlobalParams,
                   encryption::WtKeyIds::instance().futureConfigured.get(),
                   initFlags);
-=======
-    if (!metadata.get() &&
-        (initFlags & StorageEngineInitFlags::kSkipMetadataFile) == StorageEngineInitFlags{}) {
-        metadata.reset(new StorageEngineMetadata(storageGlobalParams.dbpath));
-        metadata->setStorageEngine(factory->getCanonicalName().toString());
-        metadata->setStorageEngineOptions(factory->createMetadataOptions(storageGlobalParams));
-        uassertStatusOK(metadata->write());
-    }
->>>>>>> 90d6271d
 
     guard.dismiss();
 
