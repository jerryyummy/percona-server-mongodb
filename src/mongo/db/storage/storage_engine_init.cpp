--- conflicted
+++ resolved
@@ -45,12 +45,9 @@
 #include "mongo/bson/bsonelement.h"
 #include "mongo/bson/bsonobjbuilder.h"
 #include "mongo/bson/bsontypes.h"
-<<<<<<< HEAD
 #include "mongo/db/encryption/encryption_options.h"
 #include "mongo/db/encryption/key_id.h"
-=======
 #include "mongo/db/exec/scoped_timer.h"
->>>>>>> 4f516286
 #include "mongo/db/feature_flag.h"
 #include "mongo/db/operation_context.h"
 #include "mongo/db/storage/control/storage_control.h"
@@ -90,17 +87,20 @@
  */
 void createLockFile(ServiceContext* service);
 
+template <typename Fn>
 void writeMetadata(std::unique_ptr<StorageEngineMetadata> metadata,
                    const StorageEngine::Factory* factory,
                    const StorageGlobalParams& params,
                    const encryption::KeyId* futureConfigured,
-                   StorageEngineInitFlags initFlags) {
+                   StorageEngineInitFlags initFlags,
+                   const Fn& createScopedTimer) {
     if ((initFlags & StorageEngineInitFlags::kSkipMetadataFile) != StorageEngineInitFlags{}) {
         return;
     }
     bool metadataNeedsWriting = false;
     BSONObj options = metadata ? metadata->getStorageEngineOptions()
                                : factory->createMetadataOptions(params);
+    auto scopedTimer = createScopedTimer();
     if (!metadata) {
         metadataNeedsWriting = true;
         metadata = std::make_unique<StorageEngineMetadata>(storageGlobalParams.dbpath);
@@ -288,26 +288,23 @@
         }
     });
     auto& lockFile = StorageEngineLockFile::get(service);
-<<<<<<< HEAD
+    auto createScopedTimer = [service, startupTimeElapsedBuilder]() {
+        return createTimeElapsedBuilderScopedTimer(service->getFastClockSource(),
+                                                   "Write a new metadata for storage engine",
+                                                   startupTimeElapsedBuilder);
+    };
     try {
-        if ((initFlags & StorageEngineInitFlags::kForRestart) == StorageEngineInitFlags{}) {
-            auto storageEngine = std::unique_ptr<StorageEngine>(factory->create(
-                opCtx, storageGlobalParams, lockFile ? &*lockFile : nullptr));
-=======
-    {
         auto scopedTimer = createTimeElapsedBuilderScopedTimer(
             service->getFastClockSource(), "Create storage engine", startupTimeElapsedBuilder);
         if ((initFlags & StorageEngineInitFlags::kForRestart) == StorageEngineInitFlags{}) {
             auto storageEngine = std::unique_ptr<StorageEngine>(
                 factory->create(opCtx, storageGlobalParams, lockFile ? &*lockFile : nullptr));
->>>>>>> 4f516286
             service->setStorageEngine(std::move(storageEngine));
         } else {
             auto storageEngineChangeContext = StorageEngineChangeContext::get(service);
             auto token = storageEngineChangeContext->killOpsForStorageEngineChange(service);
-<<<<<<< HEAD
-            auto storageEngine = std::unique_ptr<StorageEngine>(factory->create(
-                opCtx, storageGlobalParams, lockFile ? &*lockFile : nullptr));
+            auto storageEngine = std::unique_ptr<StorageEngine>(
+                factory->create(opCtx, storageGlobalParams, lockFile ? &*lockFile : nullptr));
             storageEngineChangeContext->changeStorageEngine(
                 service, std::move(token), std::move(storageEngine));
         }
@@ -319,19 +316,13 @@
                       factory,
                       storageGlobalParams,
                       keyIds.futureConfigured.get(),
-                      initFlags);
+                      initFlags,
+                      createScopedTimer);
         LOGV2(29111,
               "Rotated master encryption key",
               "oldKeyIdentifier"_attr = *keyIds.decryption,
               "newKeyIdentifier"_attr = *keyIds.futureConfigured);
         throw;
-=======
-            auto storageEngine = std::unique_ptr<StorageEngine>(
-                factory->create(opCtx, storageGlobalParams, lockFile ? &*lockFile : nullptr));
-            storageEngineChangeContext->changeStorageEngine(
-                service, std::move(token), std::move(storageEngine));
-        }
->>>>>>> 4f516286
     }
 
     if (lockFile) {
@@ -341,25 +332,12 @@
     }
 
     // Write a new metadata file if it is not present.
-<<<<<<< HEAD
     writeMetadata(std::move(metadata),
                   factory,
                   storageGlobalParams,
                   encryption::WtKeyIds::instance().futureConfigured.get(),
-                  initFlags);
-=======
-    if (!metadata.get() &&
-        (initFlags & StorageEngineInitFlags::kSkipMetadataFile) == StorageEngineInitFlags{}) {
-        auto scopedTimer =
-            createTimeElapsedBuilderScopedTimer(service->getFastClockSource(),
-                                                "Write a new metadata for storage engine",
-                                                startupTimeElapsedBuilder);
-        metadata.reset(new StorageEngineMetadata(storageGlobalParams.dbpath));
-        metadata->setStorageEngine(factory->getCanonicalName().toString());
-        metadata->setStorageEngineOptions(factory->createMetadataOptions(storageGlobalParams));
-        uassertStatusOK(metadata->write());
-    }
->>>>>>> 4f516286
+                  initFlags,
+                  createScopedTimer);
 
     guard.dismiss();
 
