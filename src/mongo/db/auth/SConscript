# -*- mode: python -*-

<<<<<<< HEAD
Import(
    [
        "env",
        "get_option",
        "has_option",
        "has_feature_option",
    ]
)

env = env.Clone()

env.SConscript(
    dirs=[
        "external",
    ],
    exports=[
        "env",
    ],
)

if has_feature_option("enable-oidc"):
    env.SConscript(
        dirs=[
            "oidc",
        ],
        exports=[
            "env",
        ],
    )

env.Library(
    target="authorization_session_test_fixture",
    source=[
        "authorization_session_for_test.cpp",
        "authorization_session_test_fixture.cpp",
    ],
    LIBDEPS=[
        "$BUILD_DIR/mongo/db/repl/replmocks",
        "$BUILD_DIR/mongo/db/service_context_d",
        "$BUILD_DIR/mongo/db/service_context_d_test_fixture",
        "$BUILD_DIR/mongo/transport/transport_layer_mock",
        "auth",
        "auth_impl_internal",
        "authmocks",
    ],
)

=======
Import("env")

env = env.Clone()
>>>>>>> 56446d11
env.CppUnitTest(
    target="db_auth_test",
    source=[],
    LIBDEPS=[],
)<|MERGE_RESOLUTION|>--- conflicted
+++ resolved
@@ -1,58 +1,8 @@
 # -*- mode: python -*-
 
-<<<<<<< HEAD
-Import(
-    [
-        "env",
-        "get_option",
-        "has_option",
-        "has_feature_option",
-    ]
-)
-
-env = env.Clone()
-
-env.SConscript(
-    dirs=[
-        "external",
-    ],
-    exports=[
-        "env",
-    ],
-)
-
-if has_feature_option("enable-oidc"):
-    env.SConscript(
-        dirs=[
-            "oidc",
-        ],
-        exports=[
-            "env",
-        ],
-    )
-
-env.Library(
-    target="authorization_session_test_fixture",
-    source=[
-        "authorization_session_for_test.cpp",
-        "authorization_session_test_fixture.cpp",
-    ],
-    LIBDEPS=[
-        "$BUILD_DIR/mongo/db/repl/replmocks",
-        "$BUILD_DIR/mongo/db/service_context_d",
-        "$BUILD_DIR/mongo/db/service_context_d_test_fixture",
-        "$BUILD_DIR/mongo/transport/transport_layer_mock",
-        "auth",
-        "auth_impl_internal",
-        "authmocks",
-    ],
-)
-
-=======
 Import("env")
 
 env = env.Clone()
->>>>>>> 56446d11
 env.CppUnitTest(
     target="db_auth_test",
     source=[],
