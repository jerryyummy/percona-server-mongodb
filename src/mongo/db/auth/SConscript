# -*- mode: python -*-

Import("env")

env = env.Clone()

env.SConscript(
    dirs=[
        'external',
    ],
    exports=[
        'env',
    ],
)

generateActionTypes = env.Command(
    target=['action_type.h', 'action_type.cpp'],
    source=['generate_action_types.py', 'action_types.txt'],
    action='$PYTHON $SOURCES $TARGETS')
env.Alias('generated-sources', generateActionTypes)

env.Library('auth_rolename', ['role_name.cpp'],
            LIBDEPS=[
                     '$BUILD_DIR/mongo/base',
            ]
)

env.Library(
    target='authentication_restriction',
    source=[
        'restriction_environment.cpp',
    ],
    LIBDEPS=[
        '$BUILD_DIR/mongo/base',
        '$BUILD_DIR/mongo/util/net/network',
    ],
)

env.CppUnitTest(
    target='restriction_test',
    source='restriction_test.cpp',
    LIBDEPS=[
        '$BUILD_DIR/mongo/base',
        'authentication_restriction',
    ],
)

# The Auth library should consist only of the shimmed API for Auth usage and the implementations of
# the data structures used in that API.  No actual Auth subsystem implementation should exist in
# this library.
env.Library(
    target='auth',
    source=[
        'authorization_manager.cpp',
        'authorization_session.cpp',
        'auth_decorations.cpp',
    ],
    LIBDEPS=[
        'auth_rolename',
        'user_name',
        '$BUILD_DIR/mongo/base',
        '$BUILD_DIR/mongo/db/service_context',
        '$BUILD_DIR/mongo/rpc/audit_metadata',
    ],
)


env.Library(
    target='user_name',
    source=[
        'user_name.cpp',
    ],
    LIBDEPS=[
        '$BUILD_DIR/mongo/base',
    ],
)

env.Library(
    target='user',
    source=[
        'user.cpp',
    ],
    LIBDEPS=[
        'authprivilege',
        '$BUILD_DIR/mongo/base',
        '$BUILD_DIR/mongo/crypto/sha_block_${MONGO_CRYPTO}',
    ],
)

env.Library(
    target='auth_impl_internal_local',
    source=[
        'authz_manager_external_state_local.cpp',
    ],
    LIBDEPS=[
        'auth_impl_internal',
    ],
)

env.Library(
    target="role_graph",
    source=[
        'role_graph.cpp',
        'role_graph_builtin_roles.cpp',
    ],
    LIBDEPS=[
        'auth',
        'authprivilege',
        '$BUILD_DIR/mongo/base',
        '$BUILD_DIR/mongo/bson/mutable/mutable_bson',
    ],
)

env.Library(
    target='user_document_parser',
    source=[
        'user_document_parser.cpp',
    ],
    LIBDEPS=[
        'auth',
        'user',
        'role_graph_update',
        '$BUILD_DIR/mongo/base',
        '$BUILD_DIR/mongo/bson/mutable/mutable_bson',
        '$BUILD_DIR/mongo/bson/util/bson_extract',
    ],
)

env.Library(
    target='role_graph_update',
    source=[
        'role_graph_update.cpp',
    ],
    LIBDEPS=[
        'auth',
        'role_graph',
        '$BUILD_DIR/mongo/db/update/update_driver',
    ],
)

env.Library(
    target='auth_impl_internal',
    source=[
        'authorization_manager_impl.cpp',
        'authorization_session_impl.cpp',
        'authz_manager_external_state.cpp',
        'authz_session_external_state.cpp',
        'user_set.cpp',
    ],
    LIBDEPS=[
        'address_restriction',
        'auth',
        'auth_rolename',
        'authentication_restriction',
        'authprivilege',
        'role_graph',
        'sasl_options',
        'user',
        'user_document_parser',
        '$BUILD_DIR/mongo/base',
        '$BUILD_DIR/mongo/base/secure_allocator',
        '$BUILD_DIR/mongo/bson/mutable/mutable_bson',
        '$BUILD_DIR/mongo/bson/util/bson_extract',
        '$BUILD_DIR/mongo/db/catalog/document_validation',
        '$BUILD_DIR/mongo/db/common',
        '$BUILD_DIR/mongo/db/global_settings',
        '$BUILD_DIR/mongo/db/namespace_string',
        '$BUILD_DIR/mongo/db/pipeline/lite_parsed_document_source',
        '$BUILD_DIR/mongo/db/update/update_driver',
        '$BUILD_DIR/mongo/util/icu',
        '$BUILD_DIR/mongo/util/net/ssl_manager',
    ],
)

env.Library(
    target='authprivilege',
    source=[
        'action_set.cpp',
        'action_type.cpp',
        'impersonation_session.cpp',
        'privilege.cpp',
        'privilege_parser.cpp',
        'resource_pattern.cpp',
        'user_management_commands_parser.cpp',
    ],
    LIBDEPS=[
        'auth',
        'address_restriction',
        '$BUILD_DIR/mongo/base',
        '$BUILD_DIR/mongo/bson/mutable/mutable_bson',
        '$BUILD_DIR/mongo/db/common',
    ]
)

env.Library(
    target='authcommon',
    source=[
        'internal_user_auth.cpp',
    ],
    LIBDEPS=[
        '$BUILD_DIR/mongo/base',
        '$BUILD_DIR/mongo/bson/mutable/mutable_bson',
        '$BUILD_DIR/mongo/bson/util/bson_extract',
    ],
)

env.Library('authorization_manager_global',
            [
                'authorization_manager_global.cpp',
            ],
            LIBDEPS=[
                'auth',
                '$BUILD_DIR/mongo/db/server_options_core',
                '$BUILD_DIR/mongo/db/service_context',
            ])

env.Library(
<<<<<<< HEAD
    target='authorization_manager_mock_init',
    source=[
        'authorization_manager_mock_init.cpp'
    ],
    LIBDEPS=[
        'authcore',
        'authmocks',
        '$BUILD_DIR/mongo/executor/thread_pool_task_executor',
        '$BUILD_DIR/mongo/executor/network_interface_thread_pool',
        '$BUILD_DIR/mongo/executor/network_interface_factory'
    ],
)

## NOTE: We could make external auth non-optional by removing this
## predicate check on the SASL_CLIENT flag.
optionalExternalSaslDeps = []
if env['MONGO_BUILD_SASL_CLIENT']:
    optionalExternalSaslDeps = ['external/externalsaslauth']

env.Library('authservercommon',
            [
                'authz_session_external_state_server_common.cpp',
                'sasl_commands.cpp',
                'security_key.cpp',
            ],
            LIBDEPS=[
                '$BUILD_DIR/mongo/db/commands/core',
                'authcommon',
                'authcore',
                'authorization_manager_global',
                'saslauth',
                'security_file',
            ] + optionalExternalSaslDeps)

env.Library(
=======
>>>>>>> 4cee07d8
    target='authservercommon',
    source=[
        'authz_session_external_state_server_common.cpp',
        'sasl_commands.cpp',
        'security_key.cpp',
    ],
    LIBDEPS=[
        'auth',
        'authcommon',
        'auth_impl_internal',
        'authorization_manager_global',
        'saslauth',
        'security_file',
    ],
    LIBDEPS_PRIVATE=[
        '$BUILD_DIR/mongo/client/sasl_client',
        '$BUILD_DIR/mongo/db/audit',
        '$BUILD_DIR/mongo/db/commands',
        '$BUILD_DIR/mongo/db/commands/servers',
        '$BUILD_DIR/mongo/db/commands/test_commands_enabled',
    ]
)

env.Library('security_file',
            ['security_file.cpp'],
            LIBDEPS=[
                '$BUILD_DIR/mongo/base',
            ],
)

env.Library('sasl_options',
            ['sasl_options.cpp'],
            LIBDEPS=[
                '$BUILD_DIR/mongo/base',
                '$BUILD_DIR/mongo/db/server_parameters',
                '$BUILD_DIR/mongo/util/options_parser/options_parser',
            ],
)

env.Library(
    target='saslauth',
    source=[
        'sasl_mechanism_registry.cpp',
        'sasl_plain_server_conversation.cpp',
        'sasl_scram_server_conversation.cpp',
    ],
    LIBDEPS=[
        'auth',
        'authprivilege',
        'sasl_options',
        'user',
        'user_name',
        '$BUILD_DIR/mongo/base',
        '$BUILD_DIR/mongo/base/secure_allocator',
        '$BUILD_DIR/mongo/crypto/sha_block_${MONGO_CRYPTO}',
        '$BUILD_DIR/mongo/db/commands/test_commands_enabled',
        '$BUILD_DIR/mongo/util/icu',
        '$BUILD_DIR/mongo/util/md5',
        '$BUILD_DIR/mongo/util/net/network',
    ],
)

env.CppUnitTest(target='sasl_mechanism_registry_test',
                source=[
                    'sasl_mechanism_registry_test.cpp',
                ],
                LIBDEPS=[
                    'authmocks',
                    'saslauth',
                    '$BUILD_DIR/mongo/db/service_context_noop_init',
                ])

env.Library('authmongod',
            ['authz_manager_external_state_d.cpp',
             'authz_session_external_state_d.cpp',
            ],
            LIBDEPS=[
                'authservercommon',
                'auth_impl_internal_local',
                '$BUILD_DIR/mongo/db/db_raii',
                '$BUILD_DIR/mongo/db/dbdirectclient',
                '$BUILD_DIR/mongo/db/dbhelpers',
                '$BUILD_DIR/mongo/db/repl/repl_coordinator_interface',
                '$BUILD_DIR/mongo/db/server_parameters',
            ],
)

env.Library('authmongos',
            ['authz_manager_external_state_s.cpp',
             'authz_session_external_state_s.cpp',
             'user_cache_invalidator_job.cpp'],
            LIBDEPS=[
                'authservercommon',
                '$BUILD_DIR/mongo/s/catalog/dist_lock_manager',
                '$BUILD_DIR/mongo/s/coreshard',
            ],
)

env.Library(
    target='authmocks',
    source=[
        'authz_manager_external_state_mock.cpp',
        'authz_session_external_state_mock.cpp',
    ],
    LIBDEPS=[
        '$BUILD_DIR/mongo/db/matcher/expressions',
        '$BUILD_DIR/mongo/db/service_context',
        '$BUILD_DIR/mongo/db/update/update_driver',
        'auth',
        'auth_impl_internal',
        'auth_impl_internal_local',
    ]
)

env.CppUnitTest('action_set_test', 'action_set_test.cpp',
                LIBDEPS=['auth', 'authmocks'])
env.CppUnitTest('privilege_parser_test', 'privilege_parser_test.cpp',
                LIBDEPS=['auth', 'authmocks'])
env.CppUnitTest('role_graph_test', 'role_graph_test.cpp',
                LIBDEPS=['auth', 'authmocks'])
env.CppUnitTest('user_document_parser_test', 'user_document_parser_test.cpp',
                LIBDEPS=['auth', 'authmocks'])
env.CppUnitTest('user_set_test', 'user_set_test.cpp',
                LIBDEPS=['auth', 'authmocks'])
env.CppUnitTest('authorization_manager_test', 'authorization_manager_test.cpp',
                LIBDEPS=[
                    '$BUILD_DIR/mongo/transport/transport_layer_common',
                    '$BUILD_DIR/mongo/transport/transport_layer_mock',
                    'auth',
                    'authmocks',
                ])

env.Library(
    target='authorization_session_for_test',
    source=[
        'authorization_session_for_test.cpp',
    ],
    LIBDEPS=[
        'auth',
        'auth_impl_internal',
    ]
)

env.CppUnitTest(
    target='authorization_session_test',
    source=[
        'authorization_session_test.cpp',
    ],
    LIBDEPS=[
        'auth',
        'authmocks',
        'saslauth',
        'authorization_session_for_test',
        '$BUILD_DIR/mongo/db/pipeline/pipeline',
        '$BUILD_DIR/mongo/db/service_context_d_test_fixture',
        '$BUILD_DIR/mongo/transport/transport_layer_mock',
    ]
)

env.Library(
    target='address_restriction',
    source=[
        'address_restriction.cpp',
        env.Idlc('address_restriction.idl')[0],
    ],
    LIBDEPS_PRIVATE=[
        'authentication_restriction',
        '$BUILD_DIR/mongo/base',
        '$BUILD_DIR/mongo/util/net/network',
        '$BUILD_DIR/mongo/idl/idl_parser',
    ],
)

env.CppUnitTest(
    target='address_restriction_test',
    source='address_restriction_test.cpp',
    LIBDEPS=[
       'address_restriction',
       '$BUILD_DIR/mongo/base',
       '$BUILD_DIR/mongo/util/net/network',
    ],
)

env.CppUnitTest(
    target='sasl_scram_test',
    source=[
        'sasl_authentication_session_test.cpp',
        'sasl_scram_test.cpp',
    ],
    LIBDEPS_PRIVATE=[
        'authmocks',
        'saslauth',
        'authmocks',
        '$BUILD_DIR/mongo/client/sasl_client',
        '$BUILD_DIR/mongo/db/service_context_noop_init',
    ],
)
<|MERGE_RESOLUTION|>--- conflicted
+++ resolved
@@ -214,21 +214,6 @@
                 '$BUILD_DIR/mongo/db/service_context',
             ])
 
-env.Library(
-<<<<<<< HEAD
-    target='authorization_manager_mock_init',
-    source=[
-        'authorization_manager_mock_init.cpp'
-    ],
-    LIBDEPS=[
-        'authcore',
-        'authmocks',
-        '$BUILD_DIR/mongo/executor/thread_pool_task_executor',
-        '$BUILD_DIR/mongo/executor/network_interface_thread_pool',
-        '$BUILD_DIR/mongo/executor/network_interface_factory'
-    ],
-)
-
 ## NOTE: We could make external auth non-optional by removing this
 ## predicate check on the SASL_CLIENT flag.
 optionalExternalSaslDeps = []
@@ -251,8 +236,6 @@
             ] + optionalExternalSaslDeps)
 
 env.Library(
-=======
->>>>>>> 4cee07d8
     target='authservercommon',
     source=[
         'authz_session_external_state_server_common.cpp',
