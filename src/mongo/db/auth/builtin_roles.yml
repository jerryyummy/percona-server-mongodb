--- conflicted
+++ resolved
@@ -116,18 +116,11 @@
           - storageDetails
           - validate
 
-<<<<<<< HEAD
-            - matchType: database
-              tenancy: single # Not granted in multitenancy mode
-              actions: &dbAdminRoleSingleTenantActions
-                - configureQueryAnalyzer # clusterManager gets this also
-                - startBackup
-=======
       - matchType: database
         tenancy: single # Not granted in multitenancy mode
         actions: &dbAdminRoleSingleTenantActions
           - configureQueryAnalyzer # clusterManager gets this also
->>>>>>> b665258d
+          - startBackup
 
       - matchType: exact_namespace
         collection: "system.profile"
@@ -445,68 +438,6 @@
           - importCollection
           - exportCollection
 
-<<<<<<< HEAD
-    __queryableBackup:
-        adminOnly: true
-        privileges:
-            - matchType: any
-              actions:
-                  - collStats
-                  - listCollections
-                  - listIndexes
-                  - listSearchIndexes
-            - matchType: any_normal
-              actions:
-                  - find
-                  - startBackup
-            - matchType: any_system_buckets
-              actions:
-                  - find
-            - matchType: cluster
-              actions:
-                  - getParameter
-                  - listDatabases
-                  - useUUID
-            - matchType: database
-              db: 'config'
-              actions: [ find ]
-            - matchType: database
-              db: 'local'
-              actions: [ find ]
-            - matchType: exact_namespace
-              db: 'local'
-              collection: 'replset.election'
-              actions: [ find ]
-            - matchType: exact_namespace
-              db: 'local'
-              collection: 'replset.minvalid'
-              actions: [ find ]
-            - matchType: collection
-              collection: 'system.js'
-              actions: [ find ]
-            - matchType: collection
-              collection: 'system.users'
-              actions: [ find ]
-            - matchType: collection
-              collection: 'system.profile'
-              actions: [ find ]
-            - matchType: exact_namespace
-              db: 'admin'
-              collection: 'system.backup_users'
-              actions: [ find ]
-            - matchType: exact_namespace
-              db: 'admin'
-              collection: 'system.roles'
-              actions: [ find ]
-            - matchType: exact_namespace
-              db: 'admin'
-              collection: 'system.version'
-              actions: [ find ]
-            - matchType: exact_namespace
-              db: 'config'
-              collection: 'settings'
-              actions: [ find ]
-=======
   __queryableBackup:
     adminOnly: true
     privileges:
@@ -519,6 +450,7 @@
       - matchType: any_normal
         actions:
           - find
+          - startBackup
       - matchType: any_system_buckets
         actions:
           - find
@@ -566,7 +498,6 @@
         db: "config"
         collection: "settings"
         actions: [find]
->>>>>>> b665258d
 
   backup:
     adminOnly: true
