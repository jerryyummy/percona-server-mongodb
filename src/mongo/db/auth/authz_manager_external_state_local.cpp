--- conflicted
+++ resolved
@@ -331,17 +331,20 @@
 }
 
 static StatusWith<boost::optional<const std::set<RoleName>&>> _userRoles(
-    OperationContext* opCtx, const UserRequest& userReq, std::set<RoleName>& roles) {
-    if (userReq.roles) {
-        return userReq.roles.get();
+    OperationContext* opCtx,
+    const UserRequest& userReq,
+    const UserName& userName,
+    std::set<RoleName>& roles) {
+    if (const auto& roles = userReq.getRoles(); roles) {
+        return roles.get();
     }
     // no roles in userReq but probably roles can be fetched from LDAP
     auto* ldapManager = LDAPManager::get(opCtx->getServiceContext());
-    if (ldapManager && userReq.name.getDB() == "$external"_sd &&
+    if (ldapManager && userName.getDB() == "$external"_sd &&
         !ldapGlobalParams.ldapQueryTemplate->empty()) {
 
         stdx::unordered_set<RoleName> uroles;
-        auto status = ldapManager->queryUserRoles(userReq.name, uroles);
+        auto status = ldapManager->queryUserRoles(userName, uroles);
         if (!status.isOK())
             return status;
         roles.insert(uroles.cbegin(), uroles.cend());
@@ -361,18 +364,14 @@
     const UserName& userName = request->getUserName();
 
     std::set<RoleName> externalRoles;
-    auto rolesStatus = _userRoles(opCtx, userReq, externalRoles);
+    auto rolesStatus = _userRoles(opCtx, *request, userName, externalRoles);
     if (!rolesStatus.isOK())
         return rolesStatus.getStatus();
     const auto& roles = rolesStatus.getValue();
 
     auto rolesLock = _lockRoles(opCtx, userName.tenantId());
 
-<<<<<<< HEAD
     if (!roles) {
-=======
-    if (!request->getRoles()) {
->>>>>>> 1418fb3e
         // Normal path: Acquire a user from the local store by UserName.
         BSONObj userDoc;
         auto status =
@@ -397,13 +396,7 @@
         // a base user definition with a set of immediate roles.
         // We're being asked to use the local roles collection to derive privileges,
         // subordinate roles, and authentication restrictions.
-<<<<<<< HEAD
         directRoles = std::vector<RoleName>(roles->cbegin(), roles->cend());
-=======
-        const auto& requestRoles = *request->getRoles();
-        directRoles.assign(requestRoles.begin(), requestRoles.end());
-
->>>>>>> 1418fb3e
         User::CredentialData credentials;
         credentials.isExternal = true;
         user.setCredentials(credentials);
@@ -447,18 +440,14 @@
     BSONObjBuilder resultBuilder;
 
     std::set<RoleName> externalRoles;
-    auto rolesStatus = _userRoles(opCtx, userReq, externalRoles);
+    auto rolesStatus = _userRoles(opCtx, userReq, userName, externalRoles);
     if (!rolesStatus.isOK())
         return rolesStatus.getStatus();
     const auto& roles = rolesStatus.getValue();
 
     auto rolesLock = _lockRoles(opCtx, userName.tenantId());
 
-<<<<<<< HEAD
     if (!roles) {
-=======
-    if (!userReq.getRoles()) {
->>>>>>> 1418fb3e
         BSONObj userDoc;
         auto status =
             findOne(opCtx, getUsersCollection(userName.tenantId()), userName.toBSON(), &userDoc);
@@ -484,12 +473,7 @@
         resultBuilder.append("db", userName.getDB());
         resultBuilder.append("credentials", BSON("external" << true));
 
-<<<<<<< HEAD
         directRoles = std::vector<RoleName>(roles->cbegin(), roles->cend());
-=======
-        directRoles =
-            std::vector<RoleName>(userReq.getRoles()->cbegin(), userReq.getRoles()->cend());
->>>>>>> 1418fb3e
         BSONArrayBuilder rolesBuilder(resultBuilder.subarrayStart("roles"));
         for (const RoleName& role : directRoles) {
             rolesBuilder.append(role.toBSON());
