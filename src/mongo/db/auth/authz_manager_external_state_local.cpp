--- conflicted
+++ resolved
@@ -58,8 +58,6 @@
 #include "mongo/db/auth/user_document_parser.h"
 #include "mongo/db/auth/user_name.h"
 #include "mongo/db/concurrency/lock_manager_defs.h"
-#include "mongo/db/ldap/ldap_manager.h"
-#include "mongo/db/ldap_options.h"
 #include "mongo/db/multitenancy.h"
 #include "mongo/db/operation_context.h"
 #include "mongo/db/storage/storage_options.h"
@@ -284,205 +282,23 @@
     return AuthzManagerExternalStateLocal::RolesLocks(opCtx, tenant);
 }
 
-static StatusWith<boost::optional<const std::set<RoleName>&>> _userRoles(
-    OperationContext* opCtx,
-    const UserRequest& userReq,
-    const UserName& userName,
-    std::set<RoleName>& roles) {
-    if (const auto& roles = userReq.getRoles(); roles) {
-        return roles.get();
-    }
-    // no roles in userReq but probably roles can be fetched from LDAP
-    auto* ldapManager = LDAPManager::get(opCtx->getServiceContext());
-    if (ldapManager && userName.getDB() == "$external"_sd &&
-        !ldapGlobalParams.ldapQueryTemplate->empty()) {
-
-        stdx::unordered_set<RoleName> uroles;
-        auto status = ldapManager->queryUserRoles(userName, uroles);
-        if (!status.isOK())
-            return status;
-        roles.insert(uroles.cbegin(), uroles.cend());
-        return roles;
-    }
-    return boost::optional<const std::set<RoleName>&>{};
-}
-
 StatusWith<User> AuthzManagerExternalStateLocal::getUserObject(
     OperationContext* opCtx,
     const UserRequest& userReq,
-<<<<<<< HEAD
-    const SharedUserAcquisitionStats& userAcquisitionStats) try {
-    std::vector<RoleName> directRoles;
-
-    auto swReq = userReq.clone();
-    if (!swReq.isOK()) {
-        return swReq.getStatus();
-    }
-    User user(std::move(swReq.getValue()));
-
-    const UserRequest* request = user.getUserRequest();
-    const UserName& userName = request->getUserName();
-
-    std::set<RoleName> externalRoles;
-    auto rolesStatus = _userRoles(opCtx, *request, userName, externalRoles);
-    if (!rolesStatus.isOK())
-        return rolesStatus.getStatus();
-    const auto& roles = rolesStatus.getValue();
-
-    auto rolesLock = _lockRoles(opCtx, userName.tenantId());
-
-    // Set ResolveRoleOption to mine all information from role tree.
-    auto options = ResolveRoleOption::kAllInfo();
-
-    if (!roles) {
-        // Normal path: Acquire a user from the local store by UserName.
-        BSONObj userDoc;
-        auto status =
-            findOne(opCtx, getUsersCollection(userName.tenantId()), userName.toBSON(), &userDoc);
-        if (!status.isOK()) {
-            if (status == ErrorCodes::NoMatchingDocument) {
-                return {ErrorCodes::UserNotFound,
-                        str::stream() << "Could not find user \"" << userName.getUser()
-                                      << "\" for db \"" << userName.getDB() << "\""};
-            }
-            return status;
-        }
-
-        V2UserDocumentParser userDocParser;
-        userDocParser.setTenantId(request->getUserName().tenantId());
-        uassertStatusOK(userDocParser.initializeUserFromUserDocument(userDoc, &user));
-        for (auto iter = user.getRoles(); iter.more();) {
-            directRoles.push_back(iter.next());
-        }
-    } else {
-        // Proxy path.  Some other external mechanism (e.g. X509 or LDAP) has acquired
-        // a base user definition with a set of immediate roles.
-        // We're being asked to use the local roles collection to derive privileges,
-        // subordinate roles, and authentication restrictions.
-        directRoles = std::vector<RoleName>(roles->cbegin(), roles->cend());
-        User::CredentialData credentials;
-        credentials.isExternal = true;
-        user.setCredentials(credentials);
-        user.setRoles(makeRoleNameIteratorForContainer(directRoles));
-
-        // Update ResolveRoleOption to skip emitting warning logs for unknown roles, since they came
-        // from an external source.
-        options.setIgnoreUnknown(true /* shouldEnable */);
-    }
-
-    if (auto tenant = userName.tenantId()) {
-        // Apply TenantID for user to all roles (which are assumed to be part of the same tenant).
-        for (auto& role : directRoles) {
-            role = RoleName(role.getRole(), role.getDB(), tenant);
-        }
-    }
-
-    handleAuthLocalGetSubRolesFailPoint(directRoles);
-
-    auto data = uassertStatusOK(resolveRoles(opCtx, directRoles, options));
-    data.roles->insert(directRoles.cbegin(), directRoles.cend());
-    user.setIndirectRoles(makeRoleNameIteratorForContainer(data.roles.value()));
-    user.addPrivileges(data.privileges.value());
-    user.setIndirectRestrictions(data.restrictions.value());
-
-    LOGV2_DEBUG(5517200,
-                3,
-                "Acquired new user object",
-                "userName"_attr = userName,
-                "directRoles"_attr = directRoles);
-
-    return std::move(user);
-} catch (const AssertionException& ex) {
-    return ex.toStatus();
-=======
     const SharedUserAcquisitionStats& userAcquisitionStats) {
     const auto& backend = auth::AuthorizationBackendInterface::get(opCtx->getService());
     invariant(backend);
     return backend->getUserObject(opCtx, userReq, userAcquisitionStats);
->>>>>>> b72cb4e3
 }
 
 Status AuthzManagerExternalStateLocal::getUserDescription(
     OperationContext* opCtx,
     const UserRequest& userReq,
     BSONObj* result,
-<<<<<<< HEAD
-    const SharedUserAcquisitionStats& userAcquisitionStats) try {
-
-    const UserName& userName = userReq.getUserName();
-    std::vector<RoleName> directRoles;
-    BSONObjBuilder resultBuilder;
-
-    std::set<RoleName> externalRoles;
-    auto rolesStatus = _userRoles(opCtx, userReq, userName, externalRoles);
-    if (!rolesStatus.isOK())
-        return rolesStatus.getStatus();
-    const auto& roles = rolesStatus.getValue();
-
-    auto rolesLock = _lockRoles(opCtx, userName.tenantId());
-
-    auto options = ResolveRoleOption::kAllInfo();
-    if (!roles) {
-        BSONObj userDoc;
-        auto status =
-            findOne(opCtx, getUsersCollection(userName.tenantId()), userName.toBSON(), &userDoc);
-        if (!status.isOK()) {
-            if (status == ErrorCodes::NoMatchingDocument) {
-                return {ErrorCodes::UserNotFound,
-                        str::stream() << "Could not find user \"" << userName.getUser()
-                                      << "\" for db \"" << userName.getDB() << "\""};
-            }
-            return status;
-        }
-
-        directRoles =
-            filterAndMapRole(&resultBuilder, userDoc, options, false, userName.tenantId());
-    } else {
-        // Set ResolveRoleOption to include the ignoreUnknownFlag so that external roles that don't
-        // exist do not generate warning logs.
-        options.setIgnoreUnknown(true /* shouldEnable */);
-
-        uassert(ErrorCodes::BadValue,
-                "Illegal combination of pre-defined roles with tenant identifier",
-                userName.tenantId() == boost::none);
-
-        // We are able to artifically construct the external user from the request
-        resultBuilder.append("_id", str::stream() << userName.getDB() << '.' << userName.getUser());
-        resultBuilder.append("user", userName.getUser());
-        resultBuilder.append("db", userName.getDB());
-        resultBuilder.append("credentials", BSON("external" << true));
-
-        directRoles = std::vector<RoleName>(roles->cbegin(), roles->cend());
-        BSONArrayBuilder rolesBuilder(resultBuilder.subarrayStart("roles"));
-        for (const RoleName& role : directRoles) {
-            rolesBuilder.append(role.toBSON());
-        }
-        rolesBuilder.doneFast();
-    }
-
-    if (auto tenant = userName.tenantId()) {
-        // Apply TenantID for user to all roles (which are assumed to be part of the same tenant).
-        for (auto& role : directRoles) {
-            role = RoleName(role.getRole(), role.getDB(), tenant);
-        }
-    }
-
-    handleAuthLocalGetSubRolesFailPoint(directRoles);
-
-    auto data = uassertStatusOK(resolveRoles(opCtx, directRoles, options));
-    data.roles->insert(directRoles.cbegin(), directRoles.cend());
-    serializeResolvedRoles(&resultBuilder, data);
-    *result = resultBuilder.obj();
-
-    return Status::OK();
-} catch (const AssertionException& ex) {
-    return ex.toStatus();
-=======
     const SharedUserAcquisitionStats& userAcquisitionStats) {
     const auto& backend = auth::AuthorizationBackendInterface::get(opCtx->getService());
     invariant(backend);
     return backend->getUserDescription(opCtx, userReq, result, userAcquisitionStats);
->>>>>>> b72cb4e3
 }
 
 Status AuthzManagerExternalStateLocal::rolesExist(OperationContext* opCtx,
