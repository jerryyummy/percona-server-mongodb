/**
 *    Copyright (C) 2018-present MongoDB, Inc.
 *
 *    This program is free software: you can redistribute it and/or modify
 *    it under the terms of the Server Side Public License, version 1,
 *    as published by MongoDB, Inc.
 *
 *    This program is distributed in the hope that it will be useful,
 *    but WITHOUT ANY WARRANTY; without even the implied warranty of
 *    MERCHANTABILITY or FITNESS FOR A PARTICULAR PURPOSE.  See the
 *    Server Side Public License for more details.
 *
 *    You should have received a copy of the Server Side Public License
 *    along with this program. If not, see
 *    <http://www.mongodb.com/licensing/server-side-public-license>.
 *
 *    As a special exception, the copyright holders give permission to link the
 *    code of portions of this program with the OpenSSL library under certain
 *    conditions as described in each individual source file and distribute
 *    linked combinations including the program with the OpenSSL library. You
 *    must comply with the Server Side Public License in all respects for
 *    all of the code used other than as permitted herein. If you modify file(s)
 *    with this exception, you may extend this exception to your version of the
 *    file(s), but you are not obligated to do so. If you do not wish to do so,
 *    delete this exception statement from your version. If you delete this
 *    exception statement from all source files in the program, then also delete
 *    it in the license file.
 */

#define MONGO_LOGV2_DEFAULT_COMPONENT ::mongo::logv2::LogComponent::kAccessControl

#include "mongo/platform/basic.h"

#include "mongo/db/auth/authz_manager_external_state_local.h"

#include "mongo/base/status.h"
#include "mongo/bson/mutable/algorithm.h"
#include "mongo/bson/mutable/document.h"
#include "mongo/bson/mutable/element.h"
#include "mongo/bson/util/bson_extract.h"
#include "mongo/db/auth/address_restriction.h"
#include "mongo/db/auth/auth_options_gen.h"
#include "mongo/db/auth/auth_types_gen.h"
#include "mongo/db/auth/privilege_parser.h"
#include "mongo/db/auth/user_document_parser.h"
#include "mongo/db/ldap/ldap_manager.h"
#include "mongo/db/ldap_options.h"
#include "mongo/db/operation_context.h"
#include "mongo/db/server_options.h"
#include "mongo/db/storage/snapshot_manager.h"
#include "mongo/logv2/log.h"
#include "mongo/util/duration.h"
#include "mongo/util/fail_point.h"
#include "mongo/util/net/ssl_types.h"
#include "mongo/util/str.h"

namespace mongo {

using std::vector;
using ResolveRoleOption = AuthzManagerExternalStateLocal::ResolveRoleOption;

Status AuthzManagerExternalStateLocal::getStoredAuthorizationVersion(OperationContext* opCtx,
                                                                     int* outVersion) {
    BSONObj versionDoc;
    Status status = findOne(opCtx,
                            AuthorizationManager::versionCollectionNamespace,
                            AuthorizationManager::versionDocumentQuery,
                            &versionDoc);
    if (status.isOK()) {
        BSONElement versionElement = versionDoc[AuthorizationManager::schemaVersionFieldName];
        if (versionElement.isNumber()) {
            *outVersion = versionElement.numberInt();
            return Status::OK();
        } else if (versionElement.eoo()) {
            return Status(ErrorCodes::NoSuchKey,
                          str::stream() << "No " << AuthorizationManager::schemaVersionFieldName
                                        << " field in version document.");
        } else {
            return Status(ErrorCodes::TypeMismatch,
                          str::stream()
                              << "Could not determine schema version of authorization data.  "
                                 "Bad (non-numeric) type "
                              << typeName(versionElement.type()) << " (" << versionElement.type()
                              << ") for " << AuthorizationManager::schemaVersionFieldName
                              << " field in version document");
        }
    } else if (status == ErrorCodes::NoMatchingDocument) {
        *outVersion = AuthorizationManager::schemaVersion28SCRAM;
        return Status::OK();
    } else {
        return status;
    }
}

namespace {
void serializeResolvedRoles(BSONObjBuilder* user,
                            const AuthzManagerExternalState::ResolvedRoleData& data,
                            boost::optional<const BSONObj&> roleDoc = boost::none) {
    BSONArrayBuilder rolesBuilder(user->subarrayStart("inheritedRoles"));
    for (const auto& roleName : data.roles.get()) {
        roleName.serializeToBSON(&rolesBuilder);
    }
    rolesBuilder.doneFast();

    if (data.privileges) {
        BSONArrayBuilder privsBuilder(user->subarrayStart("inheritedPrivileges"));
        for (const auto& privilege : data.privileges.get()) {
            privsBuilder.append(privilege.toBSON());
        }
        privsBuilder.doneFast();
    }

    if (data.restrictions) {
        BSONArrayBuilder arBuilder(user->subarrayStart("inheritedAuthenticationRestrictions"));
        if (roleDoc) {
            auto ar = roleDoc.get()["authenticationRestrictions"];
            if ((ar.type() == Array) && (ar.Obj().nFields() > 0)) {
                arBuilder.append(ar);
            }
        }
        if (auto ar = data.restrictions->toBSON(); ar.nFields() > 0) {
            // TODO: SERVER-50283 Refactor UnnamedRestriction BSON serialization APIs.
            for (const auto& elem : ar) {
                arBuilder.append(elem);
            }
        }
        arBuilder.doneFast();
    }
}

/**
 * Make sure the roleDoc as retreived from storage matches expectations for options.
 */
constexpr auto kRolesFieldName = "roles"_sd;
constexpr auto kPrivilegesFieldName = "privileges"_sd;
constexpr auto kAuthenticationRestrictionFieldName = "authenticationRestrictions"_sd;

std::vector<RoleName> filterAndMapRole(BSONObjBuilder* builder,
                                       BSONObj role,
                                       ResolveRoleOption option,
                                       bool liftAuthenticationRestrictions) {
    std::vector<RoleName> subRoles;
    bool sawRestrictions = false;

    for (const auto& elem : role) {
        if (elem.fieldNameStringData() == kRolesFieldName) {
            uassert(
                ErrorCodes::BadValue, "Invalid roles field, expected array", elem.type() == Array);
            for (const auto& roleName : elem.Obj()) {
                subRoles.push_back(RoleName::parseFromBSON(roleName));
            }
            if ((option & ResolveRoleOption::kRoles) == 0) {
                continue;
            }
        }

        if ((elem.fieldNameStringData() == kPrivilegesFieldName) &&
            ((option & ResolveRoleOption::kPrivileges) == 0)) {
            continue;
        }

        if (elem.fieldNameStringData() == kAuthenticationRestrictionFieldName) {
            sawRestrictions = true;
            if (option & ResolveRoleOption::kRestrictions) {
                if (liftAuthenticationRestrictions) {
                    // For a rolesInfo invocation, we need to lift ARs up into a container.
                    BSONArrayBuilder arBuilder(
                        builder->subarrayStart(kAuthenticationRestrictionFieldName));
                    arBuilder.append(elem);
                    arBuilder.doneFast();
                } else {
                    // For a usersInfo invocation, we leave it as is.
                    builder->append(elem);
                }
            }
            continue;
        }

        builder->append(elem);
    }

    if (!sawRestrictions && (option & ResolveRoleOption::kRestrictions)) {
        builder->append(kAuthenticationRestrictionFieldName, BSONArray());
    }

    return subRoles;
}

ResolveRoleOption makeResolveRoleOption(PrivilegeFormat showPrivileges,
                                        AuthenticationRestrictionsFormat showRestrictions) {
    auto option = ResolveRoleOption::kRoles;
    if (showPrivileges != PrivilegeFormat::kOmit) {
        option = static_cast<ResolveRoleOption>(option | ResolveRoleOption::kPrivileges);
    }
    if (showRestrictions != AuthenticationRestrictionsFormat::kOmit) {
        option = static_cast<ResolveRoleOption>(option | ResolveRoleOption::kRestrictions);
    }

    return option;
}

MONGO_FAIL_POINT_DEFINE(authLocalGetUser);
void handleAuthLocalGetUserFailPoint(const std::vector<RoleName>& directRoles) {
    auto sfp = authLocalGetUser.scoped();
    if (!sfp.isActive()) {
        return;
    }

    IDLParserErrorContext ctx("authLocalGetUser");
    auto delay = AuthLocalGetUserFailPoint::parse(ctx, sfp.getData()).getResolveRolesDelayMS();

    if (delay <= 0) {
        return;
    }

    LOGV2_DEBUG(4859400,
                3,
                "Sleeping prior to merging direct roles, after user acquisition",
                "duration"_attr = Milliseconds(delay),
                "directRoles"_attr = directRoles);
    sleepmillis(delay);
}
}  // namespace

bool AuthzManagerExternalStateLocal::hasAnyPrivilegeDocuments(OperationContext* opCtx) {
    if (_hasAnyPrivilegeDocuments.load()) {
        return true;
    }

    BSONObj userBSONObj;
    Status statusFindUsers =
        findOne(opCtx, AuthorizationManager::usersCollectionNamespace, BSONObj(), &userBSONObj);

    // If we were unable to complete the query,
    // it's best to assume that there _are_ privilege documents.
    if (statusFindUsers != ErrorCodes::NoMatchingDocument) {
        _hasAnyPrivilegeDocuments.store(true);
        return true;
    }
    Status statusFindRoles =
        findOne(opCtx, AuthorizationManager::rolesCollectionNamespace, BSONObj(), &userBSONObj);
    if (statusFindRoles != ErrorCodes::NoMatchingDocument) {
        _hasAnyPrivilegeDocuments.store(true);
        return true;
    }

    return false;
}

<<<<<<< HEAD
static StatusWith<boost::optional<const std::set<RoleName>&>> _userRoles(
    OperationContext* opCtx, const UserRequest& userReq, std::set<RoleName>& roles) {
    if (userReq.roles) {
        return userReq.roles.get();
    }
    // no roles in userReq but probably roles can be fetched from LDAP
    auto* ldapManager = LDAPManager::get(opCtx->getServiceContext());
    if (ldapManager && userReq.name.getDB() == "$external"_sd &&
        !ldapGlobalParams.ldapQueryTemplate->empty()) {

        stdx::unordered_set<RoleName> uroles;
        auto status = ldapManager->queryUserRoles(userReq.name, uroles);
        if (!status.isOK())
            return status;
        roles.insert(uroles.cbegin(), uroles.cend());
        return roles;
    }
    return boost::optional<const std::set<RoleName>&>{};
=======
AuthzManagerExternalStateLocal::RolesLocks::RolesLocks(OperationContext* opCtx) {
    _adminLock =
        std::make_unique<Lock::DBLock>(opCtx, NamespaceString::kAdminDb, LockMode::MODE_IS);
    _rolesLock = std::make_unique<Lock::CollectionLock>(
        opCtx, AuthorizationManager::rolesCollectionNamespace, LockMode::MODE_S);
}

AuthzManagerExternalStateLocal::RolesLocks::~RolesLocks() {
    _rolesLock.reset(nullptr);
    _adminLock.reset(nullptr);
}

AuthzManagerExternalStateLocal::RolesLocks AuthzManagerExternalStateLocal::_lockRoles(
    OperationContext* opCtx) {
    return AuthzManagerExternalStateLocal::RolesLocks(opCtx);
>>>>>>> 9ec023a4
}

StatusWith<User> AuthzManagerExternalStateLocal::getUserObject(OperationContext* opCtx,
                                                               const UserRequest& userReq) try {
    const UserName& userName = userReq.name;
    std::vector<RoleName> directRoles;
    User user(userReq.name);

<<<<<<< HEAD
    std::set<RoleName> externalRoles;
    auto rolesStatus = _userRoles(opCtx, userReq, externalRoles);
    if (!rolesStatus.isOK())
        return rolesStatus.getStatus();
    const auto& roles = rolesStatus.getValue();

    if (!roles) {
=======
    auto rolesLock = _lockRoles(opCtx);

    if (!userReq.roles) {
>>>>>>> 9ec023a4
        // Normal path: Acquire a user from the local store by UserName.
        BSONObj userDoc;
        auto status = findOne(
            opCtx, AuthorizationManager::usersCollectionNamespace, userName.toBSON(), &userDoc);
        if (!status.isOK()) {
            if (status == ErrorCodes::NoMatchingDocument) {
                return {ErrorCodes::UserNotFound,
                        str::stream() << "Could not find user \"" << userName.getUser()
                                      << "\" for db \"" << userName.getDB() << "\""};
            }
            return status;
        }

        uassertStatusOK(V2UserDocumentParser().initializeUserFromUserDocument(userDoc, &user));
        for (auto iter = user.getRoles(); iter.more();) {
            directRoles.push_back(iter.next());
        }
    } else {
        // Proxy path.  Some other external mechanism (e.g. X509 or LDAP) has acquired
        // a base user definition with a set of immediate roles.
        // We're being asked to use the local roles collection to derive privileges,
        // subordinate roles, and authentication restrictions.
        directRoles = std::vector<RoleName>(roles->cbegin(), roles->cend());
        User::CredentialData credentials;
        credentials.isExternal = true;
        user.setCredentials(credentials);
        user.setRoles(makeRoleNameIteratorForContainer(directRoles));
    }

    handleAuthLocalGetUserFailPoint(directRoles);

    auto data = uassertStatusOK(resolveRoles(opCtx, directRoles, ResolveRoleOption::kAll));
    data.roles->insert(directRoles.cbegin(), directRoles.cend());
    user.setIndirectRoles(makeRoleNameIteratorForContainer(data.roles.get()));
    user.addPrivileges(data.privileges.get());
    user.setIndirectRestrictions(data.restrictions.get());

    return std::move(user);
} catch (const AssertionException& ex) {
    return ex.toStatus();
}

Status AuthzManagerExternalStateLocal::getUserDescription(OperationContext* opCtx,
                                                          const UserRequest& userReq,
                                                          BSONObj* result) try {
    const UserName& userName = userReq.name;
    std::vector<RoleName> directRoles;
    BSONObjBuilder resultBuilder;

<<<<<<< HEAD
    std::set<RoleName> externalRoles;
    auto rolesStatus = _userRoles(opCtx, userReq, externalRoles);
    if (!rolesStatus.isOK())
        return rolesStatus.getStatus();
    const auto& roles = rolesStatus.getValue();

    if (!roles) {
=======
    auto rolesLock = _lockRoles(opCtx);

    if (!userReq.roles) {
>>>>>>> 9ec023a4
        BSONObj userDoc;
        auto status = findOne(
            opCtx, AuthorizationManager::usersCollectionNamespace, userName.toBSON(), &userDoc);
        if (!status.isOK()) {
            if (status == ErrorCodes::NoMatchingDocument) {
                return {ErrorCodes::UserNotFound,
                        str::stream() << "Could not find user \"" << userName.getUser()
                                      << "\" for db \"" << userName.getDB() << "\""};
            }
            return status;
        }

        directRoles = filterAndMapRole(&resultBuilder, userDoc, ResolveRoleOption::kAll, false);
    } else {
        // We are able to artifically construct the external user from the request
        resultBuilder.append("_id", userName.getUser());
        resultBuilder.append("user", userName.getUser());
        resultBuilder.append("db", userName.getDB());
        resultBuilder.append("credentials", BSON("external" << true));

        directRoles = std::vector<RoleName>(roles->cbegin(), roles->cend());
        BSONArrayBuilder rolesBuilder(resultBuilder.subarrayStart("roles"));
        for (const RoleName& role : directRoles) {
            rolesBuilder.append(role.toBSON());
        }
        rolesBuilder.doneFast();
    }

    handleAuthLocalGetUserFailPoint(directRoles);

    auto data = uassertStatusOK(resolveRoles(opCtx, directRoles, ResolveRoleOption::kAll));
    data.roles->insert(directRoles.cbegin(), directRoles.cend());
    serializeResolvedRoles(&resultBuilder, data);
    *result = resultBuilder.obj();

    return Status::OK();
} catch (const AssertionException& ex) {
    return ex.toStatus();
}

Status AuthzManagerExternalStateLocal::rolesExist(OperationContext* opCtx,
                                                  const std::vector<RoleName>& roleNames) {
    // Perform DB queries for user-defined roles (skipping builtin roles).
    stdx::unordered_set<RoleName> unknownRoles;
    for (const auto& roleName : roleNames) {
        if (!auth::isBuiltinRole(roleName) &&
            !hasOne(opCtx, AuthorizationManager::rolesCollectionNamespace, roleName.toBSON())) {
            unknownRoles.insert(roleName);
        }
    }

    // If anything remains, raise it as an unknown role error.
    if (!unknownRoles.empty()) {
        return makeRoleNotFoundStatus(unknownRoles);
    }

    return Status::OK();
}

using ResolvedRoleData = AuthzManagerExternalState::ResolvedRoleData;
StatusWith<ResolvedRoleData> AuthzManagerExternalStateLocal::resolveRoles(
    OperationContext* opCtx, const std::vector<RoleName>& roleNames, ResolveRoleOption option) try {
    using RoleNameSet = typename decltype(ResolvedRoleData::roles)::value_type;
    const bool processRoles = option & ResolveRoleOption::kRoles;
    const bool processPrivs = option & ResolveRoleOption::kPrivileges;
    const bool processRests = option & ResolveRoleOption::kRestrictions;
    const bool walkIndirect = (option & ResolveRoleOption::kDirectOnly) == 0;

    RoleNameSet inheritedRoles;
    PrivilegeVector inheritedPrivileges;
    RestrictionDocuments::sequence_type inheritedRestrictions;

    RoleNameSet frontier(roleNames.cbegin(), roleNames.cend());
    RoleNameSet visited;
    while (!frontier.empty()) {
        RoleNameSet nextFrontier;
        for (const auto& role : frontier) {
            visited.insert(role);

            if (auth::isBuiltinRole(role)) {
                if (processPrivs) {
                    auth::addPrivilegesForBuiltinRole(role, &inheritedPrivileges);
                }
                continue;
            }

            BSONObj roleDoc;
            auto status = findOne(
                opCtx, AuthorizationManager::rolesCollectionNamespace, role.toBSON(), &roleDoc);
            if (!status.isOK()) {
                if (status.code() == ErrorCodes::NoMatchingDocument) {
                    LOGV2(5029200, "Role does not exist", "role"_attr = role);
                    continue;
                }
                return status;
            }

            BSONElement elem;
            if ((processRoles || walkIndirect) && (elem = roleDoc["roles"])) {
                if (elem.type() != Array) {
                    return {ErrorCodes::BadValue,
                            str::stream()
                                << "Invalid 'roles' field in role document '" << role.getFullName()
                                << "', expected an array but found " << typeName(elem.type())};
                }
                for (const auto& subroleElem : elem.Obj()) {
                    auto subrole = RoleName::parseFromBSON(subroleElem);
                    if (visited.count(subrole) || nextFrontier.count(subrole)) {
                        continue;
                    }
                    if (walkIndirect) {
                        nextFrontier.insert(subrole);
                    }
                    if (processRoles) {
                        inheritedRoles.insert(std::move(subrole));
                    }
                }
            }

            if (processPrivs && (elem = roleDoc["privileges"])) {
                if (elem.type() != Array) {
                    return {ErrorCodes::UnsupportedFormat,
                            str::stream() << "Invalid 'privileges' field in role document '"
                                          << role.getFullName() << "'"};
                }
                for (const auto& privElem : elem.Obj()) {
                    auto priv = Privilege::fromBSON(privElem);
                    Privilege::addPrivilegeToPrivilegeVector(&inheritedPrivileges, priv);
                }
            }

            if (processRests && (elem = roleDoc["authenticationRestrictions"])) {
                if (elem.type() != Array) {
                    return {ErrorCodes::UnsupportedFormat,
                            str::stream()
                                << "Invalid 'authenticationRestrictions' field in role document '"
                                << role.getFullName() << "'"};
                }
                inheritedRestrictions.push_back(
                    uassertStatusOK(parseAuthenticationRestriction(BSONArray(elem.Obj()))));
            }
        }
        frontier = std::move(nextFrontier);
    }

    ResolvedRoleData ret;
    if (processRoles) {
        ret.roles = std::move(inheritedRoles);
    }
    if (processPrivs) {
        ret.privileges = std::move(inheritedPrivileges);
    }
    if (processRests) {
        ret.restrictions = RestrictionDocuments(std::move(inheritedRestrictions));
    }

    return ret;
} catch (const AssertionException& ex) {
    return ex.toStatus();
}

Status AuthzManagerExternalStateLocal::getRolesDescription(
    OperationContext* opCtx,
    const std::vector<RoleName>& roleNames,
    PrivilegeFormat showPrivileges,
    AuthenticationRestrictionsFormat showRestrictions,
    BSONObj* result) {
    auto option = makeResolveRoleOption(showPrivileges, showRestrictions);

    if (showPrivileges == PrivilegeFormat::kShowAsUserFragment) {
        BSONObjBuilder fragment;

        BSONArrayBuilder rolesBuilder(fragment.subarrayStart("roles"));
        for (const auto& roleName : roleNames) {
            roleName.serializeToBSON(&rolesBuilder);
        }
        rolesBuilder.doneFast();

        auto swData = resolveRoles(opCtx, roleNames, option);
        if (!swData.isOK()) {
            return swData.getStatus();
        }
        auto data = std::move(swData.getValue());
        data.roles->insert(roleNames.cbegin(), roleNames.cend());
        serializeResolvedRoles(&fragment, data);
        *result = fragment.obj();
        return Status::OK();
    }

    BSONArrayBuilder rolesBuilder;
    for (const RoleName& role : roleNames) {
        try {
            BSONObj roleDoc;
            auto status = findOne(
                opCtx, AuthorizationManager::rolesCollectionNamespace, role.toBSON(), &roleDoc);
            if (!status.isOK()) {
                if (status.code() == ErrorCodes::NoMatchingDocument) {
                    continue;
                }
                uassertStatusOK(status);  // throws
            }

            BSONObjBuilder roleBuilder(rolesBuilder.subobjStart());
            auto subRoles = filterAndMapRole(&roleBuilder, roleDoc, option, true);
            auto data = uassertStatusOK(resolveRoles(opCtx, subRoles, option));
            data.roles->insert(subRoles.cbegin(), subRoles.cend());
            serializeResolvedRoles(&roleBuilder, data, roleDoc);

            roleBuilder.doneFast();
        } catch (const AssertionException& ex) {
            return {ex.code(),
                    str::stream() << "Failed fetching role '" << role.getFullName()
                                  << "': " << ex.reason()};
        }
    }

    *result = rolesBuilder.arr();
    return Status::OK();
}

Status AuthzManagerExternalStateLocal::getRoleDescriptionsForDB(
    OperationContext* opCtx,
    StringData dbname,
    PrivilegeFormat showPrivileges,
    AuthenticationRestrictionsFormat showRestrictions,
    bool showBuiltinRoles,
    BSONArrayBuilder* result) {
    auto option = makeResolveRoleOption(showPrivileges, showRestrictions);

    if (showPrivileges == PrivilegeFormat::kShowAsUserFragment) {
        return {ErrorCodes::IllegalOperation,
                "Cannot get user fragment for all roles in a database"};
    }

    if (showBuiltinRoles) {
        for (const auto& roleName : auth::getBuiltinRoleNamesForDB(dbname)) {
            BSONObjBuilder roleBuilder(result->subobjStart());

            roleBuilder.append(AuthorizationManager::ROLE_NAME_FIELD_NAME, roleName.getRole());
            roleBuilder.append(AuthorizationManager::ROLE_DB_FIELD_NAME, roleName.getDB());
            roleBuilder.append("isBuiltin", true);

            roleBuilder.append("roles", BSONArray());
            roleBuilder.append("inheritedRoles", BSONArray());

            if (showPrivileges == PrivilegeFormat::kShowSeparate) {
                BSONArrayBuilder privsBuilder(roleBuilder.subarrayStart("privileges"));
                PrivilegeVector privs;
                auth::addPrivilegesForBuiltinRole(roleName, &privs);
                for (const auto& privilege : privs) {
                    privsBuilder.append(privilege.toBSON());
                }
                privsBuilder.doneFast();

                // Builtin roles have identival privs/inheritedPrivs
                BSONArrayBuilder ipBuilder(roleBuilder.subarrayStart("inheritedPrivileges"));
                for (const auto& privilege : privs) {
                    ipBuilder.append(privilege.toBSON());
                }
                ipBuilder.doneFast();
            }

            if (showRestrictions == AuthenticationRestrictionsFormat::kShow) {
                roleBuilder.append("authenticationRestrictions", BSONArray());
                roleBuilder.append("inheritedAuthenticationRestrictions", BSONArray());
            }

            roleBuilder.doneFast();
        }
    }

    return query(opCtx,
                 AuthorizationManager::rolesCollectionNamespace,
                 BSON(AuthorizationManager::ROLE_DB_FIELD_NAME << dbname),
                 BSONObj(),
                 [&](const BSONObj& roleDoc) {
                     try {
                         BSONObjBuilder roleBuilder(result->subobjStart());

                         auto subRoles = filterAndMapRole(&roleBuilder, roleDoc, option, true);
                         roleBuilder.append("isBuiltin", false);
                         auto data = uassertStatusOK(resolveRoles(opCtx, subRoles, option));
                         data.roles->insert(subRoles.cbegin(), subRoles.cend());
                         serializeResolvedRoles(&roleBuilder, data, roleDoc);
                         roleBuilder.doneFast();
                         return Status::OK();
                     } catch (const AssertionException& ex) {
                         return ex.toStatus();
                     }
                 });
}

/**
 * Below this point is the implementation of our OpObserver handler.
 *
 * Ops which mutate user documents will invalidate those specific users
 * from the UserCache.
 *
 * Any other privilege related op (mutation to roles or version collection,
 * or command issued on the admin namespace) will invalidate the entire
 * user cache.
 */

namespace {
enum class AuthzCollection {
    kNone,
    kUsers,
    kRoles,
    kVersion,
    kAdmin,
};
AuthzCollection _parseAuthzCollection(const NamespaceString& nss) {
    if (nss == AuthorizationManager::usersCollectionNamespace) {
        return AuthzCollection::kUsers;
    } else if (nss == AuthorizationManager::rolesCollectionNamespace) {
        return AuthzCollection::kRoles;
    } else if (nss == AuthorizationManager::versionCollectionNamespace) {
        return AuthzCollection::kVersion;
    } else if (nss == AuthorizationManager::adminCommandNamespace) {
        return AuthzCollection::kAdmin;
    } else {
        // Some collection we don't care about.
        return AuthzCollection::kNone;
    }
}

constexpr auto kOpInsert = "i"_sd;
constexpr auto kOpUpdate = "u"_sd;
constexpr auto kOpDelete = "d"_sd;

void _invalidateUserCache(OperationContext* opCtx,
                          AuthorizationManagerImpl* authzManager,
                          StringData op,
                          AuthzCollection coll,
                          const BSONObj& o,
                          const BSONObj* o2) {
    if ((coll == AuthzCollection::kUsers) &&
        ((op == kOpInsert) || (op == kOpUpdate) || (op == kOpDelete))) {
        const BSONObj* src = (op == kOpUpdate) ? o2 : &o;
        auto id = (*src)["_id"].str();
        auto splitPoint = id.find('.');
        if (splitPoint == std::string::npos) {
            LOGV2_WARNING(23749,
                          "Invalidating user cache based on user being updated failed, will "
                          "invalidate the entire cache instead",
                          "error"_attr =
                              Status(ErrorCodes::FailedToParse,
                                     str::stream() << "_id entries for user documents must be of "
                                                      "the form <dbname>.<username>.  Found: "
                                                   << id));
            authzManager->invalidateUserCache(opCtx);
            return;
        }
        UserName userName(id.substr(splitPoint + 1), id.substr(0, splitPoint));
        authzManager->invalidateUserByName(opCtx, userName);
    } else {
        authzManager->invalidateUserCache(opCtx);
    }
}
}  // namespace

void AuthzManagerExternalStateLocal::logOp(OperationContext* opCtx,
                                           AuthorizationManagerImpl* authzManager,
                                           StringData op,
                                           const NamespaceString& nss,
                                           const BSONObj& o,
                                           const BSONObj* o2) {
    auto coll = _parseAuthzCollection(nss);
    if (coll == AuthzCollection::kNone) {
        return;
    }

    _invalidateUserCache(opCtx, authzManager, op, coll, o, o2);

    if (((coll == AuthzCollection::kUsers) || (coll == AuthzCollection::kRoles)) &&
        (op == kOpInsert)) {
        _hasAnyPrivilegeDocuments.store(true);
    }
}

}  // namespace mongo<|MERGE_RESOLUTION|>--- conflicted
+++ resolved
@@ -247,7 +247,23 @@
     return false;
 }
 
-<<<<<<< HEAD
+AuthzManagerExternalStateLocal::RolesLocks::RolesLocks(OperationContext* opCtx) {
+    _adminLock =
+        std::make_unique<Lock::DBLock>(opCtx, NamespaceString::kAdminDb, LockMode::MODE_IS);
+    _rolesLock = std::make_unique<Lock::CollectionLock>(
+        opCtx, AuthorizationManager::rolesCollectionNamespace, LockMode::MODE_S);
+}
+
+AuthzManagerExternalStateLocal::RolesLocks::~RolesLocks() {
+    _rolesLock.reset(nullptr);
+    _adminLock.reset(nullptr);
+}
+
+AuthzManagerExternalStateLocal::RolesLocks AuthzManagerExternalStateLocal::_lockRoles(
+    OperationContext* opCtx) {
+    return AuthzManagerExternalStateLocal::RolesLocks(opCtx);
+}
+
 static StatusWith<boost::optional<const std::set<RoleName>&>> _userRoles(
     OperationContext* opCtx, const UserRequest& userReq, std::set<RoleName>& roles) {
     if (userReq.roles) {
@@ -266,23 +282,6 @@
         return roles;
     }
     return boost::optional<const std::set<RoleName>&>{};
-=======
-AuthzManagerExternalStateLocal::RolesLocks::RolesLocks(OperationContext* opCtx) {
-    _adminLock =
-        std::make_unique<Lock::DBLock>(opCtx, NamespaceString::kAdminDb, LockMode::MODE_IS);
-    _rolesLock = std::make_unique<Lock::CollectionLock>(
-        opCtx, AuthorizationManager::rolesCollectionNamespace, LockMode::MODE_S);
-}
-
-AuthzManagerExternalStateLocal::RolesLocks::~RolesLocks() {
-    _rolesLock.reset(nullptr);
-    _adminLock.reset(nullptr);
-}
-
-AuthzManagerExternalStateLocal::RolesLocks AuthzManagerExternalStateLocal::_lockRoles(
-    OperationContext* opCtx) {
-    return AuthzManagerExternalStateLocal::RolesLocks(opCtx);
->>>>>>> 9ec023a4
 }
 
 StatusWith<User> AuthzManagerExternalStateLocal::getUserObject(OperationContext* opCtx,
@@ -291,19 +290,15 @@
     std::vector<RoleName> directRoles;
     User user(userReq.name);
 
-<<<<<<< HEAD
     std::set<RoleName> externalRoles;
     auto rolesStatus = _userRoles(opCtx, userReq, externalRoles);
     if (!rolesStatus.isOK())
         return rolesStatus.getStatus();
     const auto& roles = rolesStatus.getValue();
 
+    auto rolesLock = _lockRoles(opCtx);
+
     if (!roles) {
-=======
-    auto rolesLock = _lockRoles(opCtx);
-
-    if (!userReq.roles) {
->>>>>>> 9ec023a4
         // Normal path: Acquire a user from the local store by UserName.
         BSONObj userDoc;
         auto status = findOne(
@@ -353,19 +348,15 @@
     std::vector<RoleName> directRoles;
     BSONObjBuilder resultBuilder;
 
-<<<<<<< HEAD
     std::set<RoleName> externalRoles;
     auto rolesStatus = _userRoles(opCtx, userReq, externalRoles);
     if (!rolesStatus.isOK())
         return rolesStatus.getStatus();
     const auto& roles = rolesStatus.getValue();
 
+    auto rolesLock = _lockRoles(opCtx);
+
     if (!roles) {
-=======
-    auto rolesLock = _lockRoles(opCtx);
-
-    if (!userReq.roles) {
->>>>>>> 9ec023a4
         BSONObj userDoc;
         auto status = findOne(
             opCtx, AuthorizationManager::usersCollectionNamespace, userName.toBSON(), &userDoc);
