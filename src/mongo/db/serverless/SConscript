--- conflicted
+++ resolved
@@ -1,32 +1,9 @@
 # -*- mode: python -*-
 
-<<<<<<< HEAD
 Import(
     [
         "env",
         "has_option",
     ]
 )
-env = env.Clone()
-
-env.CppUnitTest(
-    target="db_serverless_test",
-    source=[
-        "serverless_operation_lock_registry_test.cpp",
-    ],
-    LIBDEPS=[
-        "$BUILD_DIR/mongo/db/auth/authmocks",
-        "$BUILD_DIR/mongo/db/catalog/catalog_helpers",
-        "$BUILD_DIR/mongo/db/commands/create_command",
-        "$BUILD_DIR/mongo/db/op_observer/op_observer_util",
-        "$BUILD_DIR/mongo/db/repl/primary_only_service_test_fixture",
-        "$BUILD_DIR/mongo/db/repl/replmocks",
-        "$BUILD_DIR/mongo/db/repl/tenant_migration_access_blocker",
-        "$BUILD_DIR/mongo/dbtests/mocklib",
-        "serverless_lock",
-    ],
-)
-=======
-Import("env")
-env = env.Clone()
->>>>>>> f8d06b1a
+env = env.Clone()