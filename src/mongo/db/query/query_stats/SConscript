# -*- mode: python -*-

Import(
    [
        "env",
        "get_option",
        "has_option",
    ]
)

env = env.Clone()

<<<<<<< HEAD
env.Library(
    target="query_stats",
    source=[
        "aggregated_metric.cpp",
        "key.cpp",
        "optimizer_metrics_stats_entry.cpp",
        "query_stats_entry.cpp",
        "query_stats.cpp",
        "supplemental_metrics_stats.cpp",
        "vector_search_stats_entry.cpp",
    ],
    LIBDEPS=[
        "$BUILD_DIR/mongo/bson/mutable/mutable_bson",
        "$BUILD_DIR/mongo/db/commands",
        "$BUILD_DIR/mongo/db/profile_filter",
        "$BUILD_DIR/mongo/db/query/command_request_response",
        "$BUILD_DIR/mongo/db/query/cursor_response_idl",
        "$BUILD_DIR/mongo/db/query/memory_util",
        "$BUILD_DIR/mongo/db/query/query_knobs",
        "$BUILD_DIR/mongo/db/query/query_shape/query_shape",
        "$BUILD_DIR/mongo/db/server_options",
        "$BUILD_DIR/mongo/db/stats/counters",
        "$BUILD_DIR/mongo/rpc/client_metadata",
        "$BUILD_DIR/mongo/util/fail_point",
        "$BUILD_DIR/mongo/util/net/network",
        "$BUILD_DIR/mongo/util/processinfo",
        "query_stats_parse",
        "rate_limiting",
    ],
    LIBDEPS_PRIVATE=[
        "$BUILD_DIR/mongo/db/audit_impl" if has_option("audit") else [],
        "$BUILD_DIR/mongo/db/auth/auth",
        "$BUILD_DIR/mongo/db/server_base",
        "$BUILD_DIR/mongo/db/service_context",
    ],
)

=======
>>>>>>> 1418fb3e
env.CppUnitTest(
    target="db_query_query_stats_test",
    source=[
        "agg_key_test.cpp",
        "find_key_test.cpp",
        "key_test.cpp",
        "query_stats_test.cpp",
        "supplemental_metrics_test.cpp",
        "query_stats_store_test.cpp",
        "rate_limiting_test.cpp",
    ],
    LIBDEPS=[
        "$BUILD_DIR/mongo/db/auth/authmocks",
        "$BUILD_DIR/mongo/db/query/query_shape/query_shape",
        "$BUILD_DIR/mongo/db/query/query_test_service_context",
        "$BUILD_DIR/mongo/db/service_context_d_test_fixture",
        "query_stats",
        "rate_limiting",
    ],
)

env.Benchmark(
    target="rate_limiting_bm",
    source=[
        "rate_limiting_bm.cpp",
    ],
    LIBDEPS=[
        "$BUILD_DIR/mongo/base",
        "$BUILD_DIR/mongo/unittest/unittest",
        "$BUILD_DIR/mongo/util/processinfo",
        "rate_limiting",
    ],
)

env.Benchmark(
    target="shapifying_bm",
    source=[
        "shapifying_bm.cpp",
    ],
    LIBDEPS=[
        "$BUILD_DIR/mongo/base",
        "$BUILD_DIR/mongo/db/auth/auth",
        "$BUILD_DIR/mongo/db/pipeline/pipeline",
        "$BUILD_DIR/mongo/db/query/canonical_query",
        "$BUILD_DIR/mongo/db/query/query_shape/query_shape",
        "$BUILD_DIR/mongo/db/query/query_test_service_context",
        "$BUILD_DIR/mongo/db/server_base",
        "$BUILD_DIR/mongo/db/service_context_non_d",
        "$BUILD_DIR/mongo/rpc/client_metadata",
        "$BUILD_DIR/mongo/unittest/unittest",
        "$BUILD_DIR/mongo/util/processinfo",
        "query_stats",
    ],
)<|MERGE_RESOLUTION|>--- conflicted
+++ resolved
@@ -10,46 +10,6 @@
 
 env = env.Clone()
 
-<<<<<<< HEAD
-env.Library(
-    target="query_stats",
-    source=[
-        "aggregated_metric.cpp",
-        "key.cpp",
-        "optimizer_metrics_stats_entry.cpp",
-        "query_stats_entry.cpp",
-        "query_stats.cpp",
-        "supplemental_metrics_stats.cpp",
-        "vector_search_stats_entry.cpp",
-    ],
-    LIBDEPS=[
-        "$BUILD_DIR/mongo/bson/mutable/mutable_bson",
-        "$BUILD_DIR/mongo/db/commands",
-        "$BUILD_DIR/mongo/db/profile_filter",
-        "$BUILD_DIR/mongo/db/query/command_request_response",
-        "$BUILD_DIR/mongo/db/query/cursor_response_idl",
-        "$BUILD_DIR/mongo/db/query/memory_util",
-        "$BUILD_DIR/mongo/db/query/query_knobs",
-        "$BUILD_DIR/mongo/db/query/query_shape/query_shape",
-        "$BUILD_DIR/mongo/db/server_options",
-        "$BUILD_DIR/mongo/db/stats/counters",
-        "$BUILD_DIR/mongo/rpc/client_metadata",
-        "$BUILD_DIR/mongo/util/fail_point",
-        "$BUILD_DIR/mongo/util/net/network",
-        "$BUILD_DIR/mongo/util/processinfo",
-        "query_stats_parse",
-        "rate_limiting",
-    ],
-    LIBDEPS_PRIVATE=[
-        "$BUILD_DIR/mongo/db/audit_impl" if has_option("audit") else [],
-        "$BUILD_DIR/mongo/db/auth/auth",
-        "$BUILD_DIR/mongo/db/server_base",
-        "$BUILD_DIR/mongo/db/service_context",
-    ],
-)
-
-=======
->>>>>>> 1418fb3e
 env.CppUnitTest(
     target="db_query_query_stats_test",
     source=[
