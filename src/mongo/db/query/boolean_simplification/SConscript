# -*- mode: python -*-

Import(
    [
        "env",
        "has_option",
    ]
)

env.CppUnitTest(
    target="boolean_simplification_test",
    source=[],
    LIBDEPS=[],
)

env.Benchmark(
    target="quine_mccluskey_bm",
<<<<<<< HEAD
    source=[
        "bitset_algebra_bm.cpp",
        "dynamic_bitset_bm.cpp",
        "match_expression_bm.cpp",
        "petrick_bm.cpp",
        "quine_mccluskey_bm.cpp",
    ],
    LIBDEPS=[
        "$BUILD_DIR/mongo/db/audit/audit_impl" if has_option("audit") else [],
        "$BUILD_DIR/mongo/db/query_expressions",
        "boolean_simplification",
    ],
    CONSOLIDATED_TARGET="first_half_bm",
=======
    source=[],
    LIBDEPS=[],
    BAZEL_BENCHMARK_TAG="first_half_bm",
>>>>>>> ee4f838a
)<|MERGE_RESOLUTION|>--- conflicted
+++ resolved
@@ -15,23 +15,7 @@
 
 env.Benchmark(
     target="quine_mccluskey_bm",
-<<<<<<< HEAD
-    source=[
-        "bitset_algebra_bm.cpp",
-        "dynamic_bitset_bm.cpp",
-        "match_expression_bm.cpp",
-        "petrick_bm.cpp",
-        "quine_mccluskey_bm.cpp",
-    ],
-    LIBDEPS=[
-        "$BUILD_DIR/mongo/db/audit/audit_impl" if has_option("audit") else [],
-        "$BUILD_DIR/mongo/db/query_expressions",
-        "boolean_simplification",
-    ],
-    CONSOLIDATED_TARGET="first_half_bm",
-=======
     source=[],
     LIBDEPS=[],
     BAZEL_BENCHMARK_TAG="first_half_bm",
->>>>>>> ee4f838a
 )