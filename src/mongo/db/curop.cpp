/**
*    Copyright (C) 2009 10gen Inc.
*
*    This program is free software: you can redistribute it and/or  modify
*    it under the terms of the GNU Affero General Public License, version 3,
*    as published by the Free Software Foundation.
*
*    This program is distributed in the hope that it will be useful,
*    but WITHOUT ANY WARRANTY; without even the implied warranty of
*    MERCHANTABILITY or FITNESS FOR A PARTICULAR PURPOSE.  See the
*    GNU Affero General Public License for more details.
*
*    You should have received a copy of the GNU Affero General Public License
*    along with this program.  If not, see <http://www.gnu.org/licenses/>.
*
*    As a special exception, the copyright holders give permission to link the
*    code of portions of this program with the OpenSSL library under certain
*    conditions as described in each individual source file and distribute
*    linked combinations including the program with the OpenSSL library. You
*    must comply with the GNU Affero General Public License in all respects for
*    all of the code used other than as permitted herein. If you modify file(s)
*    with this exception, you may extend this exception to your version of the
*    file(s), but you are not obligated to do so. If you do not wish to do so,
*    delete this exception statement from your version. If you delete this
*    exception statement from all source files in the program, then also delete
*    it in the license file.
*/

#define MONGO_LOG_DEFAULT_COMPONENT ::mongo::logger::LogComponent::kDefault

#include "mongo/platform/basic.h"

#include "mongo/db/curop.h"

#include "mongo/base/disallow_copying.h"
#include "mongo/bson/mutable/document.h"
#include "mongo/db/client.h"
#include "mongo/db/commands.h"
#include "mongo/db/commands/server_status_metric.h"
#include "mongo/db/cursor_id.h"
#include "mongo/db/json.h"
#include "mongo/db/query/getmore_request.h"
#include "mongo/platform/random.h"
#include "mongo/db/query/plan_summary_stats.h"
#include "mongo/util/log.h"

namespace mongo {

using std::string;

namespace {

// Lists the $-prefixed query options that can be passed alongside a wrapped query predicate for
// OP_QUERY find. The $orderby field is omitted because "orderby" (no dollar sign) is also allowed,
// and this requires special handling.
const std::vector<const char*> kDollarQueryModifiers = {
    "$hint",
    "$comment",
    "$maxScan",
    "$max",
    "$min",
    "$returnKey",
    "$showDiskLoc",
    "$snapshot",
    "$maxTimeMS",
};

/**
 * For a find using the OP_QUERY protocol (as opposed to the commands protocol), upconverts the
 * "query" field so that the profiling entry matches that of the find command.
 */
BSONObj upconvertQueryEntry(const BSONObj& query,
                            const NamespaceString& nss,
                            int ntoreturn,
                            int ntoskip) {
    BSONObjBuilder bob;

    bob.append("find", nss.coll());

    // Whether or not the query predicate is wrapped inside a "query" or "$query" field so that
    // other options can be passed alongside the predicate.
    bool predicateIsWrapped = false;

    // Extract the query predicate.
    BSONObj filter;
    if (auto elem = query["query"]) {
        predicateIsWrapped = true;
        bob.appendAs(elem, "filter");
    } else if (auto elem = query["$query"]) {
        predicateIsWrapped = true;
        bob.appendAs(elem, "filter");
    } else if (!query.isEmpty()) {
        bob.append("filter", query);
    }

    if (ntoskip) {
        bob.append("skip", ntoskip);
    }
    if (ntoreturn) {
        bob.append("ntoreturn", ntoreturn);
    }

    // The remainder of the query options are only available if the predicate is passed in wrapped
    // form. If the predicate is not wrapped, we're done.
    if (!predicateIsWrapped) {
        return bob.obj();
    }

    // Extract the sort.
    if (auto elem = query["orderby"]) {
        bob.appendAs(elem, "sort");
    } else if (auto elem = query["$orderby"]) {
        bob.appendAs(elem, "sort");
    }

    // Add $-prefixed OP_QUERY modifiers, like $hint.
    for (auto modifier : kDollarQueryModifiers) {
        if (auto elem = query[modifier]) {
            // Use "+ 1" to omit the leading dollar sign.
            bob.appendAs(elem, modifier + 1);
        }
    }

    return bob.obj();
}

/**
 * For a getMore using OP_GET_MORE, as opposed to getMore command, upconverts the "query" field so
 * that the profiling entry matches that of the getMore command.
 */
BSONObj upconvertGetMoreEntry(const NamespaceString& nss, CursorId cursorId, int ntoreturn) {
    return GetMoreRequest(nss,
                          cursorId,
                          ntoreturn,
                          boost::none,  // awaitDataTimeout
                          boost::none,  // term
                          boost::none   // lastKnownCommittedOpTime
                          )
        .toBSON();
}

}  // namespace

/**
 * This type decorates a Client object with a stack of active CurOp objects.
 *
 * It encapsulates the nesting logic for curops attached to a Client, along with
 * the notion that there is always a root CurOp attached to a Client.
 *
 * The stack itself is represented in the _parent pointers of the CurOp class.
 */
class CurOp::CurOpStack {
    MONGO_DISALLOW_COPYING(CurOpStack);

public:
    CurOpStack() : _base(nullptr, this) {}

    /**
     * Returns the top of the CurOp stack.
     */
    CurOp* top() const {
        return _top;
    }

    /**
     * Adds "curOp" to the top of the CurOp stack for a client. Called by CurOp's constructor.
     */
    void push(OperationContext* opCtx, CurOp* curOp) {
        invariant(opCtx);
        if (_opCtx) {
            invariant(_opCtx == opCtx);
        } else {
            _opCtx = opCtx;
        }
        stdx::lock_guard<Client> lk(*_opCtx->getClient());
        push_nolock(curOp);
    }

    void push_nolock(CurOp* curOp) {
        invariant(!curOp->_parent);
        curOp->_parent = _top;
        _top = curOp;
    }

    /**
     * Pops the top off the CurOp stack for a Client. Called by CurOp's destructor.
     */
    CurOp* pop() {
        // It is not necessary to lock when popping the final item off of the curop stack. This
        // is because the item at the base of the stack is owned by the stack itself, and is not
        // popped until the stack is being destroyed.  By the time the stack is being destroyed,
        // no other threads can be observing the Client that owns the stack, because it has been
        // removed from its ServiceContext's set of owned clients.  Further, because the last
        // item is popped in the destructor of the stack, and that destructor runs during
        // destruction of the owning client, it is not safe to access other member variables of
        // the client during the final pop.
        const bool shouldLock = _top->_parent;
        if (shouldLock) {
            invariant(_opCtx);
            _opCtx->getClient()->lock();
        }
        invariant(_top);
        CurOp* retval = _top;
        _top = _top->_parent;
        if (shouldLock) {
            _opCtx->getClient()->unlock();
        }
        return retval;
    }

private:
    OperationContext* _opCtx = nullptr;

    // Top of the stack of CurOps for a Client.
    CurOp* _top = nullptr;

    // The bottom-most CurOp for a client.
    const CurOp _base;
};

const OperationContext::Decoration<CurOp::CurOpStack> CurOp::_curopStack =
    OperationContext::declareDecoration<CurOp::CurOpStack>();

CurOp* CurOp::get(const OperationContext* opCtx) {
    return get(*opCtx);
}

CurOp* CurOp::get(const OperationContext& opCtx) {
    return _curopStack(opCtx).top();
}

CurOp::CurOp(OperationContext* opCtx) : CurOp(opCtx, &_curopStack(opCtx)) {}

CurOp::CurOp(OperationContext* opCtx, CurOpStack* stack) : _stack(stack) {
    if (opCtx) {
        _stack->push(opCtx, this);
    } else {
        _stack->push_nolock(this);
    }
}

ProgressMeter& CurOp::setMessage_inlock(const char* msg,
                                        std::string name,
                                        unsigned long long progressMeterTotal,
                                        int secondsBetween) {
    if (progressMeterTotal) {
        if (_progressMeter.isActive()) {
            error() << "old _message: " << _message << " new message:" << msg;
            verify(!_progressMeter.isActive());
        }
        _progressMeter.reset(progressMeterTotal, secondsBetween);
        _progressMeter.setName(name);
    } else {
        _progressMeter.finished();
    }
    _message = msg;
    return _progressMeter;
}

CurOp::~CurOp() {
    invariant(this == _stack->pop());
}

void CurOp::setNS_inlock(StringData ns) {
    _ns = ns.toString();
}

void CurOp::ensureStarted() {
    if (_start == 0) {
        _start = curTimeMicros64();
    }
}

void CurOp::enter_inlock(const char* ns, int dbProfileLevel) {
    ensureStarted();
    _ns = ns;
    raiseDbProfileLevel(dbProfileLevel);
}

void CurOp::raiseDbProfileLevel(int dbProfileLevel) {
    _dbprofile = std::max(dbProfileLevel, _dbprofile);
}

namespace {
/**
 * Appends {name: obj} to the provided builder.  If obj is greater than maxSize, appends a
 * string summary of obj instead of the object itself.
 */
void appendAsObjOrString(StringData name,
                         const BSONObj& obj,
                         size_t maxSize,
                         BSONObjBuilder* builder) {
    if (static_cast<size_t>(obj.objsize()) <= maxSize) {
        builder->append(name, obj);
    } else {
        // Generate an abbreviated serialization for the object, by passing false as the
        // "full" argument to obj.toString().
        const bool isArray = false;
        const bool full = false;
        std::string objToString = obj.toString(isArray, full);
        if (objToString.size() <= maxSize) {
            builder->append(name, objToString);
        } else {
            // objToString is still too long, so we append to the builder a truncated form
            // of objToString concatenated with "...".  Instead of creating a new string
            // temporary, mutate objToString to do this (we know that we can mutate
            // characters in objToString up to and including objToString[maxSize]).
            objToString[maxSize - 3] = '.';
            objToString[maxSize - 2] = '.';
            objToString[maxSize - 1] = '.';
            builder->append(name, StringData(objToString).substr(0, maxSize));
        }
    }
}
}  // namespace

void CurOp::reportState(BSONObjBuilder* builder) {
    if (_start) {
        builder->append("secs_running", elapsedSeconds());
        builder->append("microsecs_running", static_cast<long long int>(elapsedMicros()));
    }

    builder->append("op", logicalOpToString(_logicalOp));
    builder->append("ns", _ns);

    // When currentOp is run, it returns a single response object containing all current
    // operations. This request will fail if the response exceeds the 16MB document limit. We limit
    // query object size here to reduce the risk of exceeding.
    const size_t maxQuerySize = 512;

    if (_networkOp == dbInsert) {
        appendAsObjOrString("insert", _query, maxQuerySize, builder);
    } else if (!_command && _networkOp == dbQuery) {
        // This is a legacy OP_QUERY. We upconvert the "query" field of the currentOp output to look
        // similar to a find command.
        //
        // CurOp doesn't have access to the ntoreturn or ntoskip values. By setting them to zero, we
        // will omit mention of them in the currentOp output.
        const int ntoreturn = 0;
        const int ntoskip = 0;

        appendAsObjOrString("query",
                            upconvertQueryEntry(_query, NamespaceString(_ns), ntoreturn, ntoskip),
                            maxQuerySize,
                            builder);
    } else {
        appendAsObjOrString("query", _query, maxQuerySize, builder);
    }

    if (!_originatingCommand.isEmpty()) {
        appendAsObjOrString("originatingCommand", _originatingCommand, maxQuerySize, builder);
    }

    if (!_planSummary.empty()) {
        builder->append("planSummary", _planSummary);
    }

    if (!_message.empty()) {
        if (_progressMeter.isActive()) {
            StringBuilder buf;
            buf << _message << " " << _progressMeter.toString();
            builder->append("msg", buf.str());
            BSONObjBuilder sub(builder->subobjStart("progress"));
            sub.appendNumber("done", (long long)_progressMeter.done());
            sub.appendNumber("total", (long long)_progressMeter.total());
            sub.done();
        } else {
            builder->append("msg", _message);
        }
    }

    builder->append("numYields", _numYields);
}

<<<<<<< HEAD
void CurOp::setMaxTimeMicros(uint64_t maxTimeMicros) {
    _maxTimeMicros = maxTimeMicros;

    if (_maxTimeMicros == 0) {
        // 0 is "allow to run indefinitely".
        return;
    }

    // If the operation has a start time, then enable the tracker.
    //
    // If the operation has no start time yet, then ensureStarted() will take responsibility for
    // enabling the tracker.
    if (isStarted()) {
        _maxTimeTracker.setTimeLimit(startTime(), _maxTimeMicros);
    }
}

bool CurOp::isMaxTimeSet() const {
    return _maxTimeMicros != 0;
}

bool CurOp::maxTimeHasExpired() {
    if (MONGO_FAIL_POINT(maxTimeNeverTimeOut)) {
        return false;
    }
    if (_maxTimeMicros > 0 && MONGO_FAIL_POINT(maxTimeAlwaysTimeOut)) {
        return true;
    }
    return _maxTimeTracker.checkTimeLimit();
}

uint64_t CurOp::getRemainingMaxTimeMicros() const {
    return _maxTimeTracker.getRemainingMicros();
}

void CurOp::MaxTimeTracker::setTimeLimit(uint64_t startEpochMicros, uint64_t durationMicros) {
    dassert(durationMicros != 0);

    _enabled = true;

    _targetEpochMicros = startEpochMicros + durationMicros;

    uint64_t now = curTimeMicros64();
    // If our accurate time source thinks time is not up yet, calculate the next target for
    // our approximate time source.
    if (_targetEpochMicros > now) {
        _approxTargetServerMillis = Listener::getElapsedTimeMillis() +
            static_cast<int64_t>((_targetEpochMicros - now) / 1000);
    }
    // Otherwise, set our approximate time source target such that it thinks time is already
    // up.
    else {
        _approxTargetServerMillis = Listener::getElapsedTimeMillis();
    }
}

bool CurOp::MaxTimeTracker::checkTimeLimit() {
    if (!_enabled) {
        return false;
    }

    // Does our approximate time source think time is not up yet?  If so, return early.
    if (_approxTargetServerMillis > Listener::getElapsedTimeMillis()) {
        return false;
    }

    uint64_t now = curTimeMicros64();
    // Does our accurate time source think time is not up yet?  If so, readjust the target for
    // our approximate time source and return early.
    if (_targetEpochMicros > now) {
        _approxTargetServerMillis = Listener::getElapsedTimeMillis() +
            static_cast<int64_t>((_targetEpochMicros - now) / 1000);
        return false;
    }

    // Otherwise, time is up.
    return true;
}

uint64_t CurOp::MaxTimeTracker::getRemainingMicros() const {
    if (!_enabled) {
        // 0 is "allow to run indefinitely".
        return 0;
    }

    // Does our accurate time source think time is up?  If so, claim there is 1 microsecond
    // left for this operation.
    uint64_t now = curTimeMicros64();
    if (_targetEpochMicros <= now) {
        return 1;
    }

    // Otherwise, calculate remaining time.
    return _targetEpochMicros - now;
}

bool CurOp::_shouldDBProfileWithRateLimit() const {
    // Pseudo RNG for rate limiter feature
    static PseudoRandom _prng(std::unique_ptr<SecureRandom>(SecureRandom::create())->nextInt64());

    const int64_t RATE_LIMIT_MULTIPLIER = 1LL << 52;
    static_assert( RATE_LIMIT_MAX * RATE_LIMIT_MULTIPLIER <= std::numeric_limits<int64_t>::max(),
                  "product of RATE_LIMIT_MAX and RATE_LIMIT_MULTIPLIER should not exceed int64_t range");
    return _prng.nextInt64(RATE_LIMIT_MULTIPLIER) * serverGlobalParams.rateLimit < RATE_LIMIT_MULTIPLIER;
}

=======
>>>>>>> e533634d
namespace {
StringData getProtoString(int op) {
    if (op == dbQuery) {
        return "op_query";
    } else if (op == dbCommand) {
        return "op_command";
    }
    MONGO_UNREACHABLE;
}
}  // namespace

#define OPDEBUG_TOSTRING_HELP(x) \
    if (x >= 0)                  \
    s << " " #x ":" << (x)
#define OPDEBUG_TOSTRING_HELP_BOOL(x) \
    if (x)                            \
    s << " " #x ":" << (x)

string OpDebug::report(const CurOp& curop, const SingleThreadedLockStats& lockStats) const {
    StringBuilder s;
    if (iscommand)
        s << "command ";
    else
        s << networkOpToString(networkOp) << ' ';

    s << curop.getNS();

    auto query = curop.query();

    if (!query.isEmpty()) {
        if (iscommand) {
            s << " command: ";

            Command* curCommand = curop.getCommand();
            if (curCommand) {
                mutablebson::Document cmdToLog(query, mutablebson::Document::kInPlaceDisabled);
                curCommand->redactForLogging(&cmdToLog);
                s << curCommand->getName() << " ";
                s << cmdToLog.toString();
            } else {  // Should not happen but we need to handle curCommand == NULL gracefully.
                s << query.toString();
            }
        } else {
            s << " query: ";
            s << query.toString();
        }
    }

    auto originatingCommand = curop.originatingCommand();
    if (!originatingCommand.isEmpty()) {
        s << " originatingCommand: " << originatingCommand;
    }

    if (!curop.getPlanSummary().empty()) {
        s << " planSummary: " << curop.getPlanSummary();
    }

    if (!updateobj.isEmpty()) {
        s << " update: ";
        updateobj.toString(s);
    }

    OPDEBUG_TOSTRING_HELP(cursorid);
    OPDEBUG_TOSTRING_HELP(ntoreturn);
    OPDEBUG_TOSTRING_HELP(ntoskip);
    OPDEBUG_TOSTRING_HELP_BOOL(exhaust);

    OPDEBUG_TOSTRING_HELP(keysExamined);
    OPDEBUG_TOSTRING_HELP(docsExamined);
    OPDEBUG_TOSTRING_HELP_BOOL(hasSortStage);
    OPDEBUG_TOSTRING_HELP_BOOL(fromMultiPlanner);
    OPDEBUG_TOSTRING_HELP_BOOL(replanned);
    OPDEBUG_TOSTRING_HELP(nMatched);
    OPDEBUG_TOSTRING_HELP(nModified);
    OPDEBUG_TOSTRING_HELP(ninserted);
    OPDEBUG_TOSTRING_HELP(ndeleted);
    OPDEBUG_TOSTRING_HELP_BOOL(fastmodinsert);
    OPDEBUG_TOSTRING_HELP_BOOL(upsert);
    OPDEBUG_TOSTRING_HELP_BOOL(cursorExhausted);

    if (nmoved > 0) {
        s << " nmoved:" << nmoved;
    }

    if (keysInserted > 0) {
        s << " keysInserted:" << keysInserted;
    }

    if (keysDeleted > 0) {
        s << " keysDeleted:" << keysDeleted;
    }

    if (writeConflicts > 0) {
        s << " writeConflicts:" << writeConflicts;
    }

    if (!exceptionInfo.empty()) {
        s << " exception: " << exceptionInfo.msg;
        if (exceptionInfo.code)
            s << " code:" << exceptionInfo.code;
    }

    s << " numYields:" << curop.numYields();

    OPDEBUG_TOSTRING_HELP(nreturned);
    if (responseLength > 0) {
        s << " reslen:" << responseLength;
    }

    {
        BSONObjBuilder locks;
        lockStats.report(&locks);
        s << " locks:" << locks.obj().toString();
    }

    if (iscommand) {
        s << " protocol:" << getProtoString(networkOp);
    }

    s << " " << executionTime << "ms";

    return s.str();
}

#define OPDEBUG_APPEND_NUMBER(x) \
    if (x != -1)                 \
    b.appendNumber(#x, (x))
#define OPDEBUG_APPEND_BOOL(x) \
    if (x)                     \
    b.appendBool(#x, (x))

void OpDebug::append(const CurOp& curop,
                     const SingleThreadedLockStats& lockStats,
                     BSONObjBuilder& b) const {
    const size_t maxElementSize = 50 * 1024;

    b.append("op", logicalOpToString(logicalOp));

    NamespaceString nss = NamespaceString(curop.getNS());
    b.append("ns", nss.ns());

    if (!iscommand && networkOp == dbQuery) {
        appendAsObjOrString("query",
                            upconvertQueryEntry(curop.query(), nss, ntoreturn, ntoskip),
                            maxElementSize,
                            &b);
    } else if (!iscommand && networkOp == dbGetMore) {
        appendAsObjOrString(
            "query", upconvertGetMoreEntry(nss, cursorid, ntoreturn), maxElementSize, &b);
    } else if (curop.haveQuery()) {
        const char* fieldName = (logicalOp == LogicalOp::opCommand) ? "command" : "query";
        appendAsObjOrString(fieldName, curop.query(), maxElementSize, &b);
    }

    auto originatingCommand = curop.originatingCommand();
    if (!originatingCommand.isEmpty()) {
        appendAsObjOrString("originatingCommand", originatingCommand, maxElementSize, &b);
    }

    if (!updateobj.isEmpty()) {
        appendAsObjOrString("updateobj", updateobj, maxElementSize, &b);
    }

    OPDEBUG_APPEND_NUMBER(cursorid);
    OPDEBUG_APPEND_BOOL(exhaust);

    OPDEBUG_APPEND_NUMBER(keysExamined);
    OPDEBUG_APPEND_NUMBER(docsExamined);
    OPDEBUG_APPEND_BOOL(hasSortStage);
    OPDEBUG_APPEND_BOOL(fromMultiPlanner);
    OPDEBUG_APPEND_BOOL(replanned);
    OPDEBUG_APPEND_NUMBER(nMatched);
    OPDEBUG_APPEND_NUMBER(nModified);
    OPDEBUG_APPEND_NUMBER(ninserted);
    OPDEBUG_APPEND_NUMBER(ndeleted);
    OPDEBUG_APPEND_BOOL(fastmodinsert);
    OPDEBUG_APPEND_BOOL(upsert);
    OPDEBUG_APPEND_BOOL(cursorExhausted);

    if (nmoved > 0) {
        b.appendNumber("nmoved", nmoved);
    }

    if (keysInserted > 0) {
        b.appendNumber("keysInserted", keysInserted);
    }

    if (keysDeleted > 0) {
        b.appendNumber("keysDeleted", keysDeleted);
    }

    if (writeConflicts > 0) {
        b.appendNumber("writeConflicts", writeConflicts);
    }

    b.appendNumber("numYield", curop.numYields());

    {
        BSONObjBuilder locks(b.subobjStart("locks"));
        lockStats.report(&locks);
    }

    if (!exceptionInfo.empty()) {
        exceptionInfo.append(b, "exception", "exceptionCode");
    }

    OPDEBUG_APPEND_NUMBER(nreturned);
    OPDEBUG_APPEND_NUMBER(responseLength);
    if (iscommand) {
        b.append("protocol", getProtoString(networkOp));
    }
    b.append("millis", executionTime);
    b.append("rateLimit",
             executionTime >= serverGlobalParams.slowMS ? 1 : serverGlobalParams.rateLimit);

    if (!curop.getPlanSummary().empty()) {
        b.append("planSummary", curop.getPlanSummary());
    }

    if (!execStats.isEmpty()) {
        b.append("execStats", execStats);
    }
}

void OpDebug::setPlanSummaryMetrics(const PlanSummaryStats& planSummaryStats) {
    keysExamined = planSummaryStats.totalKeysExamined;
    docsExamined = planSummaryStats.totalDocsExamined;
    hasSortStage = planSummaryStats.hasSortStage;
    fromMultiPlanner = planSummaryStats.fromMultiPlanner;
    replanned = planSummaryStats.replanned;
}

}  // namespace mongo<|MERGE_RESOLUTION|>--- conflicted
+++ resolved
@@ -372,103 +372,6 @@
     builder->append("numYields", _numYields);
 }
 
-<<<<<<< HEAD
-void CurOp::setMaxTimeMicros(uint64_t maxTimeMicros) {
-    _maxTimeMicros = maxTimeMicros;
-
-    if (_maxTimeMicros == 0) {
-        // 0 is "allow to run indefinitely".
-        return;
-    }
-
-    // If the operation has a start time, then enable the tracker.
-    //
-    // If the operation has no start time yet, then ensureStarted() will take responsibility for
-    // enabling the tracker.
-    if (isStarted()) {
-        _maxTimeTracker.setTimeLimit(startTime(), _maxTimeMicros);
-    }
-}
-
-bool CurOp::isMaxTimeSet() const {
-    return _maxTimeMicros != 0;
-}
-
-bool CurOp::maxTimeHasExpired() {
-    if (MONGO_FAIL_POINT(maxTimeNeverTimeOut)) {
-        return false;
-    }
-    if (_maxTimeMicros > 0 && MONGO_FAIL_POINT(maxTimeAlwaysTimeOut)) {
-        return true;
-    }
-    return _maxTimeTracker.checkTimeLimit();
-}
-
-uint64_t CurOp::getRemainingMaxTimeMicros() const {
-    return _maxTimeTracker.getRemainingMicros();
-}
-
-void CurOp::MaxTimeTracker::setTimeLimit(uint64_t startEpochMicros, uint64_t durationMicros) {
-    dassert(durationMicros != 0);
-
-    _enabled = true;
-
-    _targetEpochMicros = startEpochMicros + durationMicros;
-
-    uint64_t now = curTimeMicros64();
-    // If our accurate time source thinks time is not up yet, calculate the next target for
-    // our approximate time source.
-    if (_targetEpochMicros > now) {
-        _approxTargetServerMillis = Listener::getElapsedTimeMillis() +
-            static_cast<int64_t>((_targetEpochMicros - now) / 1000);
-    }
-    // Otherwise, set our approximate time source target such that it thinks time is already
-    // up.
-    else {
-        _approxTargetServerMillis = Listener::getElapsedTimeMillis();
-    }
-}
-
-bool CurOp::MaxTimeTracker::checkTimeLimit() {
-    if (!_enabled) {
-        return false;
-    }
-
-    // Does our approximate time source think time is not up yet?  If so, return early.
-    if (_approxTargetServerMillis > Listener::getElapsedTimeMillis()) {
-        return false;
-    }
-
-    uint64_t now = curTimeMicros64();
-    // Does our accurate time source think time is not up yet?  If so, readjust the target for
-    // our approximate time source and return early.
-    if (_targetEpochMicros > now) {
-        _approxTargetServerMillis = Listener::getElapsedTimeMillis() +
-            static_cast<int64_t>((_targetEpochMicros - now) / 1000);
-        return false;
-    }
-
-    // Otherwise, time is up.
-    return true;
-}
-
-uint64_t CurOp::MaxTimeTracker::getRemainingMicros() const {
-    if (!_enabled) {
-        // 0 is "allow to run indefinitely".
-        return 0;
-    }
-
-    // Does our accurate time source think time is up?  If so, claim there is 1 microsecond
-    // left for this operation.
-    uint64_t now = curTimeMicros64();
-    if (_targetEpochMicros <= now) {
-        return 1;
-    }
-
-    // Otherwise, calculate remaining time.
-    return _targetEpochMicros - now;
-}
-
 bool CurOp::_shouldDBProfileWithRateLimit() const {
     // Pseudo RNG for rate limiter feature
     static PseudoRandom _prng(std::unique_ptr<SecureRandom>(SecureRandom::create())->nextInt64());
@@ -479,8 +382,6 @@
     return _prng.nextInt64(RATE_LIMIT_MULTIPLIER) * serverGlobalParams.rateLimit < RATE_LIMIT_MULTIPLIER;
 }
 
-=======
->>>>>>> e533634d
 namespace {
 StringData getProtoString(int op) {
     if (op == dbQuery) {
