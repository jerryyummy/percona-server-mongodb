/**
 *    Copyright (C) 2018-present MongoDB, Inc.
 *
 *    This program is free software: you can redistribute it and/or modify
 *    it under the terms of the Server Side Public License, version 1,
 *    as published by MongoDB, Inc.
 *
 *    This program is distributed in the hope that it will be useful,
 *    but WITHOUT ANY WARRANTY; without even the implied warranty of
 *    MERCHANTABILITY or FITNESS FOR A PARTICULAR PURPOSE.  See the
 *    Server Side Public License for more details.
 *
 *    You should have received a copy of the Server Side Public License
 *    along with this program. If not, see
 *    <http://www.mongodb.com/licensing/server-side-public-license>.
 *
 *    As a special exception, the copyright holders give permission to link the
 *    code of portions of this program with the OpenSSL library under certain
 *    conditions as described in each individual source file and distribute
 *    linked combinations including the program with the OpenSSL library. You
 *    must comply with the Server Side Public License in all respects for
 *    all of the code used other than as permitted herein. If you modify file(s)
 *    with this exception, you may extend this exception to your version of the
 *    file(s), but you are not obligated to do so. If you do not wish to do so,
 *    delete this exception statement from your version. If you delete this
 *    exception statement from all source files in the program, then also delete
 *    it in the license file.
 */

// CHECK_LOG_REDACTION

#include "mongo/db/curop.h"

#include <absl/container/flat_hash_set.h>
#include <boost/optional.hpp>
#include <fmt/format.h>
#include <ostream>
#include <tuple>

#include <boost/move/utility_core.hpp>
#include <boost/none.hpp>
#include <boost/optional/optional.hpp>
#include <boost/smart_ptr/intrusive_ptr.hpp>

#include "mongo/base/error_codes.h"
#include "mongo/bson/bsonelement.h"
#include "mongo/bson/bsonmisc.h"
#include "mongo/bson/bsonobjbuilder.h"
#include "mongo/bson/mutable/document.h"
#include "mongo/bson/util/builder.h"
#include "mongo/bson/util/builder_fwd.h"
#include "mongo/config.h"  // IWYU pragma: keep
#include "mongo/db/admission/execution_admission_context.h"
#include "mongo/db/admission/execution_control_feature_flags_gen.h"
#include "mongo/db/admission/ingress_admission_context.h"
#include "mongo/db/auth/user_name.h"
#include "mongo/db/client.h"
#include "mongo/db/commands.h"
#include "mongo/db/commands/server_status_metric.h"
#include "mongo/db/concurrency/d_concurrency.h"
#include "mongo/db/concurrency/lock_manager_defs.h"
#include "mongo/db/prepare_conflict_tracker.h"
#include "mongo/db/profile_filter.h"
#include "mongo/db/query/plan_summary_stats.h"
#include "mongo/db/repl/read_concern_args.h"
#include "mongo/db/server_feature_flags_gen.h"
#include "mongo/db/server_options.h"
#include "mongo/db/service_context.h"
#include "mongo/db/session/logical_session_id_gen.h"
#include "mongo/db/stats/timer_stats.h"
#include "mongo/db/storage/recovery_unit.h"
#include "mongo/db/transaction_resources.h"
#include "mongo/logv2/log.h"
#include "mongo/logv2/log_attr.h"
#include "mongo/logv2/redaction.h"
#include "mongo/platform/compiler.h"
#include "mongo/rpc/metadata/client_metadata.h"
#include "mongo/rpc/metadata/impersonated_user_metadata.h"
#include "mongo/rpc/metadata/impersonated_user_metadata_gen.h"
#include "mongo/transport/service_executor.h"
#include "mongo/util/assert_util.h"
#include "mongo/util/clock_source.h"
#include "mongo/util/database_name_util.h"
#include "mongo/util/decorable.h"
#include "mongo/util/duration.h"
#include "mongo/util/fail_point.h"
#include "mongo/util/hex.h"
#include "mongo/util/log_with_sampling.h"
#include "mongo/util/namespace_string_util.h"
#include "mongo/util/net/socket_utils.h"
#include "mongo/util/str.h"
#include "mongo/util/time_support.h"
#include "mongo/util/uuid.h"

#define MONGO_LOGV2_DEFAULT_COMPONENT ::mongo::logv2::LogComponent::kDefault

namespace mongo {

namespace {
StringMap<std::function<AdmissionContext*(OperationContext*)>> gQueueMetricsRegistry;

auto& oplogGetMoreStats = *MetricBuilder<TimerStats>("repl.network.oplogGetMoresProcessed");

BSONObj serializeDollarDbInOpDescription(boost::optional<TenantId> tenantId,
                                         const BSONObj& cmdObj,
                                         const SerializationContext& sc) {
    auto db = cmdObj["$db"];
    if (!db) {
        return cmdObj;
    }

    auto dbName = DatabaseNameUtil::deserialize(tenantId, db.String(), sc);
    auto newCmdObj = cmdObj.addField(BSON("$db" << DatabaseNameUtil::serialize(
                                              dbName, SerializationContext::stateCommandReply(sc)))
                                         .firstElement());
    return newCmdObj;
}

MONGO_INITIALIZER(InitGlobalQueueLookupTable)(InitializerContext*) {
    gQueueMetricsRegistry["ingress"] = [](OperationContext* opCtx) {
        return &IngressAdmissionContext::get(opCtx);
    };
    gQueueMetricsRegistry["execution"] = [](OperationContext* opCtx) {
        return &ExecutionAdmissionContext::get(opCtx);
    };
}
}  // namespace

/**
 * This type decorates a Client object with a stack of active CurOp objects.
 *
 * It encapsulates the nesting logic for curops attached to a Client, along with
 * the notion that there is always a root CurOp attached to a Client.
 *
 * The stack itself is represented in the _parent pointers of the CurOp class.
 */
class CurOp::CurOpStack {
    CurOpStack(const CurOpStack&) = delete;
    CurOpStack& operator=(const CurOpStack&) = delete;

public:
    CurOpStack() {
        _pushNoLock(&_base);
    }

    /**
     * Returns the top of the CurOp stack.
     */
    CurOp* top() const {
        return _top;
    }

    /**
     * Adds "curOp" to the top of the CurOp stack for a client.
     *
     * This sets the "_parent", "_stack", and "_lockStatsBase" fields
     * of "curOp".
     */
    void push(CurOp* curOp) {
        stdx::lock_guard<Client> lk(*opCtx()->getClient());
        _pushNoLock(curOp);
    }

    /**
     * Pops the top off the CurOp stack for a Client. Called by CurOp's destructor.
     */
    CurOp* pop() {
        // It is not necessary to lock when popping the final item off of the curop stack. This
        // is because the item at the base of the stack is owned by the stack itself, and is not
        // popped until the stack is being destroyed.  By the time the stack is being destroyed,
        // no other threads can be observing the Client that owns the stack, because it has been
        // removed from its ServiceContext's set of owned clients.  Further, because the last
        // item is popped in the destructor of the stack, and that destructor runs during
        // destruction of the owning client, it is not safe to access other member variables of
        // the client during the final pop.
        const bool shouldLock = _top->_parent;
        if (shouldLock) {
            opCtx()->getClient()->lock();
        }
        invariant(_top);
        CurOp* retval = _top;
        _top = _top->_parent;
        if (shouldLock) {
            opCtx()->getClient()->unlock();
        }
        return retval;
    }

    OperationContext* opCtx() {
        auto ctx = _curopStack.owner(this);
        invariant(ctx);
        return ctx;
    }

private:
    void _pushNoLock(CurOp* curOp) {
        invariant(!curOp->_parent);
        curOp->_stack = this;
        curOp->_parent = _top;

        // If `curOp` is a sub-operation, we store the snapshot of lock stats as the base lock stats
        // of the current operation. Also store the current ticket wait time as the base ticket
        // wait time.
        if (_top) {
            auto locker = shard_role_details::getLocker(opCtx());
            const boost::optional<ExecutionAdmissionContext> admCtx =
                ExecutionAdmissionContext::get(opCtx());
            curOp->_resourceStatsBase = CurOp::getAdditiveResourceStats(locker, admCtx);
        }

        _top = curOp;
    }

    // Top of the stack of CurOps for a Client.
    CurOp* _top = nullptr;

    // The bottom-most CurOp for a client.
    CurOp _base;
};

const OperationContext::Decoration<CurOp::CurOpStack> CurOp::_curopStack =
    OperationContext::declareDecoration<CurOp::CurOpStack>();

void CurOp::push(OperationContext* opCtx) {
    _curopStack(opCtx).push(this);
}

CurOp* CurOp::get(const OperationContext* opCtx) {
    return get(*opCtx);
}

CurOp* CurOp::get(const OperationContext& opCtx) {
    return _curopStack(opCtx).top();
}

void CurOp::reportCurrentOpForClient(const boost::intrusive_ptr<ExpressionContext>& expCtx,
                                     Client* client,
                                     bool truncateOps,
                                     bool backtraceMode,
                                     BSONObjBuilder* infoBuilder) {
    invariant(client);

    OperationContext* clientOpCtx = client->getOperationContext();

    infoBuilder->append("type", "op");

    const std::string hostName = prettyHostNameAndPort(client->getLocalPort());
    infoBuilder->append("host", hostName);

    client->reportState(*infoBuilder);
    if (auto clientMetadata = ClientMetadata::get(client)) {
        auto appName = clientMetadata->getApplicationName();
        if (!appName.empty()) {
            infoBuilder->append("appName", appName);
        }

        auto clientMetadataDocument = clientMetadata->getDocument();
        infoBuilder->append("clientMetadata", clientMetadataDocument);
    }

    // Fill out the rest of the BSONObj with opCtx specific details.
    infoBuilder->appendBool("active", client->hasAnyActiveCurrentOp());
    infoBuilder->append(
        "currentOpTime",
        expCtx->opCtx->getServiceContext()->getPreciseClockSource()->now().toString());

    auto authSession = AuthorizationSession::get(client);
    // Depending on whether the authenticated user is the same user which ran the command,
    // this might be "effectiveUsers" or "runBy".
    const auto serializeAuthenticatedUsers = [&](StringData name) {
        if (authSession->isAuthenticated()) {
            BSONArrayBuilder users(infoBuilder->subarrayStart(name));
            authSession->getAuthenticatedUserName()->serializeToBSON(&users);
        }
    };

    auto maybeImpersonationData = rpc::getImpersonatedUserMetadata(clientOpCtx);
    if (maybeImpersonationData) {
        BSONArrayBuilder users(infoBuilder->subarrayStart("effectiveUsers"));

        if (maybeImpersonationData->getUser()) {
            maybeImpersonationData->getUser()->serializeToBSON(&users);
        }

        users.doneFast();
        serializeAuthenticatedUsers("runBy"_sd);
    } else {
        serializeAuthenticatedUsers("effectiveUsers"_sd);
    }

    infoBuilder->appendBool("isFromUserConnection", client->isFromUserConnection());

    if (const auto seCtx = transport::ServiceExecutorContext::get(client)) {
        infoBuilder->append("threaded"_sd, true);
    }

    if (clientOpCtx) {
        infoBuilder->append("opid", static_cast<int>(clientOpCtx->getOpID()));

        if (auto opKey = clientOpCtx->getOperationKey()) {
            opKey->appendToBuilder(infoBuilder, "operationKey");
        }

        if (clientOpCtx->isKillPending()) {
            infoBuilder->append("killPending", true);
        }

        if (auto lsid = clientOpCtx->getLogicalSessionId()) {
            BSONObjBuilder lsidBuilder(infoBuilder->subobjStart("lsid"));
            lsid->serialize(&lsidBuilder);
        }

        tassert(7663403,
                str::stream() << "SerializationContext on the expCtx should not be empty, with ns: "
                              << expCtx->ns.toStringForErrorMsg(),
                expCtx->serializationCtxt != SerializationContext::stateDefault());

        // reportState is used to generate a command reply
        auto sc = SerializationContext::stateCommandReply(expCtx->serializationCtxt);
        CurOp::get(clientOpCtx)->reportState(infoBuilder, sc, truncateOps);

        if (const auto& queryShapeHash = CurOp::get(clientOpCtx)->getQueryShapeHash()) {
            infoBuilder->append("queryShapeHash", queryShapeHash->toHexString());
        }
    }

    if (expCtx->opCtx->routedByReplicaSetEndpoint()) {
        // On the replica set endpoint, currentOp reports both router and shard operations so it
        // should label each op with its associated role.
        infoBuilder->append("role", toString(client->getService()->role()));
    }

#ifndef MONGO_CONFIG_USE_RAW_LATCHES
    if (auto diagnostic = DiagnosticInfo::get(*client)) {
        BSONObjBuilder waitingForLatchBuilder(infoBuilder->subobjStart("waitingForLatch"));
        waitingForLatchBuilder.append("timestamp", diagnostic->getTimestamp());
        waitingForLatchBuilder.append("captureName", diagnostic->getCaptureName());
        if (backtraceMode) {
            BSONArrayBuilder backtraceBuilder(waitingForLatchBuilder.subarrayStart("backtrace"));
            /** This branch becomes useful again with SERVER-44091
            for (const auto& frame : diagnostic->makeStackTrace().frames) {
                BSONObjBuilder backtraceObj(backtraceBuilder.subobjStart());
                backtraceObj.append("addr", unsignedHex(frame.instructionOffset));
                backtraceObj.append("path", frame.objectPath);
            }
            */
        }
    }
#endif
}

bool CurOp::currentOpBelongsToTenant(Client* client, TenantId tenantId) {
    invariant(client);

    OperationContext* clientOpCtx = client->getOperationContext();

    if (!clientOpCtx || (CurOp::get(clientOpCtx))->getNSS().tenantId() != tenantId) {
        return false;
    }

    return true;
}

OperationContext* CurOp::opCtx() {
    invariant(_stack);
    return _stack->opCtx();
}

void CurOp::setOpDescription_inlock(const BSONObj& opDescription) {
    _opDescription = opDescription;
}

void CurOp::setGenericCursor_inlock(GenericCursor gc) {
    _genericCursor = std::move(gc);
}

CurOp::~CurOp() {
    if (parent() != nullptr)
        parent()->yielded(_numYields.load());
    invariant(!_stack || this == _stack->pop());
}

void CurOp::setGenericOpRequestDetails_inlock(NamespaceString nss,
                                              const Command* command,
                                              BSONObj cmdObj,
                                              NetworkOp op) {
    // Set the _isCommand flags based on network op only. For legacy writes on mongoS, we
    // resolve them to OpMsgRequests and then pass them into the Commands path, so having a
    // valid Command* here does not guarantee that the op was issued from the client using a
    // command protocol.
    const bool isCommand = (op == dbMsg || (op == dbQuery && nss.isCommand()));
    auto logicalOp = (command ? command->getLogicalOp() : networkOpToLogicalOp(op));

    _isCommand = _debug.iscommand = isCommand;
    _logicalOp = _debug.logicalOp = logicalOp;
    _networkOp = _debug.networkOp = op;
    _opDescription = cmdObj;
    _command = command;
    _nss = std::move(nss);
}

void CurOp::_fetchStorageStatsIfNecessary(Date_t deadline, AdmissionContext::Priority priority) {
    auto opCtx = this->opCtx();
    // Do not fetch operation statistics again if we have already got them (for
    // instance, as a part of stashing the transaction). Take a lock before calling into
    // the storage engine to prevent racing against a shutdown. Any operation that used
    // a storage engine would have at-least held a global lock at one point, hence we
    // limit our lock acquisition to such operations. We can get here and our lock
    // acquisition be timed out or interrupted, in which case we'll throw. Callers should
    // handle that case, e.g., by logging a warning.
    if (_debug.storageStats == nullptr &&
        shard_role_details::getLocker(opCtx)->wasGlobalLockTaken() &&
        opCtx->getServiceContext()->getStorageEngine()) {
        ScopedAdmissionPriority<ExecutionAdmissionContext> admissionControl(opCtx, priority);
        Lock::GlobalLock lk(opCtx,
                            MODE_IS,
                            deadline,
                            Lock::InterruptBehavior::kThrow,
                            Lock::GlobalLockSkipOptions{.skipRSTLLock = true});
        _debug.storageStats =
            shard_role_details::getRecoveryUnit(opCtx)->computeOperationStatisticsSinceLastCall();
    }
}

void CurOp::setEndOfOpMetrics(long long nreturned) {
    _debug.additiveMetrics.nreturned = nreturned;
    // A non-none queryStatsInfo.keyHash indicates the current query is being tracked locally for
    // queryStats, and a metricsRequested being true indicates the query is being tracked remotely
    // via the metrics included in cursor responses. In either case, we need to track the current
    // working and storage metrics, as they are recorded in the query stats store and returned
    // in cursor responses. When tracking locally, we also need to record executionTime.
    // executionTime is set with the final executionTime in completeAndLogOperation, but
    // for query stats collection we want it set before incrementing cursor metrics using OpDebug's
    // AdditiveMetrics. The value of executionTime set here will be overwritten later in
    // completeAndLogOperation.
    const auto& info = _debug.queryStatsInfo;
    if (info.keyHash || info.metricsRequested) {
        auto& metrics = _debug.additiveMetrics;
        auto elapsed = elapsedTimeExcludingPauses();
        // We don't strictly need to record executionTime unless keyHash is non-none, but there's
        // no harm in recording it since we've already computed the value.
        metrics.executionTime = elapsed;
        metrics.clusterWorkingTime = metrics.clusterWorkingTime.value_or(Milliseconds(0)) +
            (duration_cast<Milliseconds>(elapsed - (_sumBlockedTimeTotal() - _blockedTimeAtStart)));

        try {
            // If we need them, try to fetch the storage stats. We use an unlimited timeout here,
            // but the lock acquisition could still be interrupted, which we catch and log.
            // We need to be careful of the priority, it has to match that of this operation.
            // If we choose a fixed priority other than kExempt (e.g., kNormal), it may
            // be lower than the operation's current priority, which would cause an exception to be
            // thrown.
            const auto& admCtx = ExecutionAdmissionContext::get(opCtx());
            _fetchStorageStatsIfNecessary(Date_t::max(), admCtx.getPriority());
        } catch (DBException& ex) {
            LOGV2_WARNING(8457400,
                          "Failed to gather storage statistics for query stats",
                          "opId"_attr = opCtx()->getOpID(),
                          "error"_attr = redact(ex));
        }

        if (_debug.storageStats) {
            _debug.additiveMetrics.aggregateStorageStats(*_debug.storageStats);
        }
    }
}

void CurOp::setMessage_inlock(StringData message) {
    if (_progressMeter && _progressMeter->isActive()) {
        LOGV2_ERROR(
            20527, "Updating message", "old"_attr = redact(_message), "new"_attr = redact(message));
        MONGO_verify(!_progressMeter->isActive());
    }
    _message = message.toString();  // copy
}

ProgressMeter& CurOp::setProgress_inlock(StringData message,
                                         unsigned long long progressMeterTotal,
                                         int secondsBetween) {
    setMessage_inlock(message);
    if (_progressMeter) {
        _progressMeter->reset(progressMeterTotal, secondsBetween);
        _progressMeter->setName(message);
    } else {
        _progressMeter.emplace(progressMeterTotal, secondsBetween, 100, "", message.toString());
    }

    return _progressMeter.value();
}

void CurOp::updateStatsOnTransactionUnstash() {
    // Store lock stats and ticket wait times from the locker after unstashing. These stats have
    // accrued outside of this CurOp instance so we will ignore/subtract them when reporting on this
    // operation.
    auto locker = shard_role_details::getLocker(opCtx());
    if (!_resourceStatsBase) {
        _resourceStatsBase.emplace();
    }
    _resourceStatsBase->addForUnstash(getAdditiveResourceStats(locker, boost::none));
}

void CurOp::updateStatsOnTransactionStash() {
    // Store lock stats and ticket wait times that happened during this operation before locker is
    // stashed. We take the delta of locker stats before stashing and the base stats which includes
    // the snapshot of locker stats when it was unstashed. This stats delta on stashing is added
    // when reporting on this operation.
    auto locker = shard_role_details::getLocker(opCtx());
    if (!_resourceStatsBase) {
        _resourceStatsBase.emplace();
    }
    _resourceStatsBase->subtractForStash(getAdditiveResourceStats(locker, boost::none));
}

void CurOp::setNS_inlock(NamespaceString nss) {
    _nss = std::move(nss);
}

void CurOp::setNS_inlock(const DatabaseName& dbName) {
    _nss = NamespaceString(dbName);
}

TickSource::Tick CurOp::startTime() {
    auto start = _start.load();
    if (start != 0) {
        return start;
    }

    // Start the CPU timer if this system supports it.
    if (auto cpuTimers = OperationCPUTimers::get(opCtx())) {
        _cpuTimer = cpuTimers->makeTimer();
        _cpuTimer->start();
    }

    _blockedTimeAtStart = _sumBlockedTimeTotal();

    // The '_start' value is initialized to 0 and gets assigned on demand the first time it gets
    // accessed. The above thread ownership requirement ensures that there will never be
    // concurrent calls to this '_start' assignment, but we use compare-exchange anyway as an
    // additional check that writes to '_start' never race.
    TickSource::Tick unassignedStart = 0;
    invariant(_start.compare_exchange_strong(unassignedStart, _tickSource->getTicks()));
    return _start.load();
}

void CurOp::done() {
    _end = _tickSource->getTicks();
}

void CurOp::calculateCpuTime() {
    if (_cpuTimer && _debug.cpuTime < Nanoseconds::zero()) {
        _debug.cpuTime = _cpuTimer->getElapsed();
    }
}

Microseconds CurOp::computeElapsedTimeTotal(TickSource::Tick startTime,
                                            TickSource::Tick endTime) const {
    invariant(startTime != 0);

    if (!endTime) {
        // This operation is ongoing.
        return _tickSource->ticksTo<Microseconds>(_tickSource->getTicks() - startTime);
    }

    return _tickSource->ticksTo<Microseconds>(endTime - startTime);
}

Milliseconds CurOp::_sumBlockedTimeTotal() {
    auto locker = shard_role_details::getLocker(opCtx());
    auto cumulativeLockWaitTime = Microseconds(locker->stats().getCumulativeWaitTimeMicros());
    auto timeQueuedForTickets = ExecutionAdmissionContext::get(opCtx()).totalTimeQueuedMicros();
    auto timeQueuedForFlowControl = Microseconds(locker->getFlowControlStats().timeAcquiringMicros);

    if (_resourceStatsBase) {
        cumulativeLockWaitTime -= _resourceStatsBase->cumulativeLockWaitTime;
        timeQueuedForTickets -= _resourceStatsBase->timeQueuedForTickets;
        timeQueuedForFlowControl -= _resourceStatsBase->timeQueuedForFlowControl;
    }

    return duration_cast<Milliseconds>(cumulativeLockWaitTime + timeQueuedForTickets +
                                       timeQueuedForFlowControl);
}

void CurOp::enter_inlock(NamespaceString nss, int dbProfileLevel) {
    ensureStarted();
    _nss = std::move(nss);
    raiseDbProfileLevel(dbProfileLevel);
}

void CurOp::enter_inlock(const DatabaseName& dbName, int dbProfileLevel) {
    enter_inlock(NamespaceString(dbName), dbProfileLevel);
}

void CurOp::raiseDbProfileLevel(int dbProfileLevel) {
    _dbprofile = std::max(dbProfileLevel, _dbprofile);
}

static constexpr size_t appendMaxElementSize = 50 * 1024;

bool shouldOmitDiagnosticInformation(CurOp* curop) {
    do {
        if (curop->getShouldOmitDiagnosticInformation()) {
            return true;
        }

        curop = curop->parent();
    } while (curop != nullptr);

    return false;
}

bool CurOp::completeAndLogOperation(const logv2::LogOptions& logOptions,
                                    std::shared_ptr<const ProfileFilter> filter,
                                    boost::optional<size_t> responseLength,
                                    boost::optional<long long> slowMsOverride,
                                    bool forceLog) {
    auto opCtx = this->opCtx();
    const long long slowMs = slowMsOverride.value_or(serverGlobalParams.slowMS.load());

    // Record the size of the response returned to the client, if applicable.
    if (responseLength) {
        _debug.responseLength = *responseLength;
    }

    // Obtain the total execution time of this operation.
    done();
    _debug.additiveMetrics.executionTime = elapsedTimeExcludingPauses();
    const auto executionTimeMillis =
        durationCount<Milliseconds>(*_debug.additiveMetrics.executionTime);

    // Do not log the slow query information if asked to omit it
    if (shouldOmitDiagnosticInformation(this)) {
        return false;
    }

    if (_debug.isReplOplogGetMore) {
        oplogGetMoreStats.recordMillis(executionTimeMillis);
    }

    auto workingMillis =
        Milliseconds(executionTimeMillis) - (_sumBlockedTimeTotal() - _blockedTimeAtStart);
    // Round up to zero if necessary to allow precision errors from FastClockSource used by flow
    // control ticketholder.
    _debug.workingTimeMillis = (workingMillis < Milliseconds(0) ? Milliseconds(0) : workingMillis);

    bool shouldLogSlowOp, shouldProfileAtLevel1;

    if (filter) {
        // Calculate this operation's CPU time before deciding whether logging/profiling is
        // necessary only if it is needed for filtering.
        if (filter->dependsOn("cpuNanos")) {
            calculateCpuTime();
        }

        bool passesFilter = filter->matches(opCtx, _debug, *this);

        shouldLogSlowOp = passesFilter;
        shouldProfileAtLevel1 = passesFilter;

    } else {
        // Log the operation if it is eligible according to the current slowMS and sampleRate
        // settings.
        bool shouldSample;
        std::tie(shouldLogSlowOp, shouldSample) = shouldLogSlowOpWithSampling(
            opCtx,
            logOptions.component(),
            (gFeatureFlagLogSlowOpsBasedOnTimeWorking.isEnabled(
                 serverGlobalParams.featureCompatibility.acquireFCVSnapshot())
                 ? _debug.workingTimeMillis
                 : Milliseconds(executionTimeMillis)),
            Milliseconds(slowMs));

        shouldProfileAtLevel1 = shouldLogSlowOp && shouldSample;
    }

    // Defer calculating the CPU time until we know that we actually are going to write it to
    // the logs or profiler. The CPU time may have been determined earlier if it was a
    // dependency of 'filter' in which case this is a no-op.
    if (forceLog || shouldLogSlowOp || _dbprofile >= 2) {
        calculateCpuTime();
    }

    if (forceLog || shouldLogSlowOp) {
        auto locker = shard_role_details::getLocker(opCtx);
        SingleThreadedLockStats lockStats(locker->stats());

        try {
            // Slow query logs are critical for observability and should not wait for ticket
            // acquisition. Slow queries can happen for various reasons; however, if queries
            // are slower due to ticket exhaustion, queueing in order to log can compound
            // the issue. Hence we pass the kExempt priority to _fetchStorageStatsIfNecessary.
            _fetchStorageStatsIfNecessary(Date_t::now() + Milliseconds(500),
                                          AdmissionContext::Priority::kExempt);
        } catch (const DBException& ex) {
            LOGV2_WARNING_OPTIONS(20526,
                                  logOptions,
                                  "Failed to gather storage statistics for slow operation",
                                  "opId"_attr = opCtx->getOpID(),
                                  "error"_attr = redact(ex));
        }

        // Gets the time spent blocked on prepare conflicts.
        auto prepareConflictDurationMicros =
            PrepareConflictTracker::get(opCtx).getPrepareConflictDuration();
        _debug.prepareConflictDurationMillis =
            duration_cast<Milliseconds>(prepareConflictDurationMicros);

        auto operationMetricsPtr = [&]() -> ResourceConsumption::OperationMetrics* {
            auto& metricsCollector = ResourceConsumption::MetricsCollector::get(opCtx);
            if (metricsCollector.hasCollectedMetrics()) {
                return &metricsCollector.getMetrics();
            }
            return nullptr;
        }();

        logv2::DynamicAttributes attr;
        _debug.report(opCtx, &lockStats, operationMetricsPtr, &attr);

        LOGV2_OPTIONS(51803, logOptions, "Slow query", attr);

        _checkForFailpointsAfterCommandLogged();
    }

    // Return 'true' if this operation should also be added to the profiler.
    // rateLimit only affects profiler at level 2
    if (_dbprofile >= 2)
        return _shouldDBProfileWithRateLimit(slowMs);
    if (_dbprofile <= 0)
        return false;
    return shouldProfileAtLevel1;
}

std::string CurOp::getNS() const {
    return NamespaceStringUtil::serialize(_nss, SerializationContext::stateDefault());
}

// Failpoints after commands are logged.
constexpr auto kPrepareTransactionCmdName = "prepareTransaction"_sd;
MONGO_FAIL_POINT_DEFINE(waitForPrepareTransactionCommandLogged);
constexpr auto kHelloCmdName = "hello"_sd;
MONGO_FAIL_POINT_DEFINE(waitForHelloCommandLogged);
constexpr auto kIsMasterCmdName = "isMaster"_sd;
MONGO_FAIL_POINT_DEFINE(waitForIsMasterCommandLogged);

void CurOp::_checkForFailpointsAfterCommandLogged() {
    if (!isCommand() || !getCommand()) {
        return;
    }

    auto cmdName = getCommand()->getName();
    if (cmdName == kPrepareTransactionCmdName) {
        if (MONGO_unlikely(waitForPrepareTransactionCommandLogged.shouldFail())) {
            LOGV2(31481, "waitForPrepareTransactionCommandLogged failpoint enabled");
        }
    } else if (cmdName == kHelloCmdName) {
        if (MONGO_unlikely(waitForHelloCommandLogged.shouldFail())) {
            LOGV2(31482, "waitForHelloCommandLogged failpoint enabled");
        }
    } else if (cmdName == kIsMasterCmdName) {
        if (MONGO_unlikely(waitForIsMasterCommandLogged.shouldFail())) {
            LOGV2(31483, "waitForIsMasterCommandLogged failpoint enabled");
        }
    }
}

Command::ReadWriteType CurOp::getReadWriteType() const {
    if (_command) {
        return _command->getReadWriteType();
    }
    switch (_logicalOp) {
        case LogicalOp::opGetMore:
        case LogicalOp::opQuery:
            return Command::ReadWriteType::kRead;
        case LogicalOp::opBulkWrite:
        case LogicalOp::opUpdate:
        case LogicalOp::opInsert:
        case LogicalOp::opDelete:
            return Command::ReadWriteType::kWrite;
        default:
            return Command::ReadWriteType::kCommand;
    }
}

namespace {

BSONObj appendCommentField(OperationContext* opCtx, const BSONObj& cmdObj) {
    return opCtx->getComment() && !cmdObj["comment"] ? cmdObj.addField(*opCtx->getComment())
                                                     : cmdObj;
}

/**
 * Converts 'obj' to a string (excluding the "comment" field), truncates the string to ensure it is
 * no greater than the 'maxSize' limit, and appends a "$truncated" element to 'builder' with the
 * truncated string. If 'obj' has a "comment" field, appends it to 'builder' unchanged.
 */
void buildTruncatedObject(const BSONObj& obj, size_t maxSize, BSONObjBuilder& builder) {
    auto comment = obj["comment"];

    auto truncatedObj = (comment.eoo() ? obj : obj.removeField("comment")).toString();

    // 'BSONObj::toString()' abbreviates large strings and deeply nested objects, so it may not be
    // necessary to truncate the string.
    if (truncatedObj.size() > maxSize) {
        LOGV2_INFO(4760300,
                   "Truncating object that exceeds limit for command objects in currentOp results",
                   "size"_attr = truncatedObj.size(),
                   "limit"_attr = maxSize);

        truncatedObj.resize(maxSize - 3);
        truncatedObj.append("...");
    }

    builder.append("$truncated", truncatedObj);
    if (!comment.eoo()) {
        builder.append(comment);
    }
}

/**
 * If 'obj' is smaller than the 'maxSize' limit or if there is no limit, append 'obj' to 'builder'
 * as an element with 'fieldName' as its name. If 'obj' exceeds the limit, append an abbreviated
 * object that preserves the "comment" field (if it exists) but converts the rest to a string that
 * gets truncated to fit the limit.
 */
void appendObjectTruncatingAsNecessary(StringData fieldName,
                                       const BSONObj& obj,
                                       boost::optional<size_t> maxSize,
                                       BSONObjBuilder& builder) {
    if (!maxSize || static_cast<size_t>(obj.objsize()) <= maxSize) {
        builder.append(fieldName, obj);
        return;
    }

    BSONObjBuilder truncatedBuilder(builder.subobjStart(fieldName));
    buildTruncatedObject(obj, *maxSize, builder);
    truncatedBuilder.doneFast();
}
}  // namespace

BSONObj CurOp::truncateAndSerializeGenericCursor(GenericCursor cursor,
                                                 boost::optional<size_t> maxQuerySize) {
    if (maxQuerySize && cursor.getOriginatingCommand() &&
        static_cast<size_t>(cursor.getOriginatingCommand()->objsize()) > *maxQuerySize) {
        BSONObjBuilder truncatedBuilder;
        buildTruncatedObject(*cursor.getOriginatingCommand(), *maxQuerySize, truncatedBuilder);
        cursor.setOriginatingCommand(truncatedBuilder.obj());
    }

    // Remove fields that are present in the parent "curop" object.
    cursor.setLsid(boost::none);
    cursor.setNs(boost::none);
    cursor.setPlanSummary(boost::none);
    return cursor.toBSON();
}

void CurOp::reportState(BSONObjBuilder* builder,
                        const SerializationContext& serializationContext,
                        bool truncateOps) {
    auto opCtx = this->opCtx();
    auto start = _start.load();
    if (start) {
        auto end = _end.load();
        auto elapsedTimeTotal = computeElapsedTimeTotal(start, end);
        builder->append("secs_running", durationCount<Seconds>(elapsedTimeTotal));
        builder->append("microsecs_running", durationCount<Microseconds>(elapsedTimeTotal));
    }

    builder->append("op", logicalOpToString(_logicalOp));
    builder->append("ns", NamespaceStringUtil::serialize(_nss, serializationContext));

    bool omitAndRedactInformation = getShouldOmitDiagnosticInformation();
    builder->append("redacted", omitAndRedactInformation);

    // When the currentOp command is run, it returns a single response object containing all
    // current operations; this request will fail if the response exceeds the 16MB document
    // limit. By contrast, the $currentOp aggregation stage does not have this restriction. If
    // 'truncateOps' is true, limit the size of each op to 1000 bytes. Otherwise, do not
    // truncate.
    const boost::optional<size_t> maxQuerySize{truncateOps, 1000};

    auto obj = [&]() {
        if (!gMultitenancySupport) {
            return appendCommentField(opCtx, _opDescription);
        } else {
            return appendCommentField(opCtx,
                                      serializeDollarDbInOpDescription(
                                          _nss.tenantId(), _opDescription, serializationContext));
        }
    }();

    // If flag is true, add command field to builder without sensitive information.
    if (omitAndRedactInformation) {
        BSONObjBuilder redactedCommandBuilder;
        redactedCommandBuilder.append(obj.firstElement());
        redactedCommandBuilder.append(obj["$db"]);
        auto commentElement = obj["comment"];
        if (commentElement.ok()) {
            redactedCommandBuilder.append(commentElement);
        }

        if (obj.firstElementFieldNameStringData() == "getMore"_sd) {
            redactedCommandBuilder.append(obj["collection"]);
        }

        appendObjectTruncatingAsNecessary(
            "command", redactedCommandBuilder.done(), maxQuerySize, *builder);
    } else {
        appendObjectTruncatingAsNecessary("command", obj, maxQuerySize, *builder);
    }


    // Omit information for QE user collections, QE state collections and QE user operations.
    if (omitAndRedactInformation) {
        return;
    }

    switch (_debug.queryFramework) {
        case PlanExecutor::QueryFramework::kClassicOnly:
        case PlanExecutor::QueryFramework::kClassicHybrid:
            builder->append("queryFramework", "classic");
            break;
        case PlanExecutor::QueryFramework::kSBEOnly:
        case PlanExecutor::QueryFramework::kSBEHybrid:
            builder->append("queryFramework", "sbe");
            break;
        case PlanExecutor::QueryFramework::kCQF:
            builder->append("queryFramework", "cqf");
            break;
        case PlanExecutor::QueryFramework::kUnknown:
            break;
    }

    if (!_planSummary.empty()) {
        builder->append("planSummary", _planSummary);
    }

    if (_genericCursor) {
        builder->append("cursor", truncateAndSerializeGenericCursor(*_genericCursor, maxQuerySize));
    }

    if (!_message.empty()) {
        if (_progressMeter && _progressMeter->isActive()) {
            StringBuilder buf;
            buf << _message << " " << _progressMeter->toString();
            builder->append("msg", buf.str());
            BSONObjBuilder sub(builder->subobjStart("progress"));
            sub.appendNumber("done", (long long)_progressMeter->done());
            sub.appendNumber("total", (long long)_progressMeter->total());
            sub.done();
        } else {
            builder->append("msg", _message);
        }
    }

    if (!_failPointMessage.empty()) {
        builder->append("failpointMsg", _failPointMessage);
    }

    if (auto n = _debug.additiveMetrics.prepareReadConflicts.load(); n > 0) {
        builder->append("prepareReadConflicts", n);
    }
    if (auto n = _debug.additiveMetrics.writeConflicts.load(); n > 0) {
        builder->append("writeConflicts", n);
    }
    if (auto n = _debug.additiveMetrics.temporarilyUnavailableErrors.load(); n > 0) {
        builder->append("temporarilyUnavailableErrors", n);
    }

    builder->append("numYields", _numYields.load());

    if (_debug.dataThroughputLastSecond) {
        builder->append("dataThroughputLastSecond", *_debug.dataThroughputLastSecond);
    }

    if (_debug.dataThroughputAverage) {
        builder->append("dataThroughputAverage", *_debug.dataThroughputAverage);
    }

    // (Ignore FCV check): This feature flag is used to initialize ticketing during storage
    // engine initialization and FCV checking is ignored there, so here we also need to ignore
    // FCV to keep consistent behavior.
    if (feature_flags::gFeatureFlagDeprioritizeLowPriorityOperations
            .isEnabledAndIgnoreFCVUnsafe()) {
        auto admissionPriority = ExecutionAdmissionContext::get(opCtx).getPriority();
        if (admissionPriority < AdmissionContext::Priority::kNormal) {
            builder->append("admissionPriority", toString(admissionPriority));
        }
    }

    if (auto start = _waitForWriteConcernStart.load(); start > 0) {
        auto end = _waitForWriteConcernEnd.load();
        auto elapsedTimeTotal = _atomicWaitForWriteConcernDurationMillis.load();
        elapsedTimeTotal += duration_cast<Milliseconds>(computeElapsedTimeTotal(start, end));
        builder->append("waitForWriteConcernDurationMillis",
                        durationCount<Milliseconds>(elapsedTimeTotal));
    }

    boost::optional<std::tuple<std::string, Microseconds>> currentQueue;
    BSONObjBuilder queuesBuilder(builder->subobjStart("queues"));
    for (auto&& [queueName, lookup] : gQueueMetricsRegistry) {
        AdmissionContext* admCtx = lookup(opCtx);
        Microseconds totalTimeQueuedMicros = admCtx->totalTimeQueuedMicros();

        if (auto startQueueingTime = admCtx->startQueueingTime()) {
            Microseconds currentQueueTimeQueuedMicros = computeElapsedTimeTotal(
                *startQueueingTime, opCtx->getServiceContext()->getTickSource()->getTicks());
            totalTimeQueuedMicros += currentQueueTimeQueuedMicros;
            currentQueue = std::make_tuple(queueName, currentQueueTimeQueuedMicros);
        }

        BSONObjBuilder queueMetricsBuilder(queuesBuilder.subobjStart(queueName));
        queueMetricsBuilder.append("admissions", admCtx->getAdmissions());
        queueMetricsBuilder.append("totalTimeQueuedMicros",
                                   durationCount<Microseconds>(totalTimeQueuedMicros));
        queueMetricsBuilder.append("isHoldingTicket", admCtx->isHoldingTicket());
        queueMetricsBuilder.done();
    }
    queuesBuilder.done();

    if (currentQueue) {
        BSONObjBuilder currentQueueBuilder(builder->subobjStart("currentQueue"));
        currentQueueBuilder.append("name", std::get<0>(*currentQueue));
        currentQueueBuilder.append("timeQueuedMicros",
                                   durationCount<Microseconds>(std::get<1>(*currentQueue)));
        currentQueueBuilder.done();
    } else {
        builder->appendNull("currentQueue");
    }
}

<<<<<<< HEAD
bool CurOp::_shouldDBProfileWithRateLimit(long long slowMS) {
    auto rateLimit = serverGlobalParams.rateLimit.load();
    if (rateLimit > 1) {
        // Slow operations are always profiled
        if (elapsedTimeExcludingPauses() >= Milliseconds{slowMS}) {
            return true;
        }
        // Fast operations are sampled by rate limit
        if (_rateLimitSample == boost::none) {
            constexpr int64_t RATE_LIMIT_MULTIPLIER = 1LL << 52;
            static_assert(RATE_LIMIT_MAX * RATE_LIMIT_MULTIPLIER <=
                              std::numeric_limits<int64_t>::max(),
                          "product of RATE_LIMIT_MAX and RATE_LIMIT_MULTIPLIER should not exceed "
                          "int64_t range");
            const auto client = opCtx()->getClient();
            _rateLimitSample.emplace(client->getPrng().nextInt64(RATE_LIMIT_MULTIPLIER) *
                                         rateLimit <
                                     RATE_LIMIT_MULTIPLIER);
        }
        return *_rateLimitSample;
    }
    return true;
}

CurOp::AdditiveLockerStats CurOp::getAdditiveLockerStats(const Locker* locker) {
    CurOp::AdditiveLockerStats stats;
=======
CurOp::AdditiveResourceStats CurOp::getAdditiveResourceStats(
    const Locker* locker, const boost::optional<ExecutionAdmissionContext>& admCtx) {
    CurOp::AdditiveResourceStats stats;
>>>>>>> 513263f7
    stats.lockStats = locker->stats();
    stats.cumulativeLockWaitTime = Microseconds(stats.lockStats.getCumulativeWaitTimeMicros());
    stats.timeQueuedForFlowControl =
        Microseconds(locker->getFlowControlStats().timeAcquiringMicros);
    if (admCtx != boost::none) {
        stats.timeQueuedForTickets = admCtx->totalTimeQueuedMicros();
    }
    return stats;
}

void CurOp::AdditiveResourceStats::addForUnstash(const CurOp::AdditiveResourceStats& other) {
    lockStats.append(other.lockStats);
    cumulativeLockWaitTime += other.cumulativeLockWaitTime;
    timeQueuedForFlowControl += other.timeQueuedForFlowControl;
    // timeQueuedForTickets is intentionally excluded as it is tracked separately
}

void CurOp::AdditiveResourceStats::subtractForStash(const CurOp::AdditiveResourceStats& other) {
    lockStats.subtract(other.lockStats);
    cumulativeLockWaitTime -= other.cumulativeLockWaitTime;
    timeQueuedForFlowControl -= other.timeQueuedForFlowControl;
    // timeQueuedForTickets is intentionally excluded as it is tracked separately
}

namespace {
StringData getProtoString(int op) {
    if (op == dbMsg) {
        return "op_msg";
    } else if (op == dbQuery) {
        return "op_query";
    }
    MONGO_UNREACHABLE;
}
}  // namespace

#define OPDEBUG_TOSTRING_HELP(x) \
    if (x >= 0)                  \
    s << " " #x ":" << (x)
#define OPDEBUG_TOSTRING_HELP_BOOL(x) \
    if (x)                            \
    s << " " #x ":" << (x)
#define OPDEBUG_TOSTRING_HELP_ATOMIC(x, y) \
    if (auto __y = y.load(); __y > 0)      \
    s << " " x ":" << (__y)
#define OPDEBUG_TOSTRING_HELP_OPTIONAL(x, y) \
    if (y)                                   \
    s << " " x ":" << (*y)

#define OPDEBUG_TOATTR_HELP(x) \
    if (x >= 0)                \
    pAttrs->add(#x, x)
#define OPDEBUG_TOATTR_HELP_BOOL_NAMED(name, x) \
    if (x)                                      \
    pAttrs->add(name, x)
#define OPDEBUG_TOATTR_HELP_BOOL(x) OPDEBUG_TOATTR_HELP_BOOL_NAMED(#x, x)
#define OPDEBUG_TOATTR_HELP_ATOMIC(x, y) \
    if (auto __y = y.load(); __y > 0)    \
    pAttrs->add(x, __y)
#define OPDEBUG_TOATTR_HELP_OPTIONAL(x, y) \
    if (y)                                 \
    pAttrs->add(x, *y)

void OpDebug::report(OperationContext* opCtx,
                     const SingleThreadedLockStats* lockStats,
                     const ResourceConsumption::OperationMetrics* operationMetrics,
                     logv2::DynamicAttributes* pAttrs) const {
    Client* client = opCtx->getClient();
    auto& curop = *CurOp::get(opCtx);
    auto flowControlStats = shard_role_details::getLocker(opCtx)->getFlowControlStats();

    if (iscommand) {
        pAttrs->add("type", "command");
    } else {
        pAttrs->add("type", networkOpToString(networkOp));
    }

    pAttrs->add("isFromUserConnection", client->isFromUserConnection());
    pAttrs->addDeepCopy("ns", toStringForLogging(curop.getNSS()));
    pAttrs->addDeepCopy("collectionType", getCollectionType(curop.getNSS()));

    if (client) {
        if (auto clientMetadata = ClientMetadata::get(client)) {
            StringData appName = clientMetadata->getApplicationName();
            if (!appName.empty()) {
                pAttrs->add("appName", appName);
            }
        }
    }

    auto query = appendCommentField(opCtx, curop.opDescription());
    if (!query.isEmpty()) {
        if (const auto shapeHash = CurOp::get(opCtx)->getQueryShapeHash()) {
            pAttrs->addDeepCopy("queryShapeHash", shapeHash->toHexString());
        }
        if (iscommand) {
            const Command* curCommand = curop.getCommand();
            if (curCommand) {
                mutablebson::Document cmdToLog(query, mutablebson::Document::kInPlaceDisabled);
                curCommand->snipForLogging(&cmdToLog);
                pAttrs->add("command", redact(cmdToLog.getObject()));
            } else {
                // Should not happen but we need to handle curCommand == NULL gracefully.
                // We don't know what the request payload is intended to be, so it might be
                // sensitive, and we don't know how to redact it properly without a 'Command*'.
                // So we just don't log it at all.
                pAttrs->add("command", "unrecognized");
            }
        } else {
            pAttrs->add("command", redact(query));
        }
    }

    auto originatingCommand = curop.originatingCommand();
    if (!originatingCommand.isEmpty()) {
        pAttrs->add("originatingCommand", redact(originatingCommand));
    }

    if (!curop.getPlanSummary().empty()) {
        pAttrs->addDeepCopy("planSummary", curop.getPlanSummary().toString());
    }

    if (planningTime > Microseconds::zero()) {
        pAttrs->add("planningTimeMicros", durationCount<Microseconds>(planningTime));
    }

    if (estimatedCost) {
        pAttrs->add("estimatedCost", *estimatedCost);
    }

    if (estimatedCardinality) {
        pAttrs->add("estimatedCardinality", *estimatedCardinality);
    }

    if (prepareConflictDurationMillis > Milliseconds::zero()) {
        pAttrs->add("prepareConflictDuration", prepareConflictDurationMillis);
    }

    if (catalogCacheDatabaseLookupMillis > Milliseconds::zero()) {
        pAttrs->add("catalogCacheDatabaseLookupDuration", catalogCacheDatabaseLookupMillis);
    }

    if (catalogCacheCollectionLookupMillis > Milliseconds::zero()) {
        pAttrs->add("catalogCacheCollectionLookupDuration", catalogCacheCollectionLookupMillis);
    }

    if (catalogCacheIndexLookupMillis > Milliseconds::zero()) {
        pAttrs->add("catalogCacheIndexLookupDuration", catalogCacheIndexLookupMillis);
    }

    if (databaseVersionRefreshMillis > Milliseconds::zero()) {
        pAttrs->add("databaseVersionRefreshDuration", databaseVersionRefreshMillis);
    }

    if (placementVersionRefreshMillis > Milliseconds::zero()) {
        pAttrs->add("placementVersionRefreshDuration", placementVersionRefreshMillis);
    }

    if (totalOplogSlotDurationMicros > Microseconds::zero()) {
        pAttrs->add("totalOplogSlotDuration", totalOplogSlotDurationMicros);
    }

    if (dataThroughputLastSecond) {
        pAttrs->add("dataThroughputLastSecondMBperSec", *dataThroughputLastSecond);
    }

    if (dataThroughputAverage) {
        pAttrs->add("dataThroughputAverageMBPerSec", *dataThroughputAverage);
    }

    if (!resolvedViews.empty()) {
        pAttrs->add("resolvedViews", getResolvedViewsInfo());
    }

    OPDEBUG_TOATTR_HELP(nShards);
    OPDEBUG_TOATTR_HELP(cursorid);
    if (mongotCursorId) {
        pAttrs->add("mongot", makeMongotDebugStatsObject());
    }
    OPDEBUG_TOATTR_HELP_BOOL(exhaust);

    OPDEBUG_TOATTR_HELP_OPTIONAL("keysExamined", additiveMetrics.keysExamined);
    OPDEBUG_TOATTR_HELP_OPTIONAL("docsExamined", additiveMetrics.docsExamined);

    OPDEBUG_TOATTR_HELP_BOOL_NAMED("hasSortStage", additiveMetrics.hasSortStage);
    OPDEBUG_TOATTR_HELP_BOOL_NAMED("usedDisk", additiveMetrics.usedDisk);
    OPDEBUG_TOATTR_HELP_BOOL_NAMED("fromMultiPlanner", additiveMetrics.fromMultiPlanner);
    OPDEBUG_TOATTR_HELP_BOOL_NAMED("fromPlanCache", additiveMetrics.fromPlanCache.value_or(false));
    if (replanReason) {
        bool replanned = true;
        OPDEBUG_TOATTR_HELP_BOOL(replanned);
        pAttrs->add("replanReason", redact(*replanReason));
    }
    OPDEBUG_TOATTR_HELP_OPTIONAL("nMatched", additiveMetrics.nMatched);
    OPDEBUG_TOATTR_HELP_OPTIONAL("nBatches", additiveMetrics.nBatches);
    OPDEBUG_TOATTR_HELP_OPTIONAL("nModified", additiveMetrics.nModified);
    OPDEBUG_TOATTR_HELP_OPTIONAL("ninserted", additiveMetrics.ninserted);
    OPDEBUG_TOATTR_HELP_OPTIONAL("ndeleted", additiveMetrics.ndeleted);
    OPDEBUG_TOATTR_HELP_OPTIONAL("nUpserted", additiveMetrics.nUpserted);
    OPDEBUG_TOATTR_HELP_BOOL(cursorExhausted);

    OPDEBUG_TOATTR_HELP_OPTIONAL("keysInserted", additiveMetrics.keysInserted);
    OPDEBUG_TOATTR_HELP_OPTIONAL("keysDeleted", additiveMetrics.keysDeleted);
    OPDEBUG_TOATTR_HELP_ATOMIC("prepareReadConflicts", additiveMetrics.prepareReadConflicts);
    OPDEBUG_TOATTR_HELP_ATOMIC("writeConflicts", additiveMetrics.writeConflicts);
    OPDEBUG_TOATTR_HELP_ATOMIC("temporarilyUnavailableErrors",
                               additiveMetrics.temporarilyUnavailableErrors);

    pAttrs->add("numYields", curop.numYields());
    OPDEBUG_TOATTR_HELP_OPTIONAL("nreturned", additiveMetrics.nreturned);

    if (queryHash) {
        pAttrs->addDeepCopy("queryHash", zeroPaddedHex(*queryHash));
    }
    if (planCacheKey) {
        pAttrs->addDeepCopy("planCacheKey", zeroPaddedHex(*planCacheKey));
    }

    switch (queryFramework) {
        case PlanExecutor::QueryFramework::kClassicOnly:
        case PlanExecutor::QueryFramework::kClassicHybrid:
            pAttrs->add("queryFramework", "classic");
            break;
        case PlanExecutor::QueryFramework::kSBEOnly:
        case PlanExecutor::QueryFramework::kSBEHybrid:
            pAttrs->add("queryFramework", "sbe");
            break;
        case PlanExecutor::QueryFramework::kCQF:
            pAttrs->add("queryFramework", "cqf");
            break;
        case PlanExecutor::QueryFramework::kUnknown:
            break;
    }

    if (!errInfo.isOK()) {
        pAttrs->add("ok", 0);
        if (!errInfo.reason().empty()) {
            pAttrs->add("errMsg", redact(errInfo.reason()));
        }
        pAttrs->addDeepCopy("errName", errInfo.codeString());
        pAttrs->add("errCode", static_cast<int>(errInfo.code()));
    }

    if (responseLength > 0) {
        pAttrs->add("reslen", responseLength);
    }

    // (Ignore FCV check): This feature flag is used to initialize ticketing during storage
    // engine initialization and FCV checking is ignored there, so here we also need to ignore
    // FCV to keep consistent behavior.
    if (feature_flags::gFeatureFlagDeprioritizeLowPriorityOperations
            .isEnabledAndIgnoreFCVUnsafe()) {
        auto admissionPriority = ExecutionAdmissionContext::get(opCtx).getPriority();
        if (admissionPriority < AdmissionContext::Priority::kNormal) {
            pAttrs->add("admissionPriority", admissionPriority);
        }
    }

    if (lockStats) {
        BSONObjBuilder locks;
        lockStats->report(&locks);
        pAttrs->add("locks", locks.obj());
    }

    auto userAcquisitionStats = curop.getUserAcquisitionStats();
    if (userAcquisitionStats->shouldReportUserCacheAccessStats()) {
        BSONObjBuilder userCacheAcquisitionStatsBuilder;
        userAcquisitionStats->reportUserCacheAcquisitionStats(
            &userCacheAcquisitionStatsBuilder, opCtx->getServiceContext()->getTickSource());
        pAttrs->add("authorization", userCacheAcquisitionStatsBuilder.obj());
    }

    if (userAcquisitionStats->shouldReportLDAPOperationStats()) {
        BSONObjBuilder ldapOperationStatsBuilder;
        userAcquisitionStats->reportLdapOperationStats(&ldapOperationStatsBuilder,
                                                       opCtx->getServiceContext()->getTickSource());
        pAttrs->add("LDAPOperations", ldapOperationStatsBuilder.obj());
    }

    BSONObj flowControlObj = makeFlowControlObject(flowControlStats);
    if (flowControlObj.nFields() > 0) {
        pAttrs->add("flowControl", flowControlObj);
    }

    {
        const auto& readConcern = repl::ReadConcernArgs::get(opCtx);
        if (readConcern.isSpecified()) {
            pAttrs->add("readConcern", readConcern.toBSONInner());
        }
    }

    if (writeConcern && !writeConcern->usedDefaultConstructedWC) {
        pAttrs->add("writeConcern", writeConcern->toBSON());
    }

    if (waitForWriteConcernDurationMillis > Milliseconds::zero()) {
        pAttrs->add("waitForWriteConcernDuration", waitForWriteConcernDurationMillis);
    }

    if (storageStats) {
        pAttrs->add("storage", storageStats->toBSON());
    }

    if (operationMetrics) {
        BSONObjBuilder builder;
        operationMetrics->toBsonNonZeroFields(&builder);
        pAttrs->add("operationMetrics", builder.obj());
    }

    // Always report cpuNanos in rare cases that it is zero to facilitate testing that expects this
    // field to always exist.
    if (cpuTime >= Nanoseconds::zero()) {
        pAttrs->add("cpuNanos", durationCount<Nanoseconds>(cpuTime));
    }

    if (client && client->session()) {
        pAttrs->add("remote", client->session()->remote());
    }

    if (iscommand) {
        pAttrs->add("protocol", getProtoString(networkOp));
    }

    if (const auto& invocation = CommandInvocation::get(opCtx);
        invocation && invocation->isMirrored()) {
        const bool mirrored = true;
        OPDEBUG_TOATTR_HELP_BOOL(mirrored);
    }

    if (remoteOpWaitTime) {
        pAttrs->add("remoteOpWaitMillis", durationCount<Milliseconds>(*remoteOpWaitTime));
    }

    BSONObjBuilder queuesBuilder;
    for (auto&& [queueName, lookup] : gQueueMetricsRegistry) {
        AdmissionContext* admCtx = lookup(opCtx);
        BSONObjBuilder bb;
        if (auto admissions = admCtx->getAdmissions(); admissions > 0) {
            bb.append("admissions", admissions);
        }
        if (auto queued = durationCount<Microseconds>(admCtx->totalTimeQueuedMicros());
            queued > 0) {
            bb.append("totalTimeQueuedMicros", queued);
        }
        queuesBuilder.append(queueName, bb.obj());
    }

    pAttrs->add("queues", queuesBuilder.obj());

    if (gFeatureFlagLogSlowOpsBasedOnTimeWorking.isEnabled(
            serverGlobalParams.featureCompatibility.acquireFCVSnapshot())) {
        // workingMillis should always be present for any operation
        pAttrs->add("workingMillis", workingTimeMillis.count());
    }

    // durationMillis should always be present for any operation
    pAttrs->add(
        "durationMillis",
        durationCount<Milliseconds>(additiveMetrics.executionTime.value_or(Microseconds{0})));
}

void OpDebug::reportStorageStats(logv2::DynamicAttributes* pAttrs) const {
    if (storageStats) {
        pAttrs->add("storage", storageStats->toBSON());
    }
}

#define OPDEBUG_APPEND_NUMBER2(b, x, y) \
    if (y != -1)                        \
    (b).appendNumber(x, (y))
#define OPDEBUG_APPEND_NUMBER(b, x) OPDEBUG_APPEND_NUMBER2(b, #x, x)

#define OPDEBUG_APPEND_BOOL2(b, x, y) \
    if (y)                            \
    (b).appendBool(x, (y))
#define OPDEBUG_APPEND_BOOL(b, x) OPDEBUG_APPEND_BOOL2(b, #x, x)

#define OPDEBUG_APPEND_ATOMIC(b, x, y) \
    if (auto __y = y.load(); __y > 0)  \
    (b).appendNumber(x, __y)
#define OPDEBUG_APPEND_OPTIONAL(b, x, y) \
    if (y)                               \
    (b).appendNumber(x, (*y))

void OpDebug::append(OperationContext* opCtx,
                     const SingleThreadedLockStats& lockStats,
                     FlowControlTicketholder::CurOp flowControlStats,
                     BSONObjBuilder& b) const {
    auto& curop = *CurOp::get(opCtx);

    b.append("op", logicalOpToString(logicalOp));

    b.append("ns", curop.getNS());

    appendObjectTruncatingAsNecessary(
        "command", appendCommentField(opCtx, curop.opDescription()), appendMaxElementSize, b);

    auto originatingCommand = curop.originatingCommand();
    if (!originatingCommand.isEmpty()) {
        appendObjectTruncatingAsNecessary(
            "originatingCommand", originatingCommand, appendMaxElementSize, b);
    }

    if (!resolvedViews.empty()) {
        appendResolvedViewsInfo(b);
    }

    OPDEBUG_APPEND_NUMBER(b, nShards);
    OPDEBUG_APPEND_NUMBER(b, cursorid);
    if (mongotCursorId) {
        b.append("mongot", makeMongotDebugStatsObject());
    }
    OPDEBUG_APPEND_BOOL(b, exhaust);

    OPDEBUG_APPEND_OPTIONAL(b, "keysExamined", additiveMetrics.keysExamined);
    OPDEBUG_APPEND_OPTIONAL(b, "docsExamined", additiveMetrics.docsExamined);

    OPDEBUG_APPEND_BOOL2(b, "hasSortStage", additiveMetrics.hasSortStage);
    OPDEBUG_APPEND_BOOL2(b, "usedDisk", additiveMetrics.usedDisk);
    OPDEBUG_APPEND_BOOL2(b, "fromMultiPlanner", additiveMetrics.fromMultiPlanner);
    OPDEBUG_APPEND_BOOL2(b, "fromPlanCache", additiveMetrics.fromPlanCache.value_or(false));
    if (replanReason) {
        bool replanned = true;
        OPDEBUG_APPEND_BOOL(b, replanned);
        b.append("replanReason", *replanReason);
    }
    OPDEBUG_APPEND_OPTIONAL(b, "nMatched", additiveMetrics.nMatched);
    OPDEBUG_APPEND_OPTIONAL(b, "nBatches", additiveMetrics.nBatches);
    OPDEBUG_APPEND_OPTIONAL(b, "nModified", additiveMetrics.nModified);
    OPDEBUG_APPEND_OPTIONAL(b, "ninserted", additiveMetrics.ninserted);
    OPDEBUG_APPEND_OPTIONAL(b, "ndeleted", additiveMetrics.ndeleted);
    OPDEBUG_APPEND_OPTIONAL(b, "nUpserted", additiveMetrics.nUpserted);
    OPDEBUG_APPEND_BOOL(b, cursorExhausted);

    OPDEBUG_APPEND_OPTIONAL(b, "keysInserted", additiveMetrics.keysInserted);
    OPDEBUG_APPEND_OPTIONAL(b, "keysDeleted", additiveMetrics.keysDeleted);
    OPDEBUG_APPEND_ATOMIC(b, "prepareReadConflicts", additiveMetrics.prepareReadConflicts);
    OPDEBUG_APPEND_ATOMIC(b, "writeConflicts", additiveMetrics.writeConflicts);
    OPDEBUG_APPEND_ATOMIC(
        b, "temporarilyUnavailableErrors", additiveMetrics.temporarilyUnavailableErrors);

    OPDEBUG_APPEND_OPTIONAL(b, "dataThroughputLastSecond", dataThroughputLastSecond);
    OPDEBUG_APPEND_OPTIONAL(b, "dataThroughputAverage", dataThroughputAverage);

    b.appendNumber("numYield", curop.numYields());
    OPDEBUG_APPEND_OPTIONAL(b, "nreturned", additiveMetrics.nreturned);

    if (queryHash) {
        b.append("queryHash", zeroPaddedHex(*queryHash));
    }
    if (planCacheKey) {
        b.append("planCacheKey", zeroPaddedHex(*planCacheKey));
    }
    if (const auto shapeHash = CurOp::get(opCtx)->getQueryShapeHash()) {
        b.append("queryShapeHash", shapeHash->toHexString());
    }

    switch (queryFramework) {
        case PlanExecutor::QueryFramework::kClassicOnly:
        case PlanExecutor::QueryFramework::kClassicHybrid:
            b.append("queryFramework", "classic");
            break;
        case PlanExecutor::QueryFramework::kSBEOnly:
        case PlanExecutor::QueryFramework::kSBEHybrid:
            b.append("queryFramework", "sbe");
            break;
        case PlanExecutor::QueryFramework::kCQF:
            b.append("queryFramework", "cqf");
            break;
        case PlanExecutor::QueryFramework::kUnknown:
            break;
    }

    {
        BSONObjBuilder locks(b.subobjStart("locks"));
        lockStats.report(&locks);
    }

    {
        auto userAcquisitionStats = curop.getUserAcquisitionStats();
        if (userAcquisitionStats->shouldReportUserCacheAccessStats()) {
            BSONObjBuilder userCacheAcquisitionStatsBuilder(b.subobjStart("authorization"));
            userAcquisitionStats->reportUserCacheAcquisitionStats(
                &userCacheAcquisitionStatsBuilder, opCtx->getServiceContext()->getTickSource());
        }

        if (userAcquisitionStats->shouldReportLDAPOperationStats()) {
            BSONObjBuilder ldapOperationStatsBuilder;
            userAcquisitionStats->reportLdapOperationStats(
                &ldapOperationStatsBuilder, opCtx->getServiceContext()->getTickSource());
        }
    }

    {
        BSONObj flowControlMetrics = makeFlowControlObject(flowControlStats);
        BSONObjBuilder flowControlBuilder(b.subobjStart("flowControl"));
        flowControlBuilder.appendElements(flowControlMetrics);
    }

    {
        const auto& readConcern = repl::ReadConcernArgs::get(opCtx);
        if (readConcern.isSpecified()) {
            readConcern.appendInfo(&b);
        }
    }

    if (writeConcern && !writeConcern->usedDefaultConstructedWC) {
        b.append("writeConcern", writeConcern->toBSON());
    }

    if (waitForWriteConcernDurationMillis > Milliseconds::zero()) {
        b.append("waitForWriteConcernDuration",
                 durationCount<Milliseconds>(waitForWriteConcernDurationMillis));
    }

    if (storageStats) {
        b.append("storage", storageStats->toBSON());
    }

    if (!errInfo.isOK()) {
        b.appendNumber("ok", 0.0);
        if (!errInfo.reason().empty()) {
            b.append("errMsg", errInfo.reason());
        }
        b.append("errName", ErrorCodes::errorString(errInfo.code()));
        b.append("errCode", errInfo.code());
    }

    OPDEBUG_APPEND_NUMBER(b, responseLength);
    if (iscommand) {
        b.append("protocol", getProtoString(networkOp));
    }

    if (remoteOpWaitTime) {
        b.append("remoteOpWaitMillis", durationCount<Milliseconds>(*remoteOpWaitTime));
    }

    // Always log cpuNanos in rare cases that it is zero to facilitate testing that expects this
    // field to always exist.
    if (cpuTime >= Nanoseconds::zero()) {
        b.appendNumber("cpuNanos", durationCount<Nanoseconds>(cpuTime));
    }

    // millis should always be present for any operation
    b.appendNumber(
        "millis",
        durationCount<Milliseconds>(additiveMetrics.executionTime.value_or(Microseconds{0})));

    b.append("rateLimit",
             durationCount<Milliseconds>(additiveMetrics.executionTime.value_or(Milliseconds{0})) >=
                     serverGlobalParams.slowMS.load()
                 ? 1
                 : serverGlobalParams.rateLimit.load());

    if (!curop.getPlanSummary().empty()) {
        b.append("planSummary", curop.getPlanSummary());
    }

    if (planningTime > Microseconds::zero()) {
        b.appendNumber("planningTimeMicros", durationCount<Microseconds>(planningTime));
    }

    OPDEBUG_APPEND_OPTIONAL(b, "estimatedCost", estimatedCost);

    OPDEBUG_APPEND_OPTIONAL(b, "estimatedCardinality", estimatedCardinality);

    if (totalOplogSlotDurationMicros > Microseconds::zero()) {
        b.appendNumber("totalOplogSlotDurationMicros",
                       durationCount<Microseconds>(totalOplogSlotDurationMicros));
    }

    if (!execStats.isEmpty()) {
        b.append("execStats", std::move(execStats));
    }
}

void OpDebug::appendUserInfo(const CurOp& c,
                             BSONObjBuilder& builder,
                             AuthorizationSession* authSession) {
    std::string opdb(nsToDatabase(c.getNS()));

    BSONArrayBuilder allUsers(builder.subarrayStart("allUsers"));
    auto name = authSession->getAuthenticatedUserName();
    if (name) {
        name->serializeToBSON(&allUsers);
    }
    allUsers.doneFast();

    builder.append("user", name ? name->getDisplayName() : "");
}

std::function<BSONObj(ProfileFilter::Args)> OpDebug::appendStaged(StringSet requestedFields,
                                                                  bool needWholeDocument) {
    // This function is analogous to OpDebug::append. The main difference is that append() does
    // the work of building BSON right away, while appendStaged() stages the work to be done
    // later. It returns a std::function that builds BSON when called.

    // The other difference is that appendStaged can avoid building BSON for unneeded fields.
    // requestedFields is a set of top-level field names; any fields beyond this list may be
    // omitted. This also lets us uassert if the caller asks for an unsupported field.

    // Each piece of the result is a function that appends to a BSONObjBuilder.
    // Before returning, we encapsulate the result in a simpler function that returns a BSONObj.
    using Piece = std::function<void(ProfileFilter::Args, BSONObjBuilder&)>;
    std::vector<Piece> pieces;

    // For convenience, the callback that handles each field gets the fieldName as an extra arg.
    using Callback = std::function<void(const char*, ProfileFilter::Args, BSONObjBuilder&)>;

    // Helper to check for the presence of a field in the StringSet, and remove it.
    // At the end of this method, anything left in the StringSet is a field we don't know
    // how to handle.
    auto needs = [&](const char* fieldName) {
        bool val = needWholeDocument || requestedFields.count(fieldName) > 0;
        requestedFields.erase(fieldName);
        return val;
    };
    auto addIfNeeded = [&](const char* fieldName, Callback cb) {
        if (needs(fieldName)) {
            pieces.push_back([fieldName = fieldName, cb = std::move(cb)](auto args, auto& b) {
                cb(fieldName, args, b);
            });
        }
    };

    addIfNeeded("ts", [](auto field, auto args, auto& b) { b.append(field, jsTime()); });
    addIfNeeded("client", [](auto field, auto args, auto& b) {
        b.append(field, args.opCtx->getClient()->clientAddress());
    });
    addIfNeeded("appName", [](auto field, auto args, auto& b) {
        if (auto clientMetadata = ClientMetadata::get(args.opCtx->getClient())) {
            auto appName = clientMetadata->getApplicationName();
            if (!appName.empty()) {
                b.append(field, appName);
            }
        }
    });
    bool needsAllUsers = needs("allUsers");
    bool needsUser = needs("user");
    if (needsAllUsers || needsUser) {
        pieces.push_back([](auto args, auto& b) {
            AuthorizationSession* authSession = AuthorizationSession::get(args.opCtx->getClient());
            appendUserInfo(args.curop, b, authSession);
        });
    }

    addIfNeeded("op", [](auto field, auto args, auto& b) {
        b.append(field, logicalOpToString(args.op.logicalOp));
    });
    addIfNeeded("ns", [](auto field, auto args, auto& b) { b.append(field, args.curop.getNS()); });

    addIfNeeded("command", [](auto field, auto args, auto& b) {
        appendObjectTruncatingAsNecessary(
            field,
            appendCommentField(args.opCtx, args.curop.opDescription()),
            appendMaxElementSize,
            b);
    });

    addIfNeeded("originatingCommand", [](auto field, auto args, auto& b) {
        auto originatingCommand = args.curop.originatingCommand();
        if (!originatingCommand.isEmpty()) {
            appendObjectTruncatingAsNecessary(field, originatingCommand, appendMaxElementSize, b);
        }
    });

    addIfNeeded("nShards", [](auto field, auto args, auto& b) {
        OPDEBUG_APPEND_NUMBER2(b, field, args.op.nShards);
    });
    addIfNeeded("cursorid", [](auto field, auto args, auto& b) {
        OPDEBUG_APPEND_NUMBER2(b, field, args.op.cursorid);
    });
    addIfNeeded("mongot", [](auto field, auto args, auto& b) {
        if (args.op.mongotCursorId) {
            b.append(field, args.op.makeMongotDebugStatsObject());
        }
    });
    addIfNeeded("exhaust", [](auto field, auto args, auto& b) {
        OPDEBUG_APPEND_BOOL2(b, field, args.op.exhaust);
    });

    addIfNeeded("keysExamined", [](auto field, auto args, auto& b) {
        OPDEBUG_APPEND_OPTIONAL(b, field, args.op.additiveMetrics.keysExamined);
    });
    addIfNeeded("docsExamined", [](auto field, auto args, auto& b) {
        OPDEBUG_APPEND_OPTIONAL(b, field, args.op.additiveMetrics.docsExamined);
    });
    addIfNeeded("hasSortStage", [](auto field, auto args, auto& b) {
        OPDEBUG_APPEND_BOOL2(b, field, args.op.additiveMetrics.hasSortStage);
    });
    addIfNeeded("usedDisk", [](auto field, auto args, auto& b) {
        OPDEBUG_APPEND_BOOL2(b, field, args.op.additiveMetrics.usedDisk);
    });
    addIfNeeded("fromMultiPlanner", [](auto field, auto args, auto& b) {
        OPDEBUG_APPEND_BOOL2(b, field, args.op.additiveMetrics.fromMultiPlanner);
    });
    addIfNeeded("fromPlanCache", [](auto field, auto args, auto& b) {
        OPDEBUG_APPEND_BOOL2(b, field, args.op.additiveMetrics.fromPlanCache.value_or(false));
    });
    addIfNeeded("replanned", [](auto field, auto args, auto& b) {
        if (args.op.replanReason) {
            OPDEBUG_APPEND_BOOL2(b, field, true);
        }
    });
    addIfNeeded("replanReason", [](auto field, auto args, auto& b) {
        if (args.op.replanReason) {
            b.append(field, *args.op.replanReason);
        }
    });
    addIfNeeded("nMatched", [](auto field, auto args, auto& b) {
        OPDEBUG_APPEND_OPTIONAL(b, field, args.op.additiveMetrics.nMatched);
    });
    addIfNeeded("nBatches", [](auto field, auto args, auto& b) {
        OPDEBUG_APPEND_OPTIONAL(b, field, args.op.additiveMetrics.nBatches);
    });
    addIfNeeded("nModified", [](auto field, auto args, auto& b) {
        OPDEBUG_APPEND_OPTIONAL(b, field, args.op.additiveMetrics.nModified);
    });
    addIfNeeded("ninserted", [](auto field, auto args, auto& b) {
        OPDEBUG_APPEND_OPTIONAL(b, field, args.op.additiveMetrics.ninserted);
    });
    addIfNeeded("ndeleted", [](auto field, auto args, auto& b) {
        OPDEBUG_APPEND_OPTIONAL(b, field, args.op.additiveMetrics.ndeleted);
    });
    addIfNeeded("nUpserted", [](auto field, auto args, auto& b) {
        OPDEBUG_APPEND_OPTIONAL(b, field, args.op.additiveMetrics.nUpserted);
    });
    addIfNeeded("cursorExhausted", [](auto field, auto args, auto& b) {
        OPDEBUG_APPEND_BOOL2(b, field, args.op.cursorExhausted);
    });

    addIfNeeded("keysInserted", [](auto field, auto args, auto& b) {
        OPDEBUG_APPEND_OPTIONAL(b, field, args.op.additiveMetrics.keysInserted);
    });
    addIfNeeded("keysDeleted", [](auto field, auto args, auto& b) {
        OPDEBUG_APPEND_OPTIONAL(b, field, args.op.additiveMetrics.keysDeleted);
    });
    addIfNeeded("prepareReadConflicts", [](auto field, auto args, auto& b) {
        OPDEBUG_APPEND_ATOMIC(b, field, args.op.additiveMetrics.prepareReadConflicts);
    });
    addIfNeeded("writeConflicts", [](auto field, auto args, auto& b) {
        OPDEBUG_APPEND_ATOMIC(b, field, args.op.additiveMetrics.writeConflicts);
    });
    addIfNeeded("temporarilyUnavailableErrors", [](auto field, auto args, auto& b) {
        OPDEBUG_APPEND_ATOMIC(b, field, args.op.additiveMetrics.temporarilyUnavailableErrors);
    });

    addIfNeeded("dataThroughputLastSecond", [](auto field, auto args, auto& b) {
        OPDEBUG_APPEND_OPTIONAL(b, field, args.op.dataThroughputLastSecond);
    });
    addIfNeeded("dataThroughputAverage", [](auto field, auto args, auto& b) {
        OPDEBUG_APPEND_OPTIONAL(b, field, args.op.dataThroughputAverage);
    });

    addIfNeeded("numYield", [](auto field, auto args, auto& b) {
        b.appendNumber(field, args.curop.numYields());
    });
    addIfNeeded("nreturned", [](auto field, auto args, auto& b) {
        OPDEBUG_APPEND_OPTIONAL(b, field, args.op.additiveMetrics.nreturned);
    });

    addIfNeeded("queryHash", [](auto field, auto args, auto& b) {
        if (args.op.queryHash) {
            b.append(field, zeroPaddedHex(*args.op.queryHash));
        }
    });
    addIfNeeded("planCacheKey", [](auto field, auto args, auto& b) {
        if (args.op.planCacheKey) {
            b.append(field, zeroPaddedHex(*args.op.planCacheKey));
        }
    });
    addIfNeeded("queryShapeHash", [](auto field, auto args, auto& b) {
        if (auto hash = args.curop.getQueryShapeHash()) {
            b.append(field, hash->toHexString());
        }
    });

    addIfNeeded("queryFramework", [](auto field, auto args, auto& b) {
        switch (args.op.queryFramework) {
            case PlanExecutor::QueryFramework::kClassicOnly:
            case PlanExecutor::QueryFramework::kClassicHybrid:
                b.append("queryFramework", "classic");
                break;
            case PlanExecutor::QueryFramework::kSBEOnly:
            case PlanExecutor::QueryFramework::kSBEHybrid:
                b.append("queryFramework", "sbe");
                break;
            case PlanExecutor::QueryFramework::kCQF:
                b.append("queryFramework", "cqf");
                break;
            case PlanExecutor::QueryFramework::kUnknown:
                break;
        }
    });

    addIfNeeded("locks", [](auto field, auto args, auto& b) {
        auto lockerInfo =
            shard_role_details::getLocker(args.opCtx)->getLockerInfo(args.curop.getLockStatsBase());
        BSONObjBuilder locks(b.subobjStart(field));
        lockerInfo.stats.report(&locks);
    });

    addIfNeeded("authorization", [](auto field, auto args, auto& b) {
        auto userAcquisitionStats = args.curop.getUserAcquisitionStats();
        if (userAcquisitionStats->shouldReportUserCacheAccessStats()) {
            BSONObjBuilder userCacheAcquisitionStatsBuilder(b.subobjStart(field));
            userAcquisitionStats->reportUserCacheAcquisitionStats(
                &userCacheAcquisitionStatsBuilder,
                args.opCtx->getServiceContext()->getTickSource());
        }

        if (userAcquisitionStats->shouldReportLDAPOperationStats()) {
            BSONObjBuilder ldapOperationStatsBuilder(b.subobjStart(field));
            userAcquisitionStats->reportLdapOperationStats(
                &ldapOperationStatsBuilder, args.opCtx->getServiceContext()->getTickSource());
        }
    });

    addIfNeeded("flowControl", [](auto field, auto args, auto& b) {
        BSONObj flowControlMetrics =
            makeFlowControlObject(shard_role_details::getLocker(args.opCtx)->getFlowControlStats());
        BSONObjBuilder flowControlBuilder(b.subobjStart(field));
        flowControlBuilder.appendElements(flowControlMetrics);
    });

    addIfNeeded("writeConcern", [](auto field, auto args, auto& b) {
        if (args.op.writeConcern && !args.op.writeConcern->usedDefaultConstructedWC) {
            b.append(field, args.op.writeConcern->toBSON());
        }
    });

    addIfNeeded("storage", [](auto field, auto args, auto& b) {
        if (args.op.storageStats) {
            b.append(field, args.op.storageStats->toBSON());
        }
    });

    // Don't short-circuit: call needs() for every supported field, so that at the end we can
    // uassert that no unsupported fields were requested.
    bool needsOk = needs("ok");
    bool needsErrMsg = needs("errMsg");
    bool needsErrName = needs("errName");
    bool needsErrCode = needs("errCode");
    if (needsOk || needsErrMsg || needsErrName || needsErrCode) {
        pieces.push_back([](auto args, auto& b) {
            if (!args.op.errInfo.isOK()) {
                b.appendNumber("ok", 0.0);
                if (!args.op.errInfo.reason().empty()) {
                    b.append("errMsg", args.op.errInfo.reason());
                }
                b.append("errName", ErrorCodes::errorString(args.op.errInfo.code()));
                b.append("errCode", args.op.errInfo.code());
            }
        });
    }

    addIfNeeded("responseLength", [](auto field, auto args, auto& b) {
        OPDEBUG_APPEND_NUMBER2(b, field, args.op.responseLength);
    });

    addIfNeeded("protocol", [](auto field, auto args, auto& b) {
        if (args.op.iscommand) {
            b.append(field, getProtoString(args.op.networkOp));
        }
    });

    addIfNeeded("remoteOpWaitMillis", [](auto field, auto args, auto& b) {
        if (args.op.remoteOpWaitTime) {
            b.append(field, durationCount<Milliseconds>(*args.op.remoteOpWaitTime));
        }
    });

    addIfNeeded("cpuNanos", [](auto field, auto args, auto& b) {
        // Always report cpuNanos in rare cases that it is zero to facilitate testing that expects
        // this field to always exist.
        if (args.op.cpuTime >= Nanoseconds::zero()) {
            b.appendNumber(field, durationCount<Nanoseconds>(args.op.cpuTime));
        }
    });

    // millis and durationMillis are the same thing. This is one of the few inconsistencies between
    // the profiler (OpDebug::append) and the log file (OpDebug::report), so for the profile filter
    // we support both names.
    addIfNeeded("millis", [](auto field, auto args, auto& b) {
        b.appendNumber(field,
                       durationCount<Milliseconds>(
                           args.op.additiveMetrics.executionTime.value_or(Microseconds{0})));
    });
    addIfNeeded("durationMillis", [](auto field, auto args, auto& b) {
        b.appendNumber(field,
                       durationCount<Milliseconds>(
                           args.op.additiveMetrics.executionTime.value_or(Microseconds{0})));
    });

    addIfNeeded("workingMillis", [](auto field, auto args, auto& b) {
        b.appendNumber(field,
                       durationCount<Milliseconds>(
                           args.op.additiveMetrics.clusterWorkingTime.value_or(Milliseconds{0})));
    });

    addIfNeeded("rateLimit", [](auto field, auto args, auto& b) {
        b.append(field,
                 durationCount<Milliseconds>(args.op.additiveMetrics.executionTime.value_or(
                     Microseconds{0})) >= serverGlobalParams.slowMS.load()
                     ? 1
                     : serverGlobalParams.rateLimit.load());
    });

    addIfNeeded("planSummary", [](auto field, auto args, auto& b) {
        if (!args.curop.getPlanSummary().empty()) {
            b.append(field, args.curop.getPlanSummary());
        }
    });

    addIfNeeded("planningTimeMicros", [](auto field, auto args, auto& b) {
        b.appendNumber(field, durationCount<Microseconds>(args.op.planningTime));
    });

    addIfNeeded("estimatedCost", [](auto field, auto args, auto& b) {
        OPDEBUG_APPEND_OPTIONAL(b, field, args.op.estimatedCost);
    });

    addIfNeeded("estimatedCardinality", [](auto field, auto args, auto& b) {
        OPDEBUG_APPEND_OPTIONAL(b, field, args.op.estimatedCardinality);
    });

    addIfNeeded("totalOplogSlotDurationMicros", [](auto field, auto args, auto& b) {
        if (args.op.totalOplogSlotDurationMicros > Nanoseconds::zero()) {
            b.appendNumber(field,
                           durationCount<Microseconds>(args.op.totalOplogSlotDurationMicros));
        }
    });

    addIfNeeded("execStats", [](auto field, auto args, auto& b) {
        if (!args.op.execStats.isEmpty()) {
            b.append(field, args.op.execStats);
        }
    });

    addIfNeeded("operationMetrics", [](auto field, auto args, auto& b) {
        auto& metricsCollector = ResourceConsumption::MetricsCollector::get(args.opCtx);
        if (metricsCollector.hasCollectedMetrics()) {
            BSONObjBuilder metricsBuilder(b.subobjStart(field));
            metricsCollector.getMetrics().toBson(&metricsBuilder);
        }
    });

    if (!requestedFields.empty()) {
        std::stringstream ss;
        ss << "No such field (or fields) available for profile filter";
        auto sep = ": ";
        for (auto&& s : requestedFields) {
            ss << sep << s;
            sep = ", ";
        }
        uasserted(4910200, ss.str());
    }

    return [pieces = std::move(pieces)](ProfileFilter::Args args) {
        BSONObjBuilder bob;
        for (const auto& piece : pieces) {
            piece(args, bob);
        }
        return bob.obj();
    };
}

void OpDebug::setPlanSummaryMetrics(PlanSummaryStats&& planSummaryStats) {
    // Data-bearing node metrics need to be aggregated here rather than just assigned.
    // Certain operations like $mergeCursors may have already accumulated metrics from remote
    // data-bearing nodes, and we need to add in the work done locally.
    additiveMetrics.keysExamined =
        additiveMetrics.keysExamined.value_or(0) + planSummaryStats.totalKeysExamined;
    additiveMetrics.docsExamined =
        additiveMetrics.docsExamined.value_or(0) + planSummaryStats.totalDocsExamined;
    additiveMetrics.hasSortStage = additiveMetrics.hasSortStage || planSummaryStats.hasSortStage;
    additiveMetrics.usedDisk = additiveMetrics.usedDisk || planSummaryStats.usedDisk;
    additiveMetrics.fromMultiPlanner =
        additiveMetrics.fromMultiPlanner || planSummaryStats.fromMultiPlanner;
    // Note that fromPlanCache is an AND of all operations rather than an OR like the other metrics.
    // This is to ensure we register when any part of the query _missed_ the cache, which is thought
    // to be the more interesting event.
    if (!additiveMetrics.fromPlanCache.has_value()) {
        additiveMetrics.fromPlanCache = true;
    }
    *additiveMetrics.fromPlanCache =
        *additiveMetrics.fromPlanCache && planSummaryStats.fromPlanCache;

    sortSpills = planSummaryStats.sortSpills;
    sortSpillBytes = planSummaryStats.sortSpillBytes;
    sortTotalDataSizeBytes = planSummaryStats.sortTotalDataSizeBytes;
    keysSorted = planSummaryStats.keysSorted;
    collectionScans = planSummaryStats.collectionScans;
    collectionScansNonTailable = planSummaryStats.collectionScansNonTailable;

    replanReason = std::move(planSummaryStats.replanReason);
    indexesUsed = std::move(planSummaryStats.indexesUsed);
}

BSONObj OpDebug::makeFlowControlObject(FlowControlTicketholder::CurOp stats) {
    BSONObjBuilder builder;
    if (stats.ticketsAcquired > 0) {
        builder.append("acquireCount", stats.ticketsAcquired);
    }

    if (stats.acquireWaitCount > 0) {
        builder.append("acquireWaitCount", stats.acquireWaitCount);
    }

    if (stats.timeAcquiringMicros > 0) {
        builder.append("timeAcquiringMicros", stats.timeAcquiringMicros);
    }

    return builder.obj();
}

BSONObj OpDebug::makeMongotDebugStatsObject() const {
    BSONObjBuilder cursorBuilder;
    invariant(mongotCursorId);
    cursorBuilder.append("cursorid", mongotCursorId.value());
    if (msWaitingForMongot) {
        cursorBuilder.append("timeWaitingMillis", msWaitingForMongot.value());
    }
    cursorBuilder.append("batchNum", mongotBatchNum);
    if (!mongotCountVal.isEmpty()) {
        cursorBuilder.append("resultCount", mongotCountVal);
    }
    if (!mongotSlowQueryLog.isEmpty()) {
        cursorBuilder.appendElements(mongotSlowQueryLog);
    }
    return cursorBuilder.obj();
}

void OpDebug::addResolvedViews(const std::vector<NamespaceString>& namespaces,
                               const std::vector<BSONObj>& pipeline) {
    if (namespaces.empty())
        return;

    if (resolvedViews.find(namespaces.front()) == resolvedViews.end()) {
        resolvedViews[namespaces.front()] = std::make_pair(namespaces, pipeline);
    }
}

static void appendResolvedViewsInfoImpl(
    BSONArrayBuilder& resolvedViewsArr,
    const std::map<NamespaceString, std::pair<std::vector<NamespaceString>, std::vector<BSONObj>>>&
        resolvedViews) {
    for (const auto& kv : resolvedViews) {
        const NamespaceString& viewNss = kv.first;
        const std::vector<NamespaceString>& dependencies = kv.second.first;
        const std::vector<BSONObj>& pipeline = kv.second.second;

        BSONObjBuilder aView;
        aView.append("viewNamespace",
                     NamespaceStringUtil::serialize(viewNss, SerializationContext::stateDefault()));

        BSONArrayBuilder dependenciesArr(aView.subarrayStart("dependencyChain"));
        for (const auto& nss : dependencies) {
            dependenciesArr.append(nss.coll().toString());
        }
        dependenciesArr.doneFast();

        BSONArrayBuilder pipelineArr(aView.subarrayStart("resolvedPipeline"));
        for (const auto& stage : pipeline) {
            pipelineArr.append(stage);
        }
        pipelineArr.doneFast();

        resolvedViewsArr.append(redact(aView.done()));
    }
}

CursorMetrics OpDebug::getCursorMetrics() const {
    CursorMetrics metrics;

    metrics.setKeysExamined(additiveMetrics.keysExamined.value_or(0));
    metrics.setDocsExamined(additiveMetrics.docsExamined.value_or(0));
    metrics.setBytesRead(additiveMetrics.bytesRead.value_or(0));

    metrics.setReadingTimeMicros(additiveMetrics.readingTime.value_or(Microseconds(0)).count());
    metrics.setWorkingTimeMillis(
        additiveMetrics.clusterWorkingTime.value_or(Milliseconds(0)).count());

    metrics.setHasSortStage(additiveMetrics.hasSortStage);
    metrics.setUsedDisk(additiveMetrics.usedDisk);
    metrics.setFromMultiPlanner(additiveMetrics.fromMultiPlanner);
    metrics.setFromPlanCache(additiveMetrics.fromPlanCache.value_or(false));

    return metrics;
}

BSONArray OpDebug::getResolvedViewsInfo() const {
    BSONArrayBuilder resolvedViewsArr;
    appendResolvedViewsInfoImpl(resolvedViewsArr, this->resolvedViews);
    return resolvedViewsArr.arr();
}

void OpDebug::appendResolvedViewsInfo(BSONObjBuilder& builder) const {
    BSONArrayBuilder resolvedViewsArr(builder.subarrayStart("resolvedViews"));
    appendResolvedViewsInfoImpl(resolvedViewsArr, this->resolvedViews);
    resolvedViewsArr.doneFast();
}

std::string OpDebug::getCollectionType(const NamespaceString& nss) const {
    if (nss.isEmpty()) {
        return "none";
    } else if (!resolvedViews.empty()) {
        auto dependencyItr = resolvedViews.find(nss);
        // 'resolvedViews' might be populated if any other collection as a part of the query is on a
        // view. However, it will not have associated dependencies.
        if (dependencyItr == resolvedViews.end()) {
            return "normal";
        }
        const std::vector<NamespaceString>& dependencies = dependencyItr->second.first;

        auto nssIterInDeps = std::find(dependencies.begin(), dependencies.end(), nss);
        tassert(7589000,
                str::stream() << "The view with ns: " << nss.toStringForErrorMsg()
                              << ", should have a valid dependency.",
                nssIterInDeps != (dependencies.end() - 1) && nssIterInDeps != dependencies.end());

        // The underlying namespace for the view/timeseries collection is the next namespace in the
        // dependency chain. If the view depends on a timeseries buckets collection, then it is a
        // timeseries collection, otherwise it is a regular view.
        const NamespaceString& underlyingNss = *std::next(nssIterInDeps);
        if (underlyingNss.isTimeseriesBucketsCollection()) {
            return "timeseries";
        }
        return "view";
    } else if (nss.isTimeseriesBucketsCollection()) {
        return "timeseriesBuckets";
    } else if (nss.isSystem()) {
        return "system";
    } else if (nss.isConfigDB()) {
        return "config";
    } else if (nss.isAdminDB()) {
        return "admin";
    } else if (nss.isLocalDB()) {
        return "local";
    } else if (nss.isNormalCollection()) {
        return "normal";
    }
    return "unknown";
}

namespace {

/**
 * Adds two boost::optionals of the same type with an operator+() together. Returns boost::none if
 * both 'lhs' and 'rhs' are uninitialized, or the sum of 'lhs' and 'rhs' if they are both
 * initialized. Returns 'lhs' if only 'rhs' is uninitialized and vice-versa.
 */
template <typename T>
boost::optional<T> addOptionals(const boost::optional<T>& lhs, const boost::optional<T>& rhs) {
    if (!rhs) {
        return lhs;
    }
    return lhs ? (*lhs + *rhs) : rhs;
}
}  // namespace

void OpDebug::AdditiveMetrics::add(const AdditiveMetrics& otherMetrics) {
    keysExamined = addOptionals(keysExamined, otherMetrics.keysExamined);
    docsExamined = addOptionals(docsExamined, otherMetrics.docsExamined);
    bytesRead = addOptionals(bytesRead, otherMetrics.bytesRead);
    nMatched = addOptionals(nMatched, otherMetrics.nMatched);
    nreturned = addOptionals(nreturned, otherMetrics.nreturned);
    nBatches = addOptionals(nBatches, otherMetrics.nBatches);
    nModified = addOptionals(nModified, otherMetrics.nModified);
    ninserted = addOptionals(ninserted, otherMetrics.ninserted);
    ndeleted = addOptionals(ndeleted, otherMetrics.ndeleted);
    nUpserted = addOptionals(nUpserted, otherMetrics.nUpserted);
    keysInserted = addOptionals(keysInserted, otherMetrics.keysInserted);
    keysDeleted = addOptionals(keysDeleted, otherMetrics.keysDeleted);
    readingTime = addOptionals(readingTime, otherMetrics.readingTime);
    clusterWorkingTime = addOptionals(clusterWorkingTime, otherMetrics.clusterWorkingTime);
    prepareReadConflicts.fetchAndAdd(otherMetrics.prepareReadConflicts.load());
    writeConflicts.fetchAndAdd(otherMetrics.writeConflicts.load());
    temporarilyUnavailableErrors.fetchAndAdd(otherMetrics.temporarilyUnavailableErrors.load());
    executionTime = addOptionals(executionTime, otherMetrics.executionTime);

    hasSortStage = hasSortStage || otherMetrics.hasSortStage;
    usedDisk = usedDisk || otherMetrics.usedDisk;
    fromMultiPlanner = fromMultiPlanner || otherMetrics.fromMultiPlanner;
    // Note that fromPlanCache is an AND of all operations rather than an OR like the other metrics.
    // This is to ensure we register when any part of the query _missed_ the cache, which is thought
    // to be the more interesting event.
    if (!fromPlanCache.has_value()) {
        fromPlanCache = true;
    }
    *fromPlanCache = *fromPlanCache && otherMetrics.fromPlanCache.value_or(true);
}

void OpDebug::AdditiveMetrics::aggregateDataBearingNodeMetrics(
    const query_stats::DataBearingNodeMetrics& metrics) {
    keysExamined = keysExamined.value_or(0) + metrics.keysExamined;
    docsExamined = docsExamined.value_or(0) + metrics.docsExamined;
    bytesRead = bytesRead.value_or(0) + metrics.bytesRead;
    readingTime = readingTime.value_or(Microseconds(0)) + metrics.readingTime;
    clusterWorkingTime = clusterWorkingTime.value_or(Milliseconds(0)) + metrics.clusterWorkingTime;
    hasSortStage = hasSortStage || metrics.hasSortStage;
    usedDisk = usedDisk || metrics.usedDisk;
    fromMultiPlanner = fromMultiPlanner || metrics.fromMultiPlanner;
    // Note that fromPlanCache is an AND of all operations rather than an OR like the other metrics.
    // This is to ensure we register when any part of the query _missed_ the cache, which is thought
    // to be the more interesting event.
    if (!fromPlanCache.has_value()) {
        fromPlanCache = true;
    }
    *fromPlanCache = *fromPlanCache && metrics.fromPlanCache;
}

void OpDebug::AdditiveMetrics::aggregateDataBearingNodeMetrics(
    const boost::optional<query_stats::DataBearingNodeMetrics>& metrics) {
    if (metrics) {
        aggregateDataBearingNodeMetrics(*metrics);
    }
}

void OpDebug::AdditiveMetrics::aggregateCursorMetrics(const CursorMetrics& metrics) {
    aggregateDataBearingNodeMetrics(
        query_stats::DataBearingNodeMetrics{static_cast<uint64_t>(metrics.getKeysExamined()),
                                            static_cast<uint64_t>(metrics.getDocsExamined()),
                                            static_cast<uint64_t>(metrics.getBytesRead()),
                                            Microseconds(metrics.getReadingTimeMicros()),
                                            Milliseconds(metrics.getWorkingTimeMillis()),
                                            metrics.getHasSortStage(),
                                            metrics.getUsedDisk(),
                                            metrics.getFromMultiPlanner(),
                                            metrics.getFromPlanCache()});
}

void OpDebug::AdditiveMetrics::aggregateStorageStats(const StorageStats& stats) {
    bytesRead = bytesRead.value_or(0) + stats.bytesRead();
    readingTime = readingTime.value_or(Microseconds(0)) + stats.readingTime();
}

void OpDebug::AdditiveMetrics::reset() {
    keysExamined = boost::none;
    docsExamined = boost::none;
    nMatched = boost::none;
    nreturned = boost::none;
    nBatches = boost::none;
    nModified = boost::none;
    ninserted = boost::none;
    ndeleted = boost::none;
    nUpserted = boost::none;
    keysInserted = boost::none;
    keysDeleted = boost::none;
    prepareReadConflicts.store(0);
    writeConflicts.store(0);
    temporarilyUnavailableErrors.store(0);
    executionTime = boost::none;
}

bool OpDebug::AdditiveMetrics::equals(const AdditiveMetrics& otherMetrics) const {
    return keysExamined == otherMetrics.keysExamined && docsExamined == otherMetrics.docsExamined &&
        nMatched == otherMetrics.nMatched && nreturned == otherMetrics.nreturned &&
        nBatches == otherMetrics.nBatches && nModified == otherMetrics.nModified &&
        ninserted == otherMetrics.ninserted && ndeleted == otherMetrics.ndeleted &&
        nUpserted == otherMetrics.nUpserted && keysInserted == otherMetrics.keysInserted &&
        keysDeleted == otherMetrics.keysDeleted &&
        prepareReadConflicts.load() == otherMetrics.prepareReadConflicts.load() &&
        writeConflicts.load() == otherMetrics.writeConflicts.load() &&
        temporarilyUnavailableErrors.load() == otherMetrics.temporarilyUnavailableErrors.load() &&
        executionTime == otherMetrics.executionTime;
}

void OpDebug::AdditiveMetrics::incrementWriteConflicts(long long n) {
    writeConflicts.fetchAndAdd(n);
}

void OpDebug::AdditiveMetrics::incrementTemporarilyUnavailableErrors(long long n) {
    temporarilyUnavailableErrors.fetchAndAdd(n);
}

void OpDebug::AdditiveMetrics::incrementKeysInserted(long long n) {
    if (!keysInserted) {
        keysInserted = 0;
    }
    *keysInserted += n;
}

void OpDebug::AdditiveMetrics::incrementKeysDeleted(long long n) {
    if (!keysDeleted) {
        keysDeleted = 0;
    }
    *keysDeleted += n;
}

void OpDebug::AdditiveMetrics::incrementNreturned(long long n) {
    if (!nreturned) {
        nreturned = 0;
    }
    *nreturned += n;
}

void OpDebug::AdditiveMetrics::incrementNBatches() {
    if (!nBatches) {
        nBatches = 0;
    }
    ++(*nBatches);
}

void OpDebug::AdditiveMetrics::incrementNinserted(long long n) {
    if (!ninserted) {
        ninserted = 0;
    }
    *ninserted += n;
}

void OpDebug::AdditiveMetrics::incrementNUpserted(long long n) {
    if (!nUpserted) {
        nUpserted = 0;
    }
    *nUpserted += n;
}

void OpDebug::AdditiveMetrics::incrementExecutionTime(Microseconds n) {
    if (!executionTime) {
        executionTime = Microseconds{0};
    }
    *executionTime += n;
}

void OpDebug::AdditiveMetrics::incrementPrepareReadConflicts(long long n) {
    prepareReadConflicts.fetchAndAdd(n);
}

std::string OpDebug::AdditiveMetrics::report() const {
    StringBuilder s;

    OPDEBUG_TOSTRING_HELP_OPTIONAL("keysExamined", keysExamined);
    OPDEBUG_TOSTRING_HELP_OPTIONAL("docsExamined", docsExamined);
    OPDEBUG_TOSTRING_HELP_OPTIONAL("nMatched", nMatched);
    OPDEBUG_TOSTRING_HELP_OPTIONAL("nreturned", nreturned);
    OPDEBUG_TOSTRING_HELP_OPTIONAL("nBatches", nBatches);
    OPDEBUG_TOSTRING_HELP_OPTIONAL("nModified", nModified);
    OPDEBUG_TOSTRING_HELP_OPTIONAL("ninserted", ninserted);
    OPDEBUG_TOSTRING_HELP_OPTIONAL("ndeleted", ndeleted);
    OPDEBUG_TOSTRING_HELP_OPTIONAL("nUpserted", nUpserted);
    OPDEBUG_TOSTRING_HELP_OPTIONAL("keysInserted", keysInserted);
    OPDEBUG_TOSTRING_HELP_OPTIONAL("keysDeleted", keysDeleted);
    OPDEBUG_TOSTRING_HELP_ATOMIC("prepareReadConflicts", prepareReadConflicts);
    OPDEBUG_TOSTRING_HELP_ATOMIC("writeConflicts", writeConflicts);
    OPDEBUG_TOSTRING_HELP_ATOMIC("temporarilyUnavailableErrors", temporarilyUnavailableErrors);
    if (executionTime) {
        s << " durationMillis:" << durationCount<Milliseconds>(*executionTime);
    }

    return s.str();
}

void OpDebug::AdditiveMetrics::report(logv2::DynamicAttributes* pAttrs) const {
    OPDEBUG_TOATTR_HELP_OPTIONAL("keysExamined", keysExamined);
    OPDEBUG_TOATTR_HELP_OPTIONAL("docsExamined", docsExamined);
    OPDEBUG_TOATTR_HELP_OPTIONAL("nMatched", nMatched);
    OPDEBUG_TOATTR_HELP_OPTIONAL("nreturned", nreturned);
    OPDEBUG_TOATTR_HELP_OPTIONAL("nBatches", nBatches);
    OPDEBUG_TOATTR_HELP_OPTIONAL("nModified", nModified);
    OPDEBUG_TOATTR_HELP_OPTIONAL("ninserted", ninserted);
    OPDEBUG_TOATTR_HELP_OPTIONAL("ndeleted", ndeleted);
    OPDEBUG_TOATTR_HELP_OPTIONAL("nUpserted", nUpserted);
    OPDEBUG_TOATTR_HELP_OPTIONAL("keysInserted", keysInserted);
    OPDEBUG_TOATTR_HELP_OPTIONAL("keysDeleted", keysDeleted);
    OPDEBUG_TOATTR_HELP_ATOMIC("prepareReadConflicts", prepareReadConflicts);
    OPDEBUG_TOATTR_HELP_ATOMIC("writeConflicts", writeConflicts);
    OPDEBUG_TOATTR_HELP_ATOMIC("temporarilyUnavailableErrors", temporarilyUnavailableErrors);
    if (executionTime) {
        pAttrs->add("durationMillis", durationCount<Milliseconds>(*executionTime));
    }
}

BSONObj OpDebug::AdditiveMetrics::reportBSON() const {
    BSONObjBuilder b;
    OPDEBUG_APPEND_OPTIONAL(b, "keysExamined", keysExamined);
    OPDEBUG_APPEND_OPTIONAL(b, "docsExamined", docsExamined);
    OPDEBUG_APPEND_OPTIONAL(b, "nMatched", nMatched);
    OPDEBUG_APPEND_OPTIONAL(b, "nreturned", nreturned);
    OPDEBUG_APPEND_OPTIONAL(b, "nBatches", nBatches);
    OPDEBUG_APPEND_OPTIONAL(b, "nModified", nModified);
    OPDEBUG_APPEND_OPTIONAL(b, "ninserted", ninserted);
    OPDEBUG_APPEND_OPTIONAL(b, "ndeleted", ndeleted);
    OPDEBUG_APPEND_OPTIONAL(b, "nUpserted", nUpserted);
    OPDEBUG_APPEND_OPTIONAL(b, "keysInserted", keysInserted);
    OPDEBUG_APPEND_OPTIONAL(b, "keysDeleted", keysDeleted);
    OPDEBUG_APPEND_ATOMIC(b, "prepareReadConflicts", prepareReadConflicts);
    OPDEBUG_APPEND_ATOMIC(b, "writeConflicts", writeConflicts);
    OPDEBUG_APPEND_ATOMIC(b, "temporarilyUnavailableErrors", temporarilyUnavailableErrors);
    if (executionTime) {
        b.appendNumber("durationMillis", durationCount<Milliseconds>(*executionTime));
    }
    return b.obj();
}

}  // namespace mongo<|MERGE_RESOLUTION|>--- conflicted
+++ resolved
@@ -1027,7 +1027,6 @@
     }
 }
 
-<<<<<<< HEAD
 bool CurOp::_shouldDBProfileWithRateLimit(long long slowMS) {
     auto rateLimit = serverGlobalParams.rateLimit.load();
     if (rateLimit > 1) {
@@ -1052,13 +1051,9 @@
     return true;
 }
 
-CurOp::AdditiveLockerStats CurOp::getAdditiveLockerStats(const Locker* locker) {
-    CurOp::AdditiveLockerStats stats;
-=======
 CurOp::AdditiveResourceStats CurOp::getAdditiveResourceStats(
     const Locker* locker, const boost::optional<ExecutionAdmissionContext>& admCtx) {
     CurOp::AdditiveResourceStats stats;
->>>>>>> 513263f7
     stats.lockStats = locker->stats();
     stats.cumulativeLockWaitTime = Microseconds(stats.lockStats.getCumulativeWaitTimeMicros());
     stats.timeQueuedForFlowControl =
