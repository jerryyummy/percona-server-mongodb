--- conflicted
+++ resolved
@@ -59,12 +59,7 @@
 #include "mongo/db/prepare_conflict_tracker.h"
 #include "mongo/db/profile_filter.h"
 #include "mongo/db/profile_settings.h"
-<<<<<<< HEAD
-#include "mongo/db/query/plan_summary_stats.h"
-#include "mongo/db/repl/read_concern_args.h"
 #include "mongo/db/server_options.h"
-=======
->>>>>>> d996df24
 #include "mongo/db/service_context.h"
 #include "mongo/db/session/logical_session_id_gen.h"
 #include "mongo/db/stats/timer_stats.h"
@@ -1041,1364 +1036,4 @@
     timeQueuedForFlowControl -= other.timeQueuedForFlowControl;
     // timeQueuedForTickets is intentionally excluded as it is tracked separately
 }
-<<<<<<< HEAD
-
-namespace {
-StringData getProtoString(int op) {
-    if (op == dbMsg) {
-        return "op_msg";
-    } else if (op == dbQuery) {
-        return "op_query";
-    }
-    MONGO_UNREACHABLE;
-}
-}  // namespace
-
-#define OPDEBUG_TOSTRING_HELP(x) \
-    if (x >= 0)                  \
-    s << " " #x ":" << (x)
-#define OPDEBUG_TOSTRING_HELP_BOOL(x) \
-    if (x)                            \
-    s << " " #x ":" << (x)
-#define OPDEBUG_TOSTRING_HELP_ATOMIC(x, y) \
-    if (auto __y = y.load(); __y > 0)      \
-    s << " " x ":" << (__y)
-#define OPDEBUG_TOSTRING_HELP_OPTIONAL(x, y) \
-    if (y)                                   \
-    s << " " x ":" << (*y)
-
-#define OPDEBUG_TOATTR_HELP(x) \
-    if (x >= 0)                \
-    pAttrs->add(#x, x)
-#define OPDEBUG_TOATTR_HELP_BOOL_NAMED(name, x) \
-    if (x)                                      \
-    pAttrs->add(name, x)
-#define OPDEBUG_TOATTR_HELP_BOOL(x) OPDEBUG_TOATTR_HELP_BOOL_NAMED(#x, x)
-#define OPDEBUG_TOATTR_HELP_ATOMIC(x, y) \
-    if (auto __y = y.load(); __y > 0)    \
-    pAttrs->add(x, __y)
-#define OPDEBUG_TOATTR_HELP_OPTIONAL(x, y) \
-    if (y)                                 \
-    pAttrs->add(x, *y)
-
-void OpDebug::report(OperationContext* opCtx,
-                     const SingleThreadedLockStats* lockStats,
-                     const ResourceConsumption::OperationMetrics* operationMetrics,
-                     const SingleThreadedStorageMetrics& storageMetrics,
-                     logv2::DynamicAttributes* pAttrs) const {
-    Client* client = opCtx->getClient();
-    auto& curop = *CurOp::get(opCtx);
-    auto flowControlStats = shard_role_details::getLocker(opCtx)->getFlowControlStats();
-
-    if (iscommand) {
-        pAttrs->add("type", "command");
-    } else {
-        pAttrs->add("type", networkOpToString(networkOp));
-    }
-
-    pAttrs->add("isFromUserConnection", client->isFromUserConnection());
-    pAttrs->addDeepCopy("ns", toStringForLogging(curop.getNSS()));
-    pAttrs->addDeepCopy("collectionType", getCollectionType(curop.getNSS()));
-
-    if (client) {
-        if (auto clientMetadata = ClientMetadata::get(client)) {
-            StringData appName = clientMetadata->getApplicationName();
-            if (!appName.empty()) {
-                pAttrs->add("appName", appName);
-            }
-        }
-    }
-
-    auto query = appendCommentField(opCtx, curop.opDescription());
-    if (!query.isEmpty()) {
-        if (const auto shapeHash = CurOp::get(opCtx)->getQueryShapeHash()) {
-            pAttrs->addDeepCopy("queryShapeHash", shapeHash->toHexString());
-        }
-        if (iscommand) {
-            const Command* curCommand = curop.getCommand();
-            if (curCommand) {
-                mutablebson::Document cmdToLog(query, mutablebson::Document::kInPlaceDisabled);
-                curCommand->snipForLogging(&cmdToLog);
-                pAttrs->add("command", redact(cmdToLog.getObject()));
-            } else {
-                // Should not happen but we need to handle curCommand == NULL gracefully.
-                // We don't know what the request payload is intended to be, so it might be
-                // sensitive, and we don't know how to redact it properly without a 'Command*'.
-                // So we just don't log it at all.
-                pAttrs->add("command", "unrecognized");
-            }
-        } else {
-            pAttrs->add("command", redact(query));
-        }
-    }
-
-    auto originatingCommand = curop.originatingCommand();
-    if (!originatingCommand.isEmpty()) {
-        pAttrs->add("originatingCommand", redact(originatingCommand));
-    }
-
-    if (!curop.getPlanSummary().empty()) {
-        pAttrs->addDeepCopy("planSummary", curop.getPlanSummary().toString());
-    }
-
-    if (planningTime > Microseconds::zero()) {
-        pAttrs->add("planningTimeMicros", durationCount<Microseconds>(planningTime));
-    }
-
-    if (estimatedCost) {
-        pAttrs->add("estimatedCost", *estimatedCost);
-    }
-
-    if (estimatedCardinality) {
-        pAttrs->add("estimatedCardinality", *estimatedCardinality);
-    }
-
-    if (prepareConflictDurationMillis > Milliseconds::zero()) {
-        pAttrs->add("prepareConflictDuration", prepareConflictDurationMillis);
-    }
-
-    if (catalogCacheDatabaseLookupMillis > Milliseconds::zero()) {
-        pAttrs->add("catalogCacheDatabaseLookupDuration", catalogCacheDatabaseLookupMillis);
-    }
-
-    if (catalogCacheCollectionLookupMillis > Milliseconds::zero()) {
-        pAttrs->add("catalogCacheCollectionLookupDuration", catalogCacheCollectionLookupMillis);
-    }
-
-    if (catalogCacheIndexLookupMillis > Milliseconds::zero()) {
-        pAttrs->add("catalogCacheIndexLookupDuration", catalogCacheIndexLookupMillis);
-    }
-
-    if (databaseVersionRefreshMillis > Milliseconds::zero()) {
-        pAttrs->add("databaseVersionRefreshDuration", databaseVersionRefreshMillis);
-    }
-
-    if (placementVersionRefreshMillis > Milliseconds::zero()) {
-        pAttrs->add("placementVersionRefreshDuration", placementVersionRefreshMillis);
-    }
-
-    if (totalOplogSlotDurationMicros > Microseconds::zero()) {
-        pAttrs->add("totalOplogSlotDuration", totalOplogSlotDurationMicros);
-    }
-
-    if (dataThroughputLastSecond) {
-        pAttrs->add("dataThroughputLastSecondMBperSec", *dataThroughputLastSecond);
-    }
-
-    if (dataThroughputAverage) {
-        pAttrs->add("dataThroughputAverageMBPerSec", *dataThroughputAverage);
-    }
-
-    if (!resolvedViews.empty()) {
-        pAttrs->add("resolvedViews", getResolvedViewsInfo());
-    }
-
-    OPDEBUG_TOATTR_HELP(nShards);
-    OPDEBUG_TOATTR_HELP(cursorid);
-    if (mongotCursorId) {
-        pAttrs->add("mongot", makeMongotDebugStatsObject());
-    }
-    OPDEBUG_TOATTR_HELP_BOOL(exhaust);
-
-    OPDEBUG_TOATTR_HELP_OPTIONAL("keysExamined", additiveMetrics.keysExamined);
-    OPDEBUG_TOATTR_HELP_OPTIONAL("docsExamined", additiveMetrics.docsExamined);
-
-    OPDEBUG_TOATTR_HELP_BOOL_NAMED("hasSortStage", additiveMetrics.hasSortStage);
-    OPDEBUG_TOATTR_HELP_BOOL_NAMED("usedDisk", additiveMetrics.usedDisk);
-    OPDEBUG_TOATTR_HELP_BOOL_NAMED("fromMultiPlanner", additiveMetrics.fromMultiPlanner);
-    OPDEBUG_TOATTR_HELP_BOOL_NAMED("fromPlanCache", additiveMetrics.fromPlanCache.value_or(false));
-    if (replanReason) {
-        bool replanned = true;
-        OPDEBUG_TOATTR_HELP_BOOL(replanned);
-        pAttrs->add("replanReason", redact(*replanReason));
-    }
-    OPDEBUG_TOATTR_HELP_OPTIONAL("nMatched", additiveMetrics.nMatched);
-    OPDEBUG_TOATTR_HELP_OPTIONAL("nBatches", additiveMetrics.nBatches);
-    OPDEBUG_TOATTR_HELP_OPTIONAL("nModified", additiveMetrics.nModified);
-    OPDEBUG_TOATTR_HELP_OPTIONAL("ninserted", additiveMetrics.ninserted);
-    OPDEBUG_TOATTR_HELP_OPTIONAL("ndeleted", additiveMetrics.ndeleted);
-    OPDEBUG_TOATTR_HELP_OPTIONAL("nUpserted", additiveMetrics.nUpserted);
-    OPDEBUG_TOATTR_HELP_BOOL(cursorExhausted);
-
-    OPDEBUG_TOATTR_HELP_OPTIONAL("keysInserted", additiveMetrics.keysInserted);
-    OPDEBUG_TOATTR_HELP_OPTIONAL("keysDeleted", additiveMetrics.keysDeleted);
-
-    if (storageMetrics.prepareReadConflicts > 0) {
-        pAttrs->add("prepareReadConflicts", storageMetrics.prepareReadConflicts);
-    }
-    OPDEBUG_TOATTR_HELP_ATOMIC("writeConflicts", additiveMetrics.writeConflicts);
-    OPDEBUG_TOATTR_HELP_ATOMIC("temporarilyUnavailableErrors",
-                               additiveMetrics.temporarilyUnavailableErrors);
-
-    pAttrs->add("numYields", curop.numYields());
-    OPDEBUG_TOATTR_HELP_OPTIONAL("nreturned", additiveMetrics.nreturned);
-
-    addSpillingStats(spillingStatsPerStage,
-                     sortTotalDataSizeBytes,
-                     [&](const auto& name, const auto& value) { pAttrs->add(name, value); });
-
-    if (planCacheShapeHash) {
-        // TODO SERVER-93305: Remove deprecated 'queryHash' usages.
-        std::string planCacheShapeHashStr = zeroPaddedHex(*planCacheShapeHash);
-        pAttrs->addDeepCopy("planCacheShapeHash", planCacheShapeHashStr);
-        pAttrs->addDeepCopy("queryHash", planCacheShapeHashStr);
-    }
-    if (planCacheKey) {
-        pAttrs->addDeepCopy("planCacheKey", zeroPaddedHex(*planCacheKey));
-    }
-
-    switch (queryFramework) {
-        case PlanExecutor::QueryFramework::kClassicOnly:
-        case PlanExecutor::QueryFramework::kClassicHybrid:
-            pAttrs->add("queryFramework", "classic");
-            break;
-        case PlanExecutor::QueryFramework::kSBEOnly:
-        case PlanExecutor::QueryFramework::kSBEHybrid:
-            pAttrs->add("queryFramework", "sbe");
-            break;
-        case PlanExecutor::QueryFramework::kUnknown:
-            break;
-    }
-
-    if (!errInfo.isOK()) {
-        pAttrs->add("ok", 0);
-        if (!errInfo.reason().empty()) {
-            pAttrs->add("errMsg", redact(errInfo.reason()));
-        }
-        pAttrs->addDeepCopy("errName", errInfo.codeString());
-        pAttrs->add("errCode", static_cast<int>(errInfo.code()));
-    }
-
-    if (responseLength > 0) {
-        pAttrs->add("reslen", responseLength);
-    }
-
-    if (lockStats) {
-        BSONObjBuilder locks;
-        lockStats->report(&locks);
-        pAttrs->add("locks", locks.obj());
-    }
-
-    auto userAcquisitionStats = curop.getUserAcquisitionStats();
-    if (userAcquisitionStats->shouldReportUserCacheAccessStats()) {
-        BSONObjBuilder userCacheAcquisitionStatsBuilder;
-        userAcquisitionStats->reportUserCacheAcquisitionStats(
-            &userCacheAcquisitionStatsBuilder, opCtx->getServiceContext()->getTickSource());
-        pAttrs->add("authorization", userCacheAcquisitionStatsBuilder.obj());
-    }
-
-    if (userAcquisitionStats->shouldReportLDAPOperationStats()) {
-        BSONObjBuilder ldapOperationStatsBuilder;
-        userAcquisitionStats->reportLdapOperationStats(&ldapOperationStatsBuilder,
-                                                       opCtx->getServiceContext()->getTickSource());
-        pAttrs->add("LDAPOperations", ldapOperationStatsBuilder.obj());
-    }
-
-    BSONObj flowControlObj = makeFlowControlObject(flowControlStats);
-    if (flowControlObj.nFields() > 0) {
-        pAttrs->add("flowControl", flowControlObj);
-    }
-
-    {
-        const auto& readConcern = repl::ReadConcernArgs::get(opCtx);
-        if (readConcern.isSpecified()) {
-            pAttrs->add("readConcern", readConcern.toBSONInner());
-        }
-    }
-
-    if (writeConcern && !writeConcern->usedDefaultConstructedWC) {
-        pAttrs->add("writeConcern", writeConcern->toBSON());
-    }
-
-    if (waitForWriteConcernDurationMillis > Milliseconds::zero()) {
-        pAttrs->add("waitForWriteConcernDuration", waitForWriteConcernDurationMillis);
-    }
-
-    if (storageStats) {
-        pAttrs->add("storage", storageStats->toBSON());
-    }
-
-    if (operationMetrics) {
-        BSONObjBuilder builder;
-        operationMetrics->toBsonNonZeroFields(&builder);
-        pAttrs->add("operationMetrics", builder.obj());
-    }
-
-    // Always report cpuNanos in rare cases that it is zero to facilitate testing that expects this
-    // field to always exist.
-    if (cpuTime >= Nanoseconds::zero()) {
-        pAttrs->add("cpuNanos", durationCount<Nanoseconds>(cpuTime));
-    }
-
-    if (client && client->session()) {
-        pAttrs->add("remote", client->session()->remote());
-    }
-
-    if (iscommand) {
-        pAttrs->add("protocol", getProtoString(networkOp));
-    }
-
-    if (const auto& invocation = CommandInvocation::get(opCtx);
-        invocation && invocation->isMirrored()) {
-        const bool mirrored = true;
-        OPDEBUG_TOATTR_HELP_BOOL(mirrored);
-    }
-
-    if (remoteOpWaitTime) {
-        pAttrs->add("remoteOpWaitMillis", durationCount<Milliseconds>(*remoteOpWaitTime));
-    }
-
-    // Extract admission and execution control queueing stats from AdmissionContext stored on opCtx
-    TicketHolderQueueStats queueingStats(opCtx);
-    pAttrs->add("queues", queueingStats.toBson());
-
-    // workingMillis should always be present for any operation
-    pAttrs->add("workingMillis", workingTimeMillis.count());
-
-    // durationMillis should always be present for any operation
-    pAttrs->add("durationMillis",
-                durationCount<Milliseconds>(CurOp::get(opCtx)->elapsedTimeTotal()));
-}
-
-void OpDebug::reportStorageStats(logv2::DynamicAttributes* pAttrs) const {
-    if (storageStats) {
-        pAttrs->add("storage", storageStats->toBSON());
-    }
-}
-
-#define OPDEBUG_APPEND_NUMBER2(b, x, y) \
-    if (y != -1)                        \
-    (b).appendNumber(x, (y))
-#define OPDEBUG_APPEND_NUMBER(b, x) OPDEBUG_APPEND_NUMBER2(b, #x, x)
-
-#define OPDEBUG_APPEND_BOOL2(b, x, y) \
-    if (y)                            \
-    (b).appendBool(x, (y))
-#define OPDEBUG_APPEND_BOOL(b, x) OPDEBUG_APPEND_BOOL2(b, #x, x)
-
-#define OPDEBUG_APPEND_ATOMIC(b, x, y) \
-    if (auto __y = y.load(); __y > 0)  \
-    (b).appendNumber(x, __y)
-#define OPDEBUG_APPEND_OPTIONAL(b, x, y) \
-    if (y)                               \
-    (b).appendNumber(x, (*y))
-
-void OpDebug::append(OperationContext* opCtx,
-                     const SingleThreadedLockStats& lockStats,
-                     FlowControlTicketholder::CurOp flowControlStats,
-                     const SingleThreadedStorageMetrics& storageMetrics,
-                     bool omitCommand,
-                     BSONObjBuilder& b) const {
-    auto& curop = *CurOp::get(opCtx);
-
-    b.append("op", logicalOpToString(logicalOp));
-
-    b.append("ns", curop.getNS());
-
-    if (!omitCommand) {
-        appendObjectTruncatingAsNecessary(
-            "command", appendCommentField(opCtx, curop.opDescription()), appendMaxElementSize, b);
-
-        auto originatingCommand = curop.originatingCommand();
-        if (!originatingCommand.isEmpty()) {
-            appendObjectTruncatingAsNecessary(
-                "originatingCommand", originatingCommand, appendMaxElementSize, b);
-        }
-    }
-
-    if (!resolvedViews.empty()) {
-        appendResolvedViewsInfo(b);
-    }
-
-    OPDEBUG_APPEND_NUMBER(b, nShards);
-    OPDEBUG_APPEND_NUMBER(b, cursorid);
-    if (mongotCursorId) {
-        b.append("mongot", makeMongotDebugStatsObject());
-    }
-    OPDEBUG_APPEND_BOOL(b, exhaust);
-
-    OPDEBUG_APPEND_OPTIONAL(b, "keysExamined", additiveMetrics.keysExamined);
-    OPDEBUG_APPEND_OPTIONAL(b, "docsExamined", additiveMetrics.docsExamined);
-
-    OPDEBUG_APPEND_BOOL2(b, "hasSortStage", additiveMetrics.hasSortStage);
-    OPDEBUG_APPEND_BOOL2(b, "usedDisk", additiveMetrics.usedDisk);
-    OPDEBUG_APPEND_BOOL2(b, "fromMultiPlanner", additiveMetrics.fromMultiPlanner);
-    OPDEBUG_APPEND_BOOL2(b, "fromPlanCache", additiveMetrics.fromPlanCache.value_or(false));
-    if (replanReason) {
-        bool replanned = true;
-        OPDEBUG_APPEND_BOOL(b, replanned);
-        b.append("replanReason", *replanReason);
-    }
-    OPDEBUG_APPEND_OPTIONAL(b, "nMatched", additiveMetrics.nMatched);
-    OPDEBUG_APPEND_OPTIONAL(b, "nBatches", additiveMetrics.nBatches);
-    OPDEBUG_APPEND_OPTIONAL(b, "nModified", additiveMetrics.nModified);
-    OPDEBUG_APPEND_OPTIONAL(b, "ninserted", additiveMetrics.ninserted);
-    OPDEBUG_APPEND_OPTIONAL(b, "ndeleted", additiveMetrics.ndeleted);
-    OPDEBUG_APPEND_OPTIONAL(b, "nUpserted", additiveMetrics.nUpserted);
-    OPDEBUG_APPEND_BOOL(b, cursorExhausted);
-
-    OPDEBUG_APPEND_OPTIONAL(b, "keysInserted", additiveMetrics.keysInserted);
-    OPDEBUG_APPEND_OPTIONAL(b, "keysDeleted", additiveMetrics.keysDeleted);
-    if (storageMetrics.prepareReadConflicts > 0) {
-        b.append("prepareReadConflicts", storageMetrics.prepareReadConflicts);
-    }
-    OPDEBUG_APPEND_ATOMIC(b, "writeConflicts", additiveMetrics.writeConflicts);
-    OPDEBUG_APPEND_ATOMIC(
-        b, "temporarilyUnavailableErrors", additiveMetrics.temporarilyUnavailableErrors);
-
-    OPDEBUG_APPEND_OPTIONAL(b, "dataThroughputLastSecond", dataThroughputLastSecond);
-    OPDEBUG_APPEND_OPTIONAL(b, "dataThroughputAverage", dataThroughputAverage);
-
-    b.appendNumber("numYield", curop.numYields());
-    OPDEBUG_APPEND_OPTIONAL(b, "nreturned", additiveMetrics.nreturned);
-
-    addSpillingStats(spillingStatsPerStage,
-                     sortTotalDataSizeBytes,
-                     [&](const auto& name, const auto& value) { b.append(name, value); });
-
-    if (planCacheShapeHash) {
-        // TODO SERVER-93305: Remove deprecated 'queryHash' usages.
-        std::string planCacheShapeHashStr = zeroPaddedHex(*planCacheShapeHash);
-        b.append("planCacheShapeHash", planCacheShapeHashStr);
-        b.append("queryHash", planCacheShapeHashStr);
-    }
-    if (planCacheKey) {
-        b.append("planCacheKey", zeroPaddedHex(*planCacheKey));
-    }
-    if (const auto shapeHash = CurOp::get(opCtx)->getQueryShapeHash()) {
-        b.append("queryShapeHash", shapeHash->toHexString());
-    }
-
-    switch (queryFramework) {
-        case PlanExecutor::QueryFramework::kClassicOnly:
-        case PlanExecutor::QueryFramework::kClassicHybrid:
-            b.append("queryFramework", "classic");
-            break;
-        case PlanExecutor::QueryFramework::kSBEOnly:
-        case PlanExecutor::QueryFramework::kSBEHybrid:
-            b.append("queryFramework", "sbe");
-            break;
-        case PlanExecutor::QueryFramework::kUnknown:
-            break;
-    }
-
-    {
-        BSONObjBuilder locks(b.subobjStart("locks"));
-        lockStats.report(&locks);
-    }
-
-    {
-        auto userAcquisitionStats = curop.getUserAcquisitionStats();
-        if (userAcquisitionStats->shouldReportUserCacheAccessStats()) {
-            BSONObjBuilder userCacheAcquisitionStatsBuilder(b.subobjStart("authorization"));
-            userAcquisitionStats->reportUserCacheAcquisitionStats(
-                &userCacheAcquisitionStatsBuilder, opCtx->getServiceContext()->getTickSource());
-        }
-
-        if (userAcquisitionStats->shouldReportLDAPOperationStats()) {
-            BSONObjBuilder ldapOperationStatsBuilder;
-            userAcquisitionStats->reportLdapOperationStats(
-                &ldapOperationStatsBuilder, opCtx->getServiceContext()->getTickSource());
-        }
-    }
-
-    {
-        BSONObj flowControlMetrics = makeFlowControlObject(flowControlStats);
-        BSONObjBuilder flowControlBuilder(b.subobjStart("flowControl"));
-        flowControlBuilder.appendElements(flowControlMetrics);
-    }
-
-    {
-        const auto& readConcern = repl::ReadConcernArgs::get(opCtx);
-        if (readConcern.isSpecified()) {
-            readConcern.appendInfo(&b);
-        }
-    }
-
-    if (writeConcern && !writeConcern->usedDefaultConstructedWC) {
-        b.append("writeConcern", writeConcern->toBSON());
-    }
-
-    if (waitForWriteConcernDurationMillis > Milliseconds::zero()) {
-        b.append("waitForWriteConcernDuration",
-                 durationCount<Milliseconds>(waitForWriteConcernDurationMillis));
-    }
-
-    if (storageStats) {
-        b.append("storage", storageStats->toBSON());
-    }
-
-    if (!errInfo.isOK()) {
-        b.appendNumber("ok", 0.0);
-        if (!errInfo.reason().empty()) {
-            b.append("errMsg", errInfo.reason());
-        }
-        b.append("errName", ErrorCodes::errorString(errInfo.code()));
-        b.append("errCode", errInfo.code());
-    }
-
-    OPDEBUG_APPEND_NUMBER(b, responseLength);
-    if (iscommand) {
-        b.append("protocol", getProtoString(networkOp));
-    }
-
-    if (remoteOpWaitTime) {
-        b.append("remoteOpWaitMillis", durationCount<Milliseconds>(*remoteOpWaitTime));
-    }
-
-    // Always log cpuNanos in rare cases that it is zero to facilitate testing that expects this
-    // field to always exist.
-    if (cpuTime >= Nanoseconds::zero()) {
-        b.appendNumber("cpuNanos", durationCount<Nanoseconds>(cpuTime));
-    }
-
-    // millis should always be present for any operation
-    b.appendNumber(
-        "millis",
-        durationCount<Milliseconds>(additiveMetrics.executionTime.value_or(Microseconds{0})));
-
-    b.append("rateLimit",
-             durationCount<Milliseconds>(additiveMetrics.executionTime.value_or(Milliseconds{0})) >=
-                     serverGlobalParams.slowMS.load()
-                 ? 1
-                 : serverGlobalParams.rateLimit.load());
-
-    if (!curop.getPlanSummary().empty()) {
-        b.append("planSummary", curop.getPlanSummary());
-    }
-
-    if (planningTime > Microseconds::zero()) {
-        b.appendNumber("planningTimeMicros", durationCount<Microseconds>(planningTime));
-    }
-
-    OPDEBUG_APPEND_OPTIONAL(b, "estimatedCost", estimatedCost);
-
-    OPDEBUG_APPEND_OPTIONAL(b, "estimatedCardinality", estimatedCardinality);
-
-    if (totalOplogSlotDurationMicros > Microseconds::zero()) {
-        b.appendNumber("totalOplogSlotDurationMicros",
-                       durationCount<Microseconds>(totalOplogSlotDurationMicros));
-    }
-
-    if (!execStats.isEmpty()) {
-        b.append("execStats", std::move(execStats));
-    }
-}
-
-void OpDebug::appendUserInfo(const CurOp& c,
-                             BSONObjBuilder& builder,
-                             AuthorizationSession* authSession) {
-    std::string opdb(nsToDatabase(c.getNS()));
-
-    BSONArrayBuilder allUsers(builder.subarrayStart("allUsers"));
-    auto name = authSession->getAuthenticatedUserName();
-    if (name) {
-        name->serializeToBSON(&allUsers);
-    }
-    allUsers.doneFast();
-
-    builder.append("user", name ? name->getDisplayName() : "");
-}
-
-std::function<BSONObj(ProfileFilter::Args)> OpDebug::appendStaged(StringSet requestedFields,
-                                                                  bool needWholeDocument) {
-    // This function is analogous to OpDebug::append. The main difference is that append() does
-    // the work of building BSON right away, while appendStaged() stages the work to be done
-    // later. It returns a std::function that builds BSON when called.
-
-    // The other difference is that appendStaged can avoid building BSON for unneeded fields.
-    // requestedFields is a set of top-level field names; any fields beyond this list may be
-    // omitted. This also lets us uassert if the caller asks for an unsupported field.
-
-    // Each piece of the result is a function that appends to a BSONObjBuilder.
-    // Before returning, we encapsulate the result in a simpler function that returns a BSONObj.
-    using Piece = std::function<void(ProfileFilter::Args, BSONObjBuilder&)>;
-    std::vector<Piece> pieces;
-
-    // For convenience, the callback that handles each field gets the fieldName as an extra arg.
-    using Callback = std::function<void(const char*, ProfileFilter::Args, BSONObjBuilder&)>;
-
-    // Helper to check for the presence of a field in the StringSet, and remove it.
-    // At the end of this method, anything left in the StringSet is a field we don't know
-    // how to handle.
-    auto needs = [&](const char* fieldName) {
-        bool val = needWholeDocument || requestedFields.count(fieldName) > 0;
-        requestedFields.erase(fieldName);
-        return val;
-    };
-    auto addIfNeeded = [&](const char* fieldName, Callback cb) {
-        if (needs(fieldName)) {
-            pieces.push_back([fieldName = fieldName, cb = std::move(cb)](auto args, auto& b) {
-                cb(fieldName, args, b);
-            });
-        }
-    };
-
-    addIfNeeded("ts", [](auto field, auto args, auto& b) { b.append(field, jsTime()); });
-    addIfNeeded("client", [](auto field, auto args, auto& b) {
-        b.append(field, args.opCtx->getClient()->clientAddress());
-    });
-    addIfNeeded("appName", [](auto field, auto args, auto& b) {
-        if (auto clientMetadata = ClientMetadata::get(args.opCtx->getClient())) {
-            auto appName = clientMetadata->getApplicationName();
-            if (!appName.empty()) {
-                b.append(field, appName);
-            }
-        }
-    });
-    bool needsAllUsers = needs("allUsers");
-    bool needsUser = needs("user");
-    if (needsAllUsers || needsUser) {
-        pieces.push_back([](auto args, auto& b) {
-            AuthorizationSession* authSession = AuthorizationSession::get(args.opCtx->getClient());
-            appendUserInfo(args.curop, b, authSession);
-        });
-    }
-
-    addIfNeeded("op", [](auto field, auto args, auto& b) {
-        b.append(field, logicalOpToString(args.op.logicalOp));
-    });
-    addIfNeeded("ns", [](auto field, auto args, auto& b) { b.append(field, args.curop.getNS()); });
-
-    addIfNeeded("command", [](auto field, auto args, auto& b) {
-        appendObjectTruncatingAsNecessary(
-            field,
-            appendCommentField(args.opCtx, args.curop.opDescription()),
-            appendMaxElementSize,
-            b);
-    });
-
-    addIfNeeded("originatingCommand", [](auto field, auto args, auto& b) {
-        auto originatingCommand = args.curop.originatingCommand();
-        if (!originatingCommand.isEmpty()) {
-            appendObjectTruncatingAsNecessary(field, originatingCommand, appendMaxElementSize, b);
-        }
-    });
-
-    addIfNeeded("nShards", [](auto field, auto args, auto& b) {
-        OPDEBUG_APPEND_NUMBER2(b, field, args.op.nShards);
-    });
-    addIfNeeded("cursorid", [](auto field, auto args, auto& b) {
-        OPDEBUG_APPEND_NUMBER2(b, field, args.op.cursorid);
-    });
-    addIfNeeded("mongot", [](auto field, auto args, auto& b) {
-        if (args.op.mongotCursorId) {
-            b.append(field, args.op.makeMongotDebugStatsObject());
-        }
-    });
-    addIfNeeded("exhaust", [](auto field, auto args, auto& b) {
-        OPDEBUG_APPEND_BOOL2(b, field, args.op.exhaust);
-    });
-
-    addIfNeeded("keysExamined", [](auto field, auto args, auto& b) {
-        OPDEBUG_APPEND_OPTIONAL(b, field, args.op.additiveMetrics.keysExamined);
-    });
-    addIfNeeded("docsExamined", [](auto field, auto args, auto& b) {
-        OPDEBUG_APPEND_OPTIONAL(b, field, args.op.additiveMetrics.docsExamined);
-    });
-    addIfNeeded("hasSortStage", [](auto field, auto args, auto& b) {
-        OPDEBUG_APPEND_BOOL2(b, field, args.op.additiveMetrics.hasSortStage);
-    });
-    addIfNeeded("usedDisk", [](auto field, auto args, auto& b) {
-        OPDEBUG_APPEND_BOOL2(b, field, args.op.additiveMetrics.usedDisk);
-    });
-    addIfNeeded("fromMultiPlanner", [](auto field, auto args, auto& b) {
-        OPDEBUG_APPEND_BOOL2(b, field, args.op.additiveMetrics.fromMultiPlanner);
-    });
-    addIfNeeded("fromPlanCache", [](auto field, auto args, auto& b) {
-        OPDEBUG_APPEND_BOOL2(b, field, args.op.additiveMetrics.fromPlanCache.value_or(false));
-    });
-    addIfNeeded("replanned", [](auto field, auto args, auto& b) {
-        if (args.op.replanReason) {
-            OPDEBUG_APPEND_BOOL2(b, field, true);
-        }
-    });
-    addIfNeeded("replanReason", [](auto field, auto args, auto& b) {
-        if (args.op.replanReason) {
-            b.append(field, *args.op.replanReason);
-        }
-    });
-    addIfNeeded("nMatched", [](auto field, auto args, auto& b) {
-        OPDEBUG_APPEND_OPTIONAL(b, field, args.op.additiveMetrics.nMatched);
-    });
-    addIfNeeded("nBatches", [](auto field, auto args, auto& b) {
-        OPDEBUG_APPEND_OPTIONAL(b, field, args.op.additiveMetrics.nBatches);
-    });
-    addIfNeeded("nModified", [](auto field, auto args, auto& b) {
-        OPDEBUG_APPEND_OPTIONAL(b, field, args.op.additiveMetrics.nModified);
-    });
-    addIfNeeded("ninserted", [](auto field, auto args, auto& b) {
-        OPDEBUG_APPEND_OPTIONAL(b, field, args.op.additiveMetrics.ninserted);
-    });
-    addIfNeeded("ndeleted", [](auto field, auto args, auto& b) {
-        OPDEBUG_APPEND_OPTIONAL(b, field, args.op.additiveMetrics.ndeleted);
-    });
-    addIfNeeded("nUpserted", [](auto field, auto args, auto& b) {
-        OPDEBUG_APPEND_OPTIONAL(b, field, args.op.additiveMetrics.nUpserted);
-    });
-    addIfNeeded("cursorExhausted", [](auto field, auto args, auto& b) {
-        OPDEBUG_APPEND_BOOL2(b, field, args.op.cursorExhausted);
-    });
-
-    addIfNeeded("keysInserted", [](auto field, auto args, auto& b) {
-        OPDEBUG_APPEND_OPTIONAL(b, field, args.op.additiveMetrics.keysInserted);
-    });
-    addIfNeeded("keysDeleted", [](auto field, auto args, auto& b) {
-        OPDEBUG_APPEND_OPTIONAL(b, field, args.op.additiveMetrics.keysDeleted);
-    });
-
-    addIfNeeded("prepareReadConflicts", [](auto field, auto args, auto& b) {
-        const auto storageMetrics = args.curop.getOperationStorageMetrics();
-
-        if (storageMetrics.prepareReadConflicts > 0) {
-            b.append(field, storageMetrics.prepareReadConflicts);
-        }
-    });
-
-    addIfNeeded("writeConflicts", [](auto field, auto args, auto& b) {
-        OPDEBUG_APPEND_ATOMIC(b, field, args.op.additiveMetrics.writeConflicts);
-    });
-    addIfNeeded("temporarilyUnavailableErrors", [](auto field, auto args, auto& b) {
-        OPDEBUG_APPEND_ATOMIC(b, field, args.op.additiveMetrics.temporarilyUnavailableErrors);
-    });
-
-    addIfNeeded("dataThroughputLastSecond", [](auto field, auto args, auto& b) {
-        OPDEBUG_APPEND_OPTIONAL(b, field, args.op.dataThroughputLastSecond);
-    });
-    addIfNeeded("dataThroughputAverage", [](auto field, auto args, auto& b) {
-        OPDEBUG_APPEND_OPTIONAL(b, field, args.op.dataThroughputAverage);
-    });
-
-    addIfNeeded("numYield", [](auto field, auto args, auto& b) {
-        b.appendNumber(field, args.curop.numYields());
-    });
-    addIfNeeded("nreturned", [](auto field, auto args, auto& b) {
-        OPDEBUG_APPEND_OPTIONAL(b, field, args.op.additiveMetrics.nreturned);
-    });
-
-    addIfNeeded("planCacheShapeHash", [](auto field, auto args, auto& b) {
-        if (args.op.planCacheShapeHash) {
-            b.append(field, zeroPaddedHex(*args.op.planCacheShapeHash));
-        }
-    });
-    // TODO SERVER-93305: Remove deprecated 'queryHash' usages.
-    addIfNeeded("queryHash", [](auto field, auto args, auto& b) {
-        if (args.op.planCacheShapeHash) {
-            b.append(field, zeroPaddedHex(*args.op.planCacheShapeHash));
-        }
-    });
-    addIfNeeded("planCacheKey", [](auto field, auto args, auto& b) {
-        if (args.op.planCacheKey) {
-            b.append(field, zeroPaddedHex(*args.op.planCacheKey));
-        }
-    });
-    addIfNeeded("queryShapeHash", [](auto field, auto args, auto& b) {
-        if (auto hash = args.curop.getQueryShapeHash()) {
-            b.append(field, hash->toHexString());
-        }
-    });
-
-    addIfNeeded("queryFramework", [](auto field, auto args, auto& b) {
-        switch (args.op.queryFramework) {
-            case PlanExecutor::QueryFramework::kClassicOnly:
-            case PlanExecutor::QueryFramework::kClassicHybrid:
-                b.append("queryFramework", "classic");
-                break;
-            case PlanExecutor::QueryFramework::kSBEOnly:
-            case PlanExecutor::QueryFramework::kSBEHybrid:
-                b.append("queryFramework", "sbe");
-                break;
-            case PlanExecutor::QueryFramework::kUnknown:
-                break;
-        }
-    });
-
-    addIfNeeded("locks", [](auto field, auto args, auto& b) {
-        auto lockerInfo =
-            shard_role_details::getLocker(args.opCtx)->getLockerInfo(args.curop.getLockStatsBase());
-        BSONObjBuilder locks(b.subobjStart(field));
-        lockerInfo.stats.report(&locks);
-    });
-
-    addIfNeeded("authorization", [](auto field, auto args, auto& b) {
-        auto userAcquisitionStats = args.curop.getUserAcquisitionStats();
-        if (userAcquisitionStats->shouldReportUserCacheAccessStats()) {
-            BSONObjBuilder userCacheAcquisitionStatsBuilder(b.subobjStart(field));
-            userAcquisitionStats->reportUserCacheAcquisitionStats(
-                &userCacheAcquisitionStatsBuilder,
-                args.opCtx->getServiceContext()->getTickSource());
-        }
-
-        if (userAcquisitionStats->shouldReportLDAPOperationStats()) {
-            BSONObjBuilder ldapOperationStatsBuilder(b.subobjStart(field));
-            userAcquisitionStats->reportLdapOperationStats(
-                &ldapOperationStatsBuilder, args.opCtx->getServiceContext()->getTickSource());
-        }
-    });
-
-    addIfNeeded("flowControl", [](auto field, auto args, auto& b) {
-        BSONObj flowControlMetrics =
-            makeFlowControlObject(shard_role_details::getLocker(args.opCtx)->getFlowControlStats());
-        BSONObjBuilder flowControlBuilder(b.subobjStart(field));
-        flowControlBuilder.appendElements(flowControlMetrics);
-    });
-
-    addIfNeeded("writeConcern", [](auto field, auto args, auto& b) {
-        if (args.op.writeConcern && !args.op.writeConcern->usedDefaultConstructedWC) {
-            b.append(field, args.op.writeConcern->toBSON());
-        }
-    });
-
-    addIfNeeded("storage", [](auto field, auto args, auto& b) {
-        if (args.op.storageStats) {
-            b.append(field, args.op.storageStats->toBSON());
-        }
-    });
-
-    // Don't short-circuit: call needs() for every supported field, so that at the end we can
-    // uassert that no unsupported fields were requested.
-    bool needsOk = needs("ok");
-    bool needsErrMsg = needs("errMsg");
-    bool needsErrName = needs("errName");
-    bool needsErrCode = needs("errCode");
-    if (needsOk || needsErrMsg || needsErrName || needsErrCode) {
-        pieces.push_back([](auto args, auto& b) {
-            if (!args.op.errInfo.isOK()) {
-                b.appendNumber("ok", 0.0);
-                if (!args.op.errInfo.reason().empty()) {
-                    b.append("errMsg", args.op.errInfo.reason());
-                }
-                b.append("errName", ErrorCodes::errorString(args.op.errInfo.code()));
-                b.append("errCode", args.op.errInfo.code());
-            }
-        });
-    }
-
-    addIfNeeded("responseLength", [](auto field, auto args, auto& b) {
-        OPDEBUG_APPEND_NUMBER2(b, field, args.op.responseLength);
-    });
-
-    addIfNeeded("protocol", [](auto field, auto args, auto& b) {
-        if (args.op.iscommand) {
-            b.append(field, getProtoString(args.op.networkOp));
-        }
-    });
-
-    addIfNeeded("remoteOpWaitMillis", [](auto field, auto args, auto& b) {
-        if (args.op.remoteOpWaitTime) {
-            b.append(field, durationCount<Milliseconds>(*args.op.remoteOpWaitTime));
-        }
-    });
-
-    addIfNeeded("cpuNanos", [](auto field, auto args, auto& b) {
-        // Always report cpuNanos in rare cases that it is zero to facilitate testing that expects
-        // this field to always exist.
-        if (args.op.cpuTime >= Nanoseconds::zero()) {
-            b.appendNumber(field, durationCount<Nanoseconds>(args.op.cpuTime));
-        }
-    });
-
-    // millis and durationMillis are the same thing. This is one of the few inconsistencies between
-    // the profiler (OpDebug::append) and the log file (OpDebug::report), so for the profile filter
-    // we support both names.
-    addIfNeeded("millis", [](auto field, auto args, auto& b) {
-        b.appendNumber(field, durationCount<Milliseconds>(args.curop.elapsedTimeTotal()));
-    });
-    addIfNeeded("durationMillis", [](auto field, auto args, auto& b) {
-        b.appendNumber(field, durationCount<Milliseconds>(args.curop.elapsedTimeTotal()));
-    });
-
-    addIfNeeded("workingMillis", [](auto field, auto args, auto& b) {
-        b.appendNumber(field,
-                       durationCount<Milliseconds>(
-                           args.op.additiveMetrics.clusterWorkingTime.value_or(Milliseconds{0})));
-    });
-
-    addIfNeeded("rateLimit", [](auto field, auto args, auto& b) {
-        b.append(field,
-                 durationCount<Milliseconds>(args.op.additiveMetrics.executionTime.value_or(
-                     Microseconds{0})) >= serverGlobalParams.slowMS.load()
-                     ? 1
-                     : serverGlobalParams.rateLimit.load());
-    });
-
-    addIfNeeded("planSummary", [](auto field, auto args, auto& b) {
-        if (!args.curop.getPlanSummary().empty()) {
-            b.append(field, args.curop.getPlanSummary());
-        }
-    });
-
-    addIfNeeded("planningTimeMicros", [](auto field, auto args, auto& b) {
-        b.appendNumber(field, durationCount<Microseconds>(args.op.planningTime));
-    });
-
-    addIfNeeded("estimatedCost", [](auto field, auto args, auto& b) {
-        OPDEBUG_APPEND_OPTIONAL(b, field, args.op.estimatedCost);
-    });
-
-    addIfNeeded("estimatedCardinality", [](auto field, auto args, auto& b) {
-        OPDEBUG_APPEND_OPTIONAL(b, field, args.op.estimatedCardinality);
-    });
-
-    addIfNeeded("totalOplogSlotDurationMicros", [](auto field, auto args, auto& b) {
-        if (args.op.totalOplogSlotDurationMicros > Nanoseconds::zero()) {
-            b.appendNumber(field,
-                           durationCount<Microseconds>(args.op.totalOplogSlotDurationMicros));
-        }
-    });
-
-    addIfNeeded("execStats", [](auto field, auto args, auto& b) {
-        if (!args.op.execStats.isEmpty()) {
-            b.append(field, args.op.execStats);
-        }
-    });
-
-    addIfNeeded("operationMetrics", [](auto field, auto args, auto& b) {
-        auto& metricsCollector = ResourceConsumption::MetricsCollector::get(args.opCtx);
-        if (metricsCollector.hasCollectedMetrics()) {
-            BSONObjBuilder metricsBuilder(b.subobjStart(field));
-            metricsCollector.getMetrics().toBson(&metricsBuilder);
-        }
-    });
-
-    if (!requestedFields.empty()) {
-        std::stringstream ss;
-        ss << "No such field (or fields) available for profile filter";
-        auto sep = ": ";
-        for (auto&& s : requestedFields) {
-            ss << sep << s;
-            sep = ", ";
-        }
-        uasserted(4910200, ss.str());
-    }
-
-    return [pieces = std::move(pieces)](ProfileFilter::Args args) {
-        BSONObjBuilder bob;
-        for (const auto& piece : pieces) {
-            piece(args, bob);
-        }
-        return bob.obj();
-    };
-}
-
-void OpDebug::setPlanSummaryMetrics(PlanSummaryStats&& planSummaryStats) {
-    // Data-bearing node metrics need to be aggregated here rather than just assigned.
-    // Certain operations like $mergeCursors may have already accumulated metrics from remote
-    // data-bearing nodes, and we need to add in the work done locally.
-    additiveMetrics.keysExamined =
-        additiveMetrics.keysExamined.value_or(0) + planSummaryStats.totalKeysExamined;
-    additiveMetrics.docsExamined =
-        additiveMetrics.docsExamined.value_or(0) + planSummaryStats.totalDocsExamined;
-    additiveMetrics.hasSortStage = additiveMetrics.hasSortStage || planSummaryStats.hasSortStage;
-    additiveMetrics.usedDisk = additiveMetrics.usedDisk || planSummaryStats.usedDisk;
-    additiveMetrics.fromMultiPlanner =
-        additiveMetrics.fromMultiPlanner || planSummaryStats.fromMultiPlanner;
-    // Note that fromPlanCache is an AND of all operations rather than an OR like the other metrics.
-    // This is to ensure we register when any part of the query _missed_ the cache, which is thought
-    // to be the more interesting event.
-    if (!additiveMetrics.fromPlanCache.has_value()) {
-        additiveMetrics.fromPlanCache = true;
-    }
-    *additiveMetrics.fromPlanCache =
-        *additiveMetrics.fromPlanCache && planSummaryStats.fromPlanCache;
-
-    spillingStatsPerStage = std::move(planSummaryStats.spillingStatsPerStage);
-
-    sortTotalDataSizeBytes = planSummaryStats.sortTotalDataSizeBytes;
-    keysSorted = planSummaryStats.keysSorted;
-    collectionScans = planSummaryStats.collectionScans;
-    collectionScansNonTailable = planSummaryStats.collectionScansNonTailable;
-
-    replanReason = std::move(planSummaryStats.replanReason);
-    indexesUsed = std::move(planSummaryStats.indexesUsed);
-}
-
-BSONObj OpDebug::makeFlowControlObject(FlowControlTicketholder::CurOp stats) {
-    BSONObjBuilder builder;
-    if (stats.ticketsAcquired > 0) {
-        builder.append("acquireCount", stats.ticketsAcquired);
-    }
-
-    if (stats.acquireWaitCount > 0) {
-        builder.append("acquireWaitCount", stats.acquireWaitCount);
-    }
-
-    if (stats.timeAcquiringMicros > 0) {
-        builder.append("timeAcquiringMicros", stats.timeAcquiringMicros);
-    }
-
-    return builder.obj();
-}
-
-BSONObj OpDebug::makeMongotDebugStatsObject() const {
-    BSONObjBuilder cursorBuilder;
-    invariant(mongotCursorId);
-    cursorBuilder.append("cursorid", mongotCursorId.value());
-    if (msWaitingForMongot) {
-        cursorBuilder.append("timeWaitingMillis", msWaitingForMongot.value());
-    }
-    cursorBuilder.append("batchNum", mongotBatchNum);
-    if (!mongotCountVal.isEmpty()) {
-        cursorBuilder.append("resultCount", mongotCountVal);
-    }
-    if (!mongotSlowQueryLog.isEmpty()) {
-        cursorBuilder.appendElements(mongotSlowQueryLog);
-    }
-    return cursorBuilder.obj();
-}
-
-void OpDebug::addResolvedViews(const std::vector<NamespaceString>& namespaces,
-                               const std::vector<BSONObj>& pipeline) {
-    if (namespaces.empty())
-        return;
-
-    if (resolvedViews.find(namespaces.front()) == resolvedViews.end()) {
-        resolvedViews[namespaces.front()] = std::make_pair(namespaces, pipeline);
-    }
-}
-
-static void appendResolvedViewsInfoImpl(
-    BSONArrayBuilder& resolvedViewsArr,
-    const std::map<NamespaceString, std::pair<std::vector<NamespaceString>, std::vector<BSONObj>>>&
-        resolvedViews) {
-    for (const auto& kv : resolvedViews) {
-        const NamespaceString& viewNss = kv.first;
-        const std::vector<NamespaceString>& dependencies = kv.second.first;
-        const std::vector<BSONObj>& pipeline = kv.second.second;
-
-        BSONObjBuilder aView;
-        aView.append("viewNamespace",
-                     NamespaceStringUtil::serialize(viewNss, SerializationContext::stateDefault()));
-
-        BSONArrayBuilder dependenciesArr(aView.subarrayStart("dependencyChain"));
-        for (const auto& nss : dependencies) {
-            dependenciesArr.append(nss.coll().toString());
-        }
-        dependenciesArr.doneFast();
-
-        BSONArrayBuilder pipelineArr(aView.subarrayStart("resolvedPipeline"));
-        for (const auto& stage : pipeline) {
-            pipelineArr.append(stage);
-        }
-        pipelineArr.doneFast();
-
-        resolvedViewsArr.append(redact(aView.done()));
-    }
-}
-
-CursorMetrics OpDebug::getCursorMetrics() const {
-    CursorMetrics metrics;
-
-    metrics.setKeysExamined(additiveMetrics.keysExamined.value_or(0));
-    metrics.setDocsExamined(additiveMetrics.docsExamined.value_or(0));
-    metrics.setBytesRead(additiveMetrics.bytesRead.value_or(0));
-
-    metrics.setReadingTimeMicros(additiveMetrics.readingTime.value_or(Microseconds(0)).count());
-    metrics.setWorkingTimeMillis(
-        additiveMetrics.clusterWorkingTime.value_or(Milliseconds(0)).count());
-
-    metrics.setHasSortStage(additiveMetrics.hasSortStage);
-    metrics.setUsedDisk(additiveMetrics.usedDisk);
-    metrics.setFromMultiPlanner(additiveMetrics.fromMultiPlanner);
-    metrics.setFromPlanCache(additiveMetrics.fromPlanCache.value_or(false));
-
-    return metrics;
-}
-
-BSONArray OpDebug::getResolvedViewsInfo() const {
-    BSONArrayBuilder resolvedViewsArr;
-    appendResolvedViewsInfoImpl(resolvedViewsArr, this->resolvedViews);
-    return resolvedViewsArr.arr();
-}
-
-void OpDebug::appendResolvedViewsInfo(BSONObjBuilder& builder) const {
-    BSONArrayBuilder resolvedViewsArr(builder.subarrayStart("resolvedViews"));
-    appendResolvedViewsInfoImpl(resolvedViewsArr, this->resolvedViews);
-    resolvedViewsArr.doneFast();
-}
-
-std::string OpDebug::getCollectionType(const NamespaceString& nss) const {
-    if (nss.isEmpty()) {
-        return "none";
-    } else if (!resolvedViews.empty()) {
-        auto dependencyItr = resolvedViews.find(nss);
-        // 'resolvedViews' might be populated if any other collection as a part of the query is on a
-        // view. However, it will not have associated dependencies.
-        if (dependencyItr == resolvedViews.end()) {
-            return "normal";
-        }
-        const std::vector<NamespaceString>& dependencies = dependencyItr->second.first;
-
-        auto nssIterInDeps = std::find(dependencies.begin(), dependencies.end(), nss);
-        tassert(7589000,
-                str::stream() << "The view with ns: " << nss.toStringForErrorMsg()
-                              << ", should have a valid dependency.",
-                nssIterInDeps != (dependencies.end() - 1) && nssIterInDeps != dependencies.end());
-
-        // The underlying namespace for the view/timeseries collection is the next namespace in the
-        // dependency chain. If the view depends on a timeseries buckets collection, then it is a
-        // timeseries collection, otherwise it is a regular view.
-        const NamespaceString& underlyingNss = *std::next(nssIterInDeps);
-        if (underlyingNss.isTimeseriesBucketsCollection()) {
-            return "timeseries";
-        }
-        return "view";
-    } else if (nss.isTimeseriesBucketsCollection()) {
-        return "timeseriesBuckets";
-    } else if (nss.isSystem()) {
-        return "system";
-    } else if (nss.isConfigDB()) {
-        return "config";
-    } else if (nss.isAdminDB()) {
-        return "admin";
-    } else if (nss.isLocalDB()) {
-        return "local";
-    } else if (nss.isNormalCollection()) {
-        return "normal";
-    }
-    return "unknown";
-}
-
-namespace {
-
-/**
- * Adds two boost::optionals of the same type with an operator+() together. Returns boost::none if
- * both 'lhs' and 'rhs' are uninitialized, or the sum of 'lhs' and 'rhs' if they are both
- * initialized. Returns 'lhs' if only 'rhs' is uninitialized and vice-versa.
- */
-template <typename T>
-boost::optional<T> addOptionals(const boost::optional<T>& lhs, const boost::optional<T>& rhs) {
-    if (!rhs) {
-        return lhs;
-    }
-    return lhs ? (*lhs + *rhs) : rhs;
-}
-}  // namespace
-
-void OpDebug::AdditiveMetrics::add(const AdditiveMetrics& otherMetrics) {
-    keysExamined = addOptionals(keysExamined, otherMetrics.keysExamined);
-    docsExamined = addOptionals(docsExamined, otherMetrics.docsExamined);
-    bytesRead = addOptionals(bytesRead, otherMetrics.bytesRead);
-    nMatched = addOptionals(nMatched, otherMetrics.nMatched);
-    nreturned = addOptionals(nreturned, otherMetrics.nreturned);
-    nBatches = addOptionals(nBatches, otherMetrics.nBatches);
-    nModified = addOptionals(nModified, otherMetrics.nModified);
-    ninserted = addOptionals(ninserted, otherMetrics.ninserted);
-    ndeleted = addOptionals(ndeleted, otherMetrics.ndeleted);
-    nUpserted = addOptionals(nUpserted, otherMetrics.nUpserted);
-    keysInserted = addOptionals(keysInserted, otherMetrics.keysInserted);
-    keysDeleted = addOptionals(keysDeleted, otherMetrics.keysDeleted);
-    readingTime = addOptionals(readingTime, otherMetrics.readingTime);
-    clusterWorkingTime = addOptionals(clusterWorkingTime, otherMetrics.clusterWorkingTime);
-    writeConflicts.fetchAndAdd(otherMetrics.writeConflicts.load());
-    temporarilyUnavailableErrors.fetchAndAdd(otherMetrics.temporarilyUnavailableErrors.load());
-    executionTime = addOptionals(executionTime, otherMetrics.executionTime);
-
-    hasSortStage = hasSortStage || otherMetrics.hasSortStage;
-    usedDisk = usedDisk || otherMetrics.usedDisk;
-    fromMultiPlanner = fromMultiPlanner || otherMetrics.fromMultiPlanner;
-    // Note that fromPlanCache is an AND of all operations rather than an OR like the other metrics.
-    // This is to ensure we register when any part of the query _missed_ the cache, which is thought
-    // to be the more interesting event.
-    if (!fromPlanCache.has_value()) {
-        fromPlanCache = true;
-    }
-    *fromPlanCache = *fromPlanCache && otherMetrics.fromPlanCache.value_or(true);
-}
-
-void OpDebug::AdditiveMetrics::aggregateDataBearingNodeMetrics(
-    const query_stats::DataBearingNodeMetrics& metrics) {
-    keysExamined = keysExamined.value_or(0) + metrics.keysExamined;
-    docsExamined = docsExamined.value_or(0) + metrics.docsExamined;
-    bytesRead = bytesRead.value_or(0) + metrics.bytesRead;
-    readingTime = readingTime.value_or(Microseconds(0)) + metrics.readingTime;
-    clusterWorkingTime = clusterWorkingTime.value_or(Milliseconds(0)) + metrics.clusterWorkingTime;
-    hasSortStage = hasSortStage || metrics.hasSortStage;
-    usedDisk = usedDisk || metrics.usedDisk;
-    fromMultiPlanner = fromMultiPlanner || metrics.fromMultiPlanner;
-    // Note that fromPlanCache is an AND of all operations rather than an OR like the other metrics.
-    // This is to ensure we register when any part of the query _missed_ the cache, which is thought
-    // to be the more interesting event.
-    if (!fromPlanCache.has_value()) {
-        fromPlanCache = true;
-    }
-    *fromPlanCache = *fromPlanCache && metrics.fromPlanCache;
-}
-
-void OpDebug::AdditiveMetrics::aggregateDataBearingNodeMetrics(
-    const boost::optional<query_stats::DataBearingNodeMetrics>& metrics) {
-    if (metrics) {
-        aggregateDataBearingNodeMetrics(*metrics);
-    }
-}
-
-void OpDebug::AdditiveMetrics::aggregateCursorMetrics(const CursorMetrics& metrics) {
-    aggregateDataBearingNodeMetrics(
-        query_stats::DataBearingNodeMetrics{static_cast<uint64_t>(metrics.getKeysExamined()),
-                                            static_cast<uint64_t>(metrics.getDocsExamined()),
-                                            static_cast<uint64_t>(metrics.getBytesRead()),
-                                            Microseconds(metrics.getReadingTimeMicros()),
-                                            Milliseconds(metrics.getWorkingTimeMillis()),
-                                            metrics.getHasSortStage(),
-                                            metrics.getUsedDisk(),
-                                            metrics.getFromMultiPlanner(),
-                                            metrics.getFromPlanCache()});
-}
-
-void OpDebug::AdditiveMetrics::aggregateStorageStats(const StorageStats& stats) {
-    bytesRead = bytesRead.value_or(0) + stats.bytesRead();
-    readingTime = readingTime.value_or(Microseconds(0)) + stats.readingTime();
-}
-
-void OpDebug::AdditiveMetrics::reset() {
-    keysExamined = boost::none;
-    docsExamined = boost::none;
-    nMatched = boost::none;
-    nreturned = boost::none;
-    nBatches = boost::none;
-    nModified = boost::none;
-    ninserted = boost::none;
-    ndeleted = boost::none;
-    nUpserted = boost::none;
-    keysInserted = boost::none;
-    keysDeleted = boost::none;
-    writeConflicts.store(0);
-    temporarilyUnavailableErrors.store(0);
-    executionTime = boost::none;
-}
-
-bool OpDebug::AdditiveMetrics::equals(const AdditiveMetrics& otherMetrics) const {
-    return keysExamined == otherMetrics.keysExamined && docsExamined == otherMetrics.docsExamined &&
-        nMatched == otherMetrics.nMatched && nreturned == otherMetrics.nreturned &&
-        nBatches == otherMetrics.nBatches && nModified == otherMetrics.nModified &&
-        ninserted == otherMetrics.ninserted && ndeleted == otherMetrics.ndeleted &&
-        nUpserted == otherMetrics.nUpserted && keysInserted == otherMetrics.keysInserted &&
-        keysDeleted == otherMetrics.keysDeleted &&
-        writeConflicts.load() == otherMetrics.writeConflicts.load() &&
-        temporarilyUnavailableErrors.load() == otherMetrics.temporarilyUnavailableErrors.load() &&
-        executionTime == otherMetrics.executionTime;
-}
-
-void OpDebug::AdditiveMetrics::incrementWriteConflicts(long long n) {
-    writeConflicts.fetchAndAdd(n);
-}
-
-void OpDebug::AdditiveMetrics::incrementTemporarilyUnavailableErrors(long long n) {
-    temporarilyUnavailableErrors.fetchAndAdd(n);
-}
-
-void OpDebug::AdditiveMetrics::incrementKeysInserted(long long n) {
-    if (!keysInserted) {
-        keysInserted = 0;
-    }
-    *keysInserted += n;
-}
-
-void OpDebug::AdditiveMetrics::incrementKeysDeleted(long long n) {
-    if (!keysDeleted) {
-        keysDeleted = 0;
-    }
-    *keysDeleted += n;
-}
-
-void OpDebug::AdditiveMetrics::incrementNreturned(long long n) {
-    if (!nreturned) {
-        nreturned = 0;
-    }
-    *nreturned += n;
-}
-
-void OpDebug::AdditiveMetrics::incrementNBatches() {
-    if (!nBatches) {
-        nBatches = 0;
-    }
-    ++(*nBatches);
-}
-
-void OpDebug::AdditiveMetrics::incrementNinserted(long long n) {
-    if (!ninserted) {
-        ninserted = 0;
-    }
-    *ninserted += n;
-}
-
-void OpDebug::AdditiveMetrics::incrementNdeleted(long long n) {
-    if (!ndeleted) {
-        ndeleted = 0;
-    }
-    *ndeleted += n;
-}
-
-void OpDebug::AdditiveMetrics::incrementNUpserted(long long n) {
-    if (!nUpserted) {
-        nUpserted = 0;
-    }
-    *nUpserted += n;
-}
-
-std::string OpDebug::AdditiveMetrics::report() const {
-    StringBuilder s;
-
-    OPDEBUG_TOSTRING_HELP_OPTIONAL("keysExamined", keysExamined);
-    OPDEBUG_TOSTRING_HELP_OPTIONAL("docsExamined", docsExamined);
-    OPDEBUG_TOSTRING_HELP_OPTIONAL("nMatched", nMatched);
-    OPDEBUG_TOSTRING_HELP_OPTIONAL("nreturned", nreturned);
-    OPDEBUG_TOSTRING_HELP_OPTIONAL("nBatches", nBatches);
-    OPDEBUG_TOSTRING_HELP_OPTIONAL("nModified", nModified);
-    OPDEBUG_TOSTRING_HELP_OPTIONAL("ninserted", ninserted);
-    OPDEBUG_TOSTRING_HELP_OPTIONAL("ndeleted", ndeleted);
-    OPDEBUG_TOSTRING_HELP_OPTIONAL("nUpserted", nUpserted);
-    OPDEBUG_TOSTRING_HELP_OPTIONAL("keysInserted", keysInserted);
-    OPDEBUG_TOSTRING_HELP_OPTIONAL("keysDeleted", keysDeleted);
-    OPDEBUG_TOSTRING_HELP_ATOMIC("writeConflicts", writeConflicts);
-    OPDEBUG_TOSTRING_HELP_ATOMIC("temporarilyUnavailableErrors", temporarilyUnavailableErrors);
-    if (executionTime) {
-        s << " durationMillis:" << durationCount<Milliseconds>(*executionTime);
-    }
-
-    return s.str();
-}
-
-void OpDebug::AdditiveMetrics::report(logv2::DynamicAttributes* pAttrs) const {
-    OPDEBUG_TOATTR_HELP_OPTIONAL("keysExamined", keysExamined);
-    OPDEBUG_TOATTR_HELP_OPTIONAL("docsExamined", docsExamined);
-    OPDEBUG_TOATTR_HELP_OPTIONAL("nMatched", nMatched);
-    OPDEBUG_TOATTR_HELP_OPTIONAL("nreturned", nreturned);
-    OPDEBUG_TOATTR_HELP_OPTIONAL("nBatches", nBatches);
-    OPDEBUG_TOATTR_HELP_OPTIONAL("nModified", nModified);
-    OPDEBUG_TOATTR_HELP_OPTIONAL("ninserted", ninserted);
-    OPDEBUG_TOATTR_HELP_OPTIONAL("ndeleted", ndeleted);
-    OPDEBUG_TOATTR_HELP_OPTIONAL("nUpserted", nUpserted);
-    OPDEBUG_TOATTR_HELP_OPTIONAL("keysInserted", keysInserted);
-    OPDEBUG_TOATTR_HELP_OPTIONAL("keysDeleted", keysDeleted);
-    OPDEBUG_TOATTR_HELP_ATOMIC("writeConflicts", writeConflicts);
-    OPDEBUG_TOATTR_HELP_ATOMIC("temporarilyUnavailableErrors", temporarilyUnavailableErrors);
-    if (executionTime) {
-        pAttrs->add("durationMillis", durationCount<Milliseconds>(*executionTime));
-    }
-}
-
-BSONObj OpDebug::AdditiveMetrics::reportBSON() const {
-    BSONObjBuilder b;
-    OPDEBUG_APPEND_OPTIONAL(b, "keysExamined", keysExamined);
-    OPDEBUG_APPEND_OPTIONAL(b, "docsExamined", docsExamined);
-    OPDEBUG_APPEND_OPTIONAL(b, "nMatched", nMatched);
-    OPDEBUG_APPEND_OPTIONAL(b, "nreturned", nreturned);
-    OPDEBUG_APPEND_OPTIONAL(b, "nBatches", nBatches);
-    OPDEBUG_APPEND_OPTIONAL(b, "nModified", nModified);
-    OPDEBUG_APPEND_OPTIONAL(b, "ninserted", ninserted);
-    OPDEBUG_APPEND_OPTIONAL(b, "ndeleted", ndeleted);
-    OPDEBUG_APPEND_OPTIONAL(b, "nUpserted", nUpserted);
-    OPDEBUG_APPEND_OPTIONAL(b, "keysInserted", keysInserted);
-    OPDEBUG_APPEND_OPTIONAL(b, "keysDeleted", keysDeleted);
-    OPDEBUG_APPEND_ATOMIC(b, "writeConflicts", writeConflicts);
-    OPDEBUG_APPEND_ATOMIC(b, "temporarilyUnavailableErrors", temporarilyUnavailableErrors);
-    if (executionTime) {
-        b.appendNumber("durationMillis", durationCount<Milliseconds>(*executionTime));
-    }
-    return b.obj();
-}
-
-=======
->>>>>>> d996df24
 }  // namespace mongo