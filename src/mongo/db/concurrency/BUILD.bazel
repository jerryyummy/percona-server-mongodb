--- conflicted
+++ resolved
@@ -121,14 +121,9 @@
         "//src/mongo/db/auth:restriction_environment.h",
         "//src/mongo/db/auth:role_name.h",
         "//src/mongo/db/auth:user_name.h",
-<<<<<<< HEAD
-        "//src/mongo/db/auth:validated_tenancy_scope.h",
-        "//src/mongo/db/auth:validated_tenancy_scope_factory.h",
-        "//src/mongo/db/backup:backupable.h",
-=======
         "//src/mongo/db/auth:validated_tenancy_scope_factory_hdrs",
         "//src/mongo/db/auth:validated_tenancy_scope_hdrs",
->>>>>>> 9f7577b9
+        "//src/mongo/db/backup:backupable.h",
         "//src/mongo/db/catalog:clustered_collection_options_gen",
         "//src/mongo/db/concurrency:cond_var_lock_grant_notification.h",
         "//src/mongo/db/concurrency:fast_map_noalloc.h",
@@ -161,11 +156,7 @@
         "//src/mongo/db/session:logical_session_id_helpers_hdrs",
         "//src/mongo/db/sorter:sorter_gen",
         "//src/mongo/db/storage:compact_options.h",
-<<<<<<< HEAD
         "//src/mongo/db/storage:engine_extension.h",
-        "//src/mongo/db/storage:ident.h",
-=======
->>>>>>> 9f7577b9
         "//src/mongo/db/storage:key_format.h",
         "//src/mongo/db/storage:keydb_api.h",
         "//src/mongo/db/storage:record_data.h",
