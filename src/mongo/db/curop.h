--- conflicted
+++ resolved
@@ -608,7 +608,8 @@
     int _numYields{0};
 
     std::string _planSummary;
-<<<<<<< HEAD
+    boost::optional<SingleThreadedLockStats>
+        _lockStatsBase;  // This is the snapshot of lock stats taken when curOp is constructed.
 
     // auxilliary method used from shouldDBProfile
     // allows us to remove random.h dependency from header
@@ -616,10 +617,6 @@
     // (serverGlobalParams.rateLimit > 1)
     bool _shouldDBProfileWithRateLimit();
 
-=======
-    boost::optional<SingleThreadedLockStats>
-        _lockStatsBase;  // This is the snapshot of lock stats taken when curOp is constructed.
->>>>>>> 7c13a75b
 };
 
 /**
