/**
 *    Copyright (C) 2018-present MongoDB, Inc.
 *
 *    This program is free software: you can redistribute it and/or modify
 *    it under the terms of the Server Side Public License, version 1,
 *    as published by MongoDB, Inc.
 *
 *    This program is distributed in the hope that it will be useful,
 *    but WITHOUT ANY WARRANTY; without even the implied warranty of
 *    MERCHANTABILITY or FITNESS FOR A PARTICULAR PURPOSE.  See the
 *    Server Side Public License for more details.
 *
 *    You should have received a copy of the Server Side Public License
 *    along with this program. If not, see
 *    <http://www.mongodb.com/licensing/server-side-public-license>.
 *
 *    As a special exception, the copyright holders give permission to link the
 *    code of portions of this program with the OpenSSL library under certain
 *    conditions as described in each individual source file and distribute
 *    linked combinations including the program with the OpenSSL library. You
 *    must comply with the Server Side Public License in all respects for
 *    all of the code used other than as permitted herein. If you modify file(s)
 *    with this exception, you may extend this exception to your version of the
 *    file(s), but you are not obligated to do so. If you do not wish to do so,
 *    delete this exception statement from your version. If you delete this
 *    exception statement from all source files in the program, then also delete
 *    it in the license file.
 */


#pragma once

#include <memory>

#include "mongo/config.h"
#include "mongo/db/auth/authorization_session.h"
#include "mongo/db/auth/user_acquisition_stats.h"
#include "mongo/db/catalog/collection_catalog.h"
#include "mongo/db/clientcursor.h"
#include "mongo/db/commands.h"
#include "mongo/db/cursor_id.h"
#include "mongo/db/operation_context.h"
#include "mongo/db/profile_filter.h"
#include "mongo/db/server_options.h"
#include "mongo/db/stats/resource_consumption_metrics.h"
#include "mongo/db/write_concern_options.h"
#include "mongo/logv2/attribute_storage.h"
#include "mongo/logv2/log_component.h"
#include "mongo/platform/atomic_word.h"
#include "mongo/util/progress_meter.h"
#include "mongo/util/tick_source.h"
#include "mongo/util/time_support.h"

#ifndef MONGO_CONFIG_USE_RAW_LATCHES
#include "mongo/util/diagnostic_info.h"
#endif

namespace mongo {

class Client;
class CurOp;
class OperationContext;
struct PlanSummaryStats;

/* lifespan is different than CurOp because of recursives with DBDirectClient */
class OpDebug {
public:
    /**
     * Holds counters for execution statistics that are meaningful both for multi-statement
     * transactions and for individual operations outside of a transaction.
     */
    class AdditiveMetrics {
    public:
        AdditiveMetrics() = default;
        AdditiveMetrics(const AdditiveMetrics& other) {
            this->add(other);
        }

        AdditiveMetrics& operator=(const AdditiveMetrics& other) {
            reset();
            add(other);
            return *this;
        }

        /**
         * Adds all the fields of another AdditiveMetrics object together with the fields of this
         * AdditiveMetrics instance.
         */
        void add(const AdditiveMetrics& otherMetrics);

        /**
         * Resets all members to the default state.
         */
        void reset();

        /**
         * Returns true if the AdditiveMetrics object we are comparing has the same field values as
         * this AdditiveMetrics instance.
         */
        bool equals(const AdditiveMetrics& otherMetrics) const;

        /**
         * Increments writeConflicts by n.
         */
        void incrementWriteConflicts(long long n);

        /**
         * Increments keysInserted by n.
         */
        void incrementKeysInserted(long long n);

        /**
         * Increments keysDeleted by n.
         */
        void incrementKeysDeleted(long long n);

        /**
         * Increments ninserted by n.
         */
        void incrementNinserted(long long n);

        /**
         * Increments nUpserted by n.
         */
        void incrementNUpserted(long long n);

        /**
         * Increments prepareReadConflicts by n.
         */
        void incrementPrepareReadConflicts(long long n);

        /**
         * Generates a string showing all non-empty fields. For every non-empty field field1,
         * field2, ..., with corresponding values value1, value2, ..., we will output a string in
         * the format: "<field1>:<value1> <field2>:<value2> ...".
         */
        std::string report() const;
        BSONObj reportBSON() const;

        void report(logv2::DynamicAttributes* pAttrs) const;

        boost::optional<long long> keysExamined;
        boost::optional<long long> docsExamined;

        // Number of records that match the query.
        boost::optional<long long> nMatched;
        // Number of records written (no no-ops).
        boost::optional<long long> nModified;
        boost::optional<long long> ninserted;
        boost::optional<long long> ndeleted;
        boost::optional<long long> nUpserted;

        // Number of index keys inserted.
        boost::optional<long long> keysInserted;
        // Number of index keys removed.
        boost::optional<long long> keysDeleted;

        // The following fields are atomic because they are reported by CurrentOp. This is an
        // exception to the prescription that OpDebug only be used by the owning thread because
        // these metrics are tracked over the course of a transaction by SingleTransactionStats,
        // which is built on OpDebug.

        // Number of read conflicts caused by a prepared transaction.
        AtomicWord<long long> prepareReadConflicts{0};
        AtomicWord<long long> writeConflicts{0};
    };

    OpDebug() = default;

    void report(OperationContext* opCtx,
                const SingleThreadedLockStats* lockStats,
                const ResourceConsumption::OperationMetrics* operationMetrics,
                logv2::DynamicAttributes* pAttrs) const;

    /**
     * Appends information about the current operation to "builder"
     *
     * @param curop reference to the CurOp that owns this OpDebug
     * @param lockStats lockStats object containing locking information about the operation
     */
    void append(OperationContext* opCtx,
                const SingleThreadedLockStats& lockStats,
                FlowControlTicketholder::CurOp flowControlStats,
                BSONObjBuilder& builder) const;

    static std::function<BSONObj(ProfileFilter::Args args)> appendStaged(StringSet requestedFields,
                                                                         bool needWholeDocument);
    static void appendUserInfo(const CurOp&, BSONObjBuilder&, AuthorizationSession*);

    /**
     * Copies relevant plan summary metrics to this OpDebug instance.
     */
    void setPlanSummaryMetrics(const PlanSummaryStats& planSummaryStats);

    /**
     * The resulting object has zeros omitted. As is typical in this file.
     */
    static BSONObj makeFlowControlObject(FlowControlTicketholder::CurOp flowControlStats);

    /**
     * Make object from $search stats with non-populated values omitted.
     */
    BSONObj makeMongotDebugStatsObject() const;

    /**
     * Accumulate resolved views.
     */
    void addResolvedViews(const std::vector<NamespaceString>& namespaces,
                          const std::vector<BSONObj>& pipeline);

    /**
     * Get or append the array with resolved views' info.
     */
    BSONArray getResolvedViewsInfo() const;
    void appendResolvedViewsInfo(BSONObjBuilder& builder) const;

    // -------------------

    // basic options
    // _networkOp represents the network-level op code: OP_QUERY, OP_GET_MORE, OP_MSG, etc.
    NetworkOp networkOp{opInvalid};  // only set this through setNetworkOp_inlock() to keep synced
    // _logicalOp is the logical operation type, ie 'dbQuery' regardless of whether this is an
    // OP_QUERY find, a find command using OP_QUERY, or a find command using OP_MSG.
    // Similarly, the return value will be dbGetMore for both OP_GET_MORE and getMore command.
    LogicalOp logicalOp{LogicalOp::opInvalid};  // only set this through setNetworkOp_inlock()
    bool iscommand{false};

    // detailed options
    long long cursorid{-1};
    bool exhaust{false};

    // For search using mongot.
    boost::optional<long long> mongotCursorId{boost::none};
    boost::optional<long long> msWaitingForMongot{boost::none};

    bool hasSortStage{false};  // true if the query plan involves an in-memory sort

    bool usedDisk{false};  // true if the given query used disk

    // True if the plan came from the multi-planner (not from the plan cache and not a query with a
    // single solution).
    bool fromMultiPlanner{false};

    // True if a replan was triggered during the execution of this operation.
    std::optional<std::string> replanReason;

    bool cursorExhausted{
        false};  // true if the cursor has been closed at end a find/getMore operation

    BSONObj execStats;  // Owned here.

    // The hash of the PlanCache key for the query being run. This may change depending on what
    // indexes are present.
    boost::optional<uint32_t> planCacheKey;
    // The hash of the query's "stable" key. This represents the query's shape.
    boost::optional<uint32_t> queryHash;

    // Details of any error (whether from an exception or a command returning failure).
    Status errInfo = Status::OK();

    // response info
    Microseconds executionTime{0};
    long long nreturned{-1};
    int responseLength{-1};

    // Shard targeting info.
    int nShards{-1};

    // Stores the duration of time spent blocked on prepare conflicts.
    Milliseconds prepareConflictDurationMillis{0};

    // Stores the amount of the data processed by the throttle cursors in MB/sec.
    boost::optional<float> dataThroughputLastSecond;
    boost::optional<float> dataThroughputAverage;

    // Used to track the amount of time spent waiting for a response from remote operations.
    boost::optional<Microseconds> remoteOpWaitTime;

    // Stores additive metrics.
    AdditiveMetrics additiveMetrics;

    // Stores storage statistics.
    std::shared_ptr<StorageStats> storageStats;

    bool waitingForFlowControl{false};

    // Records the WC that was waited on during the operation. (The WC in opCtx can't be used
    // because it's only set while the Command itself executes.)
    boost::optional<WriteConcernOptions> writeConcern;

    // Whether this is an oplog getMore operation for replication oplog fetching.
    bool isReplOplogGetMore{false};

    // Maps namespace of a resolved view to its dependency chain and the fully unrolled pipeline. To
    // make log line deterministic and easier to test, use ordered map. As we don't expect many
    // resolved views per query, a hash map would unlikely provide any benefits.
    std::map<NamespaceString, std::pair<std::vector<NamespaceString>, std::vector<BSONObj>>>
        resolvedViews;
};

/**
 * Container for data used to report information about an OperationContext.
 *
 * Every OperationContext in a server with CurOp support has a stack of CurOp
 * objects. The entry at the top of the stack is used to record timing and
 * resource statistics for the executing operation or suboperation.
 *
 * All of the accessor methods on CurOp may be called by the thread executing
 * the associated OperationContext at any time, or by other threads that have
 * locked the context's owning Client object.
 *
 * The mutator methods on CurOp whose names end _inlock may only be called by the thread
 * executing the associated OperationContext and Client, and only when that thread has also
 * locked the Client object.  All other mutators may only be called by the thread executing
 * CurOp, but do not require holding the Client lock.  The exception to this is the kill()
 * method, which is self-synchronizing.
 *
 * The OpDebug member of a CurOp, accessed via the debug() accessor should *only* be accessed
 * from the thread executing an operation, and as a result its fields may be accessed without
 * any synchronization.
 */
class CurOp {
    CurOp(const CurOp&) = delete;
    CurOp& operator=(const CurOp&) = delete;

public:
    static CurOp* get(const OperationContext* opCtx);
    static CurOp* get(const OperationContext& opCtx);

    /**
     * Writes a report of the operation being executed by the given client to the supplied
     * BSONObjBuilder, in a format suitable for display in currentOp. Does not include a lockInfo
     * report, since this may be called in either a mongoD or mongoS context and the latter does not
     * supply lock stats. The client must be locked before calling this method.
     */
    static void reportCurrentOpForClient(OperationContext* opCtx,
                                         Client* client,
                                         bool truncateOps,
                                         bool backtraceMode,
                                         BSONObjBuilder* infoBuilder);

    /**
     * Serializes the fields of a GenericCursor which do not appear elsewhere in the currentOp
     * output. If 'maxQuerySize' is given, truncates the cursor's originatingCommand but preserves
     * the comment.
     */
    static BSONObj truncateAndSerializeGenericCursor(GenericCursor* cursor,
                                                     boost::optional<size_t> maxQuerySize);

    /**
     * Constructs a nested CurOp at the top of the given "opCtx"'s CurOp stack.
     */
    explicit CurOp(OperationContext* opCtx);
    ~CurOp();

    /**
     * Fills out CurOp and OpDebug with basic info common to all commands. We require the NetworkOp
     * in order to distinguish which protocol delivered this request, e.g. OP_QUERY or OP_MSG. This
     * is set early in the request processing backend and does not typically need to be called
     * thereafter. Locks the client as needed to apply the specified settings.
     */
    void setGenericOpRequestDetails(OperationContext* opCtx,
                                    const NamespaceString& nss,
                                    const Command* command,
                                    BSONObj cmdObj,
                                    NetworkOp op);

    /**
     * Marks the operation end time, records the length of the client response if a valid response
     * exists, and then - subject to the current values of slowMs and sampleRate - logs this CurOp
     * to file under the given LogComponent. Returns 'true' if, in addition to being logged, this
     * operation should also be profiled.
     */
    bool completeAndLogOperation(OperationContext* opCtx,
                                 logv2::LogComponent logComponent,
                                 boost::optional<size_t> responseLength = boost::none,
                                 boost::optional<long long> slowMsOverride = boost::none,
                                 bool forceLog = false);

    bool haveOpDescription() const {
        return !_opDescription.isEmpty();
    }

    /**
     * The BSONObj returned may not be owned by CurOp. Callers should call getOwned() if they plan
     * to reference beyond the lifetime of this CurOp instance.
     */
    BSONObj opDescription() const {
        return _opDescription;
    }

    /**
     * Returns an owned BSONObj representing the original command. Used only by the getMore
     * command.
     */
    BSONObj originatingCommand() const {
        return _originatingCommand;
    }

    void enter_inlock(const char* ns, int dbProfileLevel);

    /**
     * Sets the type of the current network operation.
     */
    void setNetworkOp_inlock(NetworkOp op) {
        _networkOp = op;
        _debug.networkOp = op;
    }

    /**
     * Sets the type of the current logical operation.
     */
    void setLogicalOp_inlock(LogicalOp op) {
        _logicalOp = op;
        _debug.logicalOp = op;
    }

    /**
     * Marks the current operation as being a command.
     */
    void markCommand_inlock() {
        _isCommand = true;
    }

    /**
     * Returns a structure containing data used for profiling, accessed only by a thread
     * currently executing the operation context associated with this CurOp.
     */
    OpDebug& debug() {
        return _debug;
    }

    /**
     * Gets the name of the namespace on which the current operation operates.
     */
    std::string getNS() const {
        return _ns;
    }

    /**
     * Returns a const pointer to the UserAcquisitionStats for the current operation.
     * This can only be used for reading (i.e., when logging or profiling).
     */
    const UserAcquisitionStats* getReadOnlyUserAcquisitionStats() const {
        return &_userAcquisitionStats;
    }

    /**
     * Returns a non-const raw pointers to UserAcquisitionStats member.
     */
    UserAcquisitionStats* getMutableUserAcquisitionStats() {
        return &_userAcquisitionStats;
    }

    /**
     * Gets the name of the namespace on which the current operation operates.
     */
    NamespaceString getNSS() const {
        return NamespaceString{_ns};
    }

    /**
     * Returns true if the elapsed time of this operation is such that it should be profiled or
     * profile level is set to 2. Uses total time if the operation is done, current elapsed time
     * otherwise.
     *
     * When a custom filter is set, we conservatively assume it would match this operation.
     */
    bool shouldDBProfile(OperationContext* opCtx) {
        // Profile level 2 should override any sample rate or slowms settings.
        // rateLimit only affects profiler at level 2
        if (_dbprofile >= 2)
            return _shouldDBProfileWithRateLimit(opCtx, serverGlobalParams.slowMS);

        if (_dbprofile <= 0)
            return false;

        if (CollectionCatalog::get(opCtx)->getDatabaseProfileSettings(getNSS().db()).filter)
            return true;

        return elapsedTimeExcludingPauses() >= Milliseconds{serverGlobalParams.slowMS};
    }

    /**
     * Raises the profiling level for this operation to "dbProfileLevel" if it was previously
     * less than "dbProfileLevel".
     *
     * This belongs on OpDebug, and so does not have the _inlock suffix.
     */
    void raiseDbProfileLevel(int dbProfileLevel);

    int dbProfileLevel() const {
        return _dbprofile;
    }

    /**
     * Gets the network operation type. No lock is required if called by the thread executing
     * the operation, but the lock must be held if called from another thread.
     */
    NetworkOp getNetworkOp() const {
        return _networkOp;
    }

    /**
     * Gets the logical operation type. No lock is required if called by the thread executing
     * the operation, but the lock must be held if called from another thread.
     */
    LogicalOp getLogicalOp() const {
        return _logicalOp;
    }

    /**
     * Returns true if the current operation is known to be a command.
     */
    bool isCommand() const {
        return _isCommand;
    }

    //
    // Methods for getting/setting elapsed time. Note that the observed elapsed time may be
    // negative, if the system time has been reset during the course of this operation.
    //

    void ensureStarted() {
        static_cast<void>(startTime());
    }
    bool isStarted() const {
        return _start.load() != 0;
    }
    void done();
    bool isDone() const {
        return _end > 0;
    }
    bool isPaused() {
        return _lastPauseTime != 0;
    }

    /**
     * Stops the operation latency timer from "ticking". Time spent paused is not included in the
     * latencies returned by elapsedTimeExcludingPauses().
     *
     * Illegal to call if either the CurOp has not been started, or the CurOp is already in a paused
     * state.
     */
    void pauseTimer() {
        invariant(isStarted());
        invariant(_lastPauseTime == 0);
        _lastPauseTime = _tickSource->getTicks();
    }

    /**
     * Starts the operation latency timer "ticking" again. Illegal to call if the CurOp has not been
     * started and then subsequently paused.
     */
    void resumeTimer() {
        invariant(isStarted());
        invariant(_lastPauseTime > 0);
        _totalPausedDuration +=
            _tickSource->ticksTo<Microseconds>(_tickSource->getTicks() - _lastPauseTime);
        _lastPauseTime = 0;
    }

    /**
     * Ensures that remoteOpWait will be recorded in the OpDebug.
     *
     * This method is separate from startRemoteOpWait because operation types that do record
     * remoteOpWait, such as a getMore of a sharded aggregation, should always include the
     * remoteOpWait field even if its value is zero. An operation should call
     * enableRecordRemoteOpWait() to declare that it wants to report remoteOpWait, and call
     * startRemoteOpWaitTimer()/stopRemoteOpWaitTimer() to measure the time.
     *
     * This timer uses the same clock source as elapsedTimeTotal().
     */
    void enableRecordRemoteOpWait() {
        if (!_debug.remoteOpWaitTime) {
            _debug.remoteOpWaitTime.emplace(0);
        }
    }

    /**
     * Starts the remoteOpWait timer.
     *
     * Does nothing if enableRecordRemoteOpWait() was not called.
     */
    void startRemoteOpWaitTimer() {
        invariant(isStarted());
        invariant(!isDone());
        invariant(!isPaused());
        invariant(!_remoteOpStartTime);
        if (_debug.remoteOpWaitTime) {
            _remoteOpStartTime.emplace(elapsedTimeTotal());
        }
    }

    /**
     * Stops the remoteOpWait timer.
     *
     * Does nothing if enableRecordRemoteOpWait() was not called.
     */
    void stopRemoteOpWaitTimer() {
        invariant(isStarted());
        invariant(!isDone());
        invariant(!isPaused());
        if (_debug.remoteOpWaitTime) {
            Microseconds end = elapsedTimeTotal();
            invariant(_remoteOpStartTime);
            // On most systems a monotonic clock source will be used to measure time. When a
            // monotonic clock is not available we fallback to using the realtime system clock. When
            // used, a backward shift of the realtime system clock could lead to a negative delta.
            Microseconds delta = std::max((end - *_remoteOpStartTime), Microseconds{0});
            *_debug.remoteOpWaitTime += delta;
            _remoteOpStartTime = boost::none;
        }
        invariant(!_remoteOpStartTime);
    }

    /**
     * If this op has been marked as done(), returns the wall clock duration between being marked as
     * started with ensureStarted() and the call to done().
     *
     * Otherwise, returns the wall clock duration between the start time and now.
     *
     * If this op has not yet been started, returns 0.
     */
    Microseconds elapsedTimeTotal() {
        auto start = _start.load();
        if (start == 0) {
            return Microseconds{0};
        }

        return computeElapsedTimeTotal(start, _end.load());
    }

    /**
     * Returns the total elapsed duration minus any time spent in a paused state. See
     * elapsedTimeTotal() for the definition of the total duration and pause/resumeTimer() for
     * details on pausing.
     *
     * If this op has not yet been started, returns 0.
     *
     * Illegal to call while the timer is paused.
     */
    Microseconds elapsedTimeExcludingPauses() {
        invariant(!_lastPauseTime);

        auto start = _start.load();
        if (start == 0) {
            return Microseconds{0};
        }

        return computeElapsedTimeTotal(start, _end.load()) - _totalPausedDuration;
    }

    /**
     * 'opDescription' must be either an owned BSONObj or guaranteed to outlive the OperationContext
     * it is associated with.
     */
    void setOpDescription_inlock(const BSONObj& opDescription) {
        _opDescription = opDescription;
    }

    /**
     * Sets the original command object.
     */
    void setOriginatingCommand_inlock(const BSONObj& commandObj) {
        _originatingCommand = commandObj.getOwned();
    }

    const Command* getCommand() const {
        return _command;
    }
    void setCommand_inlock(const Command* command) {
        _command = command;
    }

    /**
     * Returns whether the current operation is a read, write, or command.
     */
    Command::ReadWriteType getReadWriteType() const;

    /**
     * Appends information about this CurOp to "builder". If "truncateOps" is true, appends a string
     * summary of any objects which exceed the threshold size. If truncateOps is false, append the
     * entire object.
     *
     * If called from a thread other than the one executing the operation associated with this
     * CurOp, it is necessary to lock the associated Client object before executing this method.
     */
    void reportState(OperationContext* opCtx, BSONObjBuilder* builder, bool truncateOps = false);

    /**
     * Sets the message for FailPoints used.
     */
    void setFailPointMessage_inlock(StringData message) {
        _failPointMessage = message.toString();
    }

    /**
     * Sets the message for this CurOp.
     */
    void setMessage_inlock(StringData message);

    /**
     * Sets the message and the progress meter for this CurOp.
     *
     * While it is necessary to hold the lock while this method executes, the
     * "hit" and "finished" methods of ProgressMeter may be called safely from
     * the thread executing the operation without locking the Client.
     */
    ProgressMeter& setProgress_inlock(StringData name,
                                      unsigned long long progressMeterTotal = 0,
                                      int secondsBetween = 3);

    /*
     * Gets the message for FailPoints used.
     */
    const std::string& getFailPointMessage() const {
        return _failPointMessage;
    }

    /**
     * Gets the message for this CurOp.
     */
    const std::string& getMessage() const {
        return _message;
    }
    const ProgressMeter& getProgressMeter() {
        return _progressMeter;
    }
    CurOp* parent() const {
        return _parent;
    }
    boost::optional<GenericCursor> getGenericCursor_inlock() const {
        return _genericCursor;
    }

    void yielded(int numYields = 1) {
        _numYields.fetchAndAdd(numYields);
    }

    /**
     * Returns the number of times yielded() was called.  Callers on threads other
     * than the one executing the operation must lock the client.
     */
    int numYields() const {
        return _numYields.load();
    }

    /**
     * this should be used very sparingly
     * generally the Context should set this up
     * but sometimes you want to do it ahead of time
     */
    void setNS_inlock(StringData ns);

    StringData getPlanSummary() const {
        return _planSummary;
    }

    void setPlanSummary_inlock(StringData summary) {
        _planSummary = summary.toString();
    }

    void setPlanSummary_inlock(std::string summary) {
        _planSummary = std::move(summary);
    }

    void setGenericCursor_inlock(GenericCursor gc);

    boost::optional<SingleThreadedLockStats> getLockStatsBase() const {
        return _lockStatsBase;
    }

    void setTickSource_forTest(TickSource* tickSource) {
        _tickSource = tickSource;
    }

    /**
     * Merge match counters from the current operation into the global map and stop counting.
     */
    void stopMatchExprCounter();

    /**
     * Increment the counter for the match expression with given name in the current operation.
     */
    void incrementMatchExprCounter(StringData name);

private:
    class CurOpStack;

    TickSource::Tick startTime();
    Microseconds computeElapsedTimeTotal(TickSource::Tick startTime,
                                         TickSource::Tick endTime) const;

    /**
     * Adds 'this' to the stack of active CurOp objects.
     */
    void _finishInit(OperationContext* opCtx, CurOpStack* stack);

    /**
     * Handles failpoints that check whether a command has completed or not.
     * Used for testing purposes instead of the getLog command.
     */
    void _checkForFailpointsAfterCommandLogged();

    // Auxilliary method to decide if operation should be profiled when rate limiter is enabled.
    // Returns true if rate limiter is disabled.
    // Rate limiter only affects profiler at level 2 (_dbprofile >= 2)
    // so calling this method on other levels is not necessary.
    bool _shouldDBProfileWithRateLimit(OperationContext* opCtx, long long slowMS);

    static const OperationContext::Decoration<CurOpStack> _curopStack;

    CurOp(OperationContext*, CurOpStack*);

    CurOpStack* _stack;
    CurOp* _parent{nullptr};
    const Command* _command{nullptr};

    // The time at which this CurOp instance was marked as started.
    std::atomic<TickSource::Tick> _start{0};  // NOLINT

    // The time at which this CurOp instance was marked as done or 0 if the CurOp is not yet done.
    std::atomic<TickSource::Tick> _end{0};  // NOLINT

    // The time at which this CurOp instance had its timer paused, or 0 if the timer is not
    // currently paused.
    TickSource::Tick _lastPauseTime{0};

    // The cumulative duration for which the timer has been paused.
    Microseconds _totalPausedDuration{0};

    // The elapsedTimeTotal() value at which the remoteOpWait timer was started, or empty if the
    // remoteOpWait timer is not currently running.
    boost::optional<Microseconds> _remoteOpStartTime;

    // _networkOp represents the network-level op code: OP_QUERY, OP_GET_MORE, OP_MSG, etc.
    NetworkOp _networkOp{opInvalid};  // only set this through setNetworkOp_inlock() to keep synced
    // _logicalOp is the logical operation type, ie 'dbQuery' regardless of whether this is an
    // OP_QUERY find, a find command using OP_QUERY, or a find command using OP_MSG.
    // Similarly, the return value will be dbGetMore for both OP_GET_MORE and getMore command.
    LogicalOp _logicalOp{LogicalOp::opInvalid};  // only set this through setNetworkOp_inlock()

    bool _isCommand{false};
    int _dbprofile{0};  // 0=off, 1=slow, 2=all
    std::string _ns;
    BSONObj _opDescription;
    BSONObj _originatingCommand;  // Used by getMore to display original command.
    OpDebug _debug;
    std::string _failPointMessage;  // Used to store FailPoint information.
    std::string _message;
    ProgressMeter _progressMeter;
    AtomicWord<int> _numYields{0};
    // A GenericCursor containing information about the active cursor for a getMore operation.
    boost::optional<GenericCursor> _genericCursor;

    std::string _planSummary;
    boost::optional<SingleThreadedLockStats>
        _lockStatsBase;  // This is the snapshot of lock stats taken when curOp is constructed.

<<<<<<< HEAD
    // _shouldDBProfileWithRateLimit can be called several times by shouldDBProfile and
    // completeAndLogOperation so to be consistent we need to cache random generated bool value.
    // Unfortunately we cannot generate that value in constructor because in constructor opCtx can
    // be nullptr. (non-null opCtx is necessary because we use opCtx->getClient()->getPrng()) This
    // is why boost::optional is used and value is generated on demand
    boost::optional<const bool> _rateLimitSample;

    UserCacheAcquisitionStats _userCacheAcquisitionStats;
=======
    UserAcquisitionStats _userAcquisitionStats;
>>>>>>> bf8178c9

    TickSource* _tickSource = nullptr;
};

}  // namespace mongo<|MERGE_RESOLUTION|>--- conflicted
+++ resolved
@@ -858,7 +858,6 @@
     boost::optional<SingleThreadedLockStats>
         _lockStatsBase;  // This is the snapshot of lock stats taken when curOp is constructed.
 
-<<<<<<< HEAD
     // _shouldDBProfileWithRateLimit can be called several times by shouldDBProfile and
     // completeAndLogOperation so to be consistent we need to cache random generated bool value.
     // Unfortunately we cannot generate that value in constructor because in constructor opCtx can
@@ -866,10 +865,7 @@
     // is why boost::optional is used and value is generated on demand
     boost::optional<const bool> _rateLimitSample;
 
-    UserCacheAcquisitionStats _userCacheAcquisitionStats;
-=======
     UserAcquisitionStats _userAcquisitionStats;
->>>>>>> bf8178c9
 
     TickSource* _tickSource = nullptr;
 };
