/**
 *    Copyright (C) 2018-present MongoDB, Inc.
 *
 *    This program is free software: you can redistribute it and/or modify
 *    it under the terms of the Server Side Public License, version 1,
 *    as published by MongoDB, Inc.
 *
 *    This program is distributed in the hope that it will be useful,
 *    but WITHOUT ANY WARRANTY; without even the implied warranty of
 *    MERCHANTABILITY or FITNESS FOR A PARTICULAR PURPOSE.  See the
 *    Server Side Public License for more details.
 *
 *    You should have received a copy of the Server Side Public License
 *    along with this program. If not, see
 *    <http://www.mongodb.com/licensing/server-side-public-license>.
 *
 *    As a special exception, the copyright holders give permission to link the
 *    code of portions of this program with the OpenSSL library under certain
 *    conditions as described in each individual source file and distribute
 *    linked combinations including the program with the OpenSSL library. You
 *    must comply with the Server Side Public License in all respects for
 *    all of the code used other than as permitted herein. If you modify file(s)
 *    with this exception, you may extend this exception to your version of the
 *    file(s), but you are not obligated to do so. If you do not wish to do so,
 *    delete this exception statement from your version. If you delete this
 *    exception statement from all source files in the program, then also delete
 *    it in the license file.
 */

#define MONGO_LOGV2_DEFAULT_COMPONENT ::mongo::logv2::LogComponent::kControl

#include "mongo/db/mongod_options.h"

#include <boost/filesystem.hpp>
#include <iostream>
#include <string>
#include <vector>

#include "mongo/base/init.h"
#include "mongo/base/status.h"
#include "mongo/bson/json.h"
#include "mongo/bson/util/builder.h"
#include "mongo/config.h"
#include "mongo/db/auth/cluster_auth_mode.h"
#include "mongo/db/cluster_auth_mode_option_gen.h"
#include "mongo/db/encryption/encryption_options.h"
#include "mongo/db/global_settings.h"
#include "mongo/db/keyfile_option_gen.h"
#include "mongo/db/mongod_options_encryption_gen.h"
#include "mongo/db/mongod_options_general_gen.h"
#include "mongo/db/mongod_options_ldapauthz_gen.h"
#include "mongo/db/mongod_options_legacy_gen.h"
#include "mongo/db/mongod_options_replication_gen.h"
#include "mongo/db/mongod_options_sharding_gen.h"
#include "mongo/db/mongod_options_storage_gen.h"
#include "mongo/db/repl/repl_settings.h"
#include "mongo/db/server_options.h"
#include "mongo/db/server_options_base.h"
#include "mongo/db/server_options_nongeneral_gen.h"
#include "mongo/db/server_options_server_helpers.h"
#include "mongo/db/storage/storage_parameters_gen.h"
#include "mongo/logv2/log.h"
#include "mongo/logv2/log_domain_global.h"
#include "mongo/logv2/log_manager.h"
#include "mongo/util/net/ssl_options.h"
#include "mongo/util/options_parser/startup_options.h"
#include "mongo/util/str.h"
#include "mongo/util/version.h"

namespace mongo {

using std::endl;

std::string storageDBPathDescription() {
    StringBuilder sb;

    sb << "Directory for datafiles - defaults to " << storageGlobalParams.kDefaultDbPath;

#ifdef _WIN32
    boost::filesystem::path currentPath = boost::filesystem::current_path();

    sb << " which is " << currentPath.root_name().string() << storageGlobalParams.kDefaultDbPath
       << " based on the current working drive";
#endif

    return sb.str();
}

Status addMongodOptions(moe::OptionSection* options) try {
    uassertStatusOK(addGeneralServerOptions(options));
    uassertStatusOK(addNonGeneralServerOptions(options));
    uassertStatusOK(addMongodGeneralOptions(options));
    uassertStatusOK(addMongodReplicationOptions(options));
    uassertStatusOK(addMongodShardingOptions(options));
    uassertStatusOK(addMongodStorageOptions(options));
    uassertStatusOK(addMongodEncryptionOptions(options));
    uassertStatusOK(addMongodLDAPAuthzOptions(options));
    uassertStatusOK(addMongodLegacyOptions(options));
    uassertStatusOK(addKeyfileServerOption(options));
    uassertStatusOK(addClusterAuthModeServerOption(options));

    return Status::OK();
} catch (const AssertionException& ex) {
    return ex.toStatus();
}

void printMongodHelp(const moe::OptionSection& options) {
    std::cout << options.helpString() << std::endl;
};

namespace {

void appendSysInfo(BSONObjBuilder* obj) {
    auto o = BSONObjBuilder(obj->subobjStart("sysinfo"));
#if defined(_SC_PAGE_SIZE)
    o.append("_SC_PAGE_SIZE", (long long)sysconf(_SC_PAGE_SIZE));
#endif
#if defined(_SC_PHYS_PAGES)
    o.append("_SC_PHYS_PAGES", (long long)sysconf(_SC_PHYS_PAGES));
#endif
#if defined(_SC_AVPHYS_PAGES)
    o.append("_SC_AVPHYS_PAGES", (long long)sysconf(_SC_AVPHYS_PAGES));
#endif
}

}  // namespace

bool handlePreValidationMongodOptions(const moe::Environment& params,
                                      const std::vector<std::string>& args) {
    if (params.count("help") && params["help"].as<bool>() == true) {
        printMongodHelp(moe::startupOptions);
        return false;
    }
    if (params.count("version") && params["version"].as<bool>() == true) {
        auto&& vii = VersionInfoInterface::instance();
        std::cout << mongodVersion(vii) << std::endl;
        vii.logBuildInfo(&std::cout);
        return false;
    }
    if (params.count("sysinfo") && params["sysinfo"].as<bool>() == true) {
        BSONObjBuilder obj;
        appendSysInfo(&obj);
        std::cout << tojson(obj.done(), ExtendedRelaxedV2_0_0, true) << std::endl;
        return false;
    }

    if (params.count("master") || params.count("slave")) {
        LOGV2_FATAL_CONTINUE(20881, "Master/slave replication is no longer supported");
        return false;
    }

    if (params.count("replication.enableMajorityReadConcern") &&
        params["replication.enableMajorityReadConcern"].as<bool>() == false) {
        LOGV2_FATAL_CONTINUE(5324700, "enableMajorityReadConcern:false is no longer supported");
        return false;
    }

    return true;
}

Status validateMongodOptions(const moe::Environment& params) {
    Status ret = validateServerOptions(params);
    if (!ret.isOK()) {
        return ret;
    }

    if (params.count("nojournal") && params.count("storage.journal.enabled")) {
        return Status(ErrorCodes::BadValue,
                      "Can't specify both --journal and --nojournal options.");
    }

#ifdef _WIN32
    if (params.count("install") || params.count("reinstall")) {
        if (params.count("storage.dbPath") &&
            !boost::filesystem::path(params["storage.dbPath"].as<std::string>()).is_absolute()) {
            return Status(ErrorCodes::BadValue,
                          "dbPath requires an absolute file path with Windows services");
        }
    }
#endif

    if (params.count("security.enableEncryption")) {
        // One of the master key sources must be provided
        if (!params.count("security.encryptionKeyFile") &&
            !params.count("security.vault.serverName")) {
            return Status(ErrorCodes::BadValue,
                          "security.encryptionKeyFile or security.vault.serverName is required when security.enableEncryption is specified");
        }
    }

    if (params.count("storage.queryableBackupMode")) {
        // Command line options that are disallowed when --queryableBackupMode is specified.
        for (const auto& disallowedOption :
             {"replication.replSet", "configsvr", "upgrade", "repair", "profile"}) {
            if (params.count(disallowedOption)) {
                return Status(ErrorCodes::BadValue,
                              str::stream() << "Cannot specify both queryable backup mode and "
                                            << disallowedOption);
            }
        }

        bool isClusterRoleShard = params.count("shardsvr");
        if (params.count("sharding.clusterRole")) {
            auto clusterRole = params["sharding.clusterRole"].as<std::string>();
            isClusterRoleShard = isClusterRoleShard || (clusterRole == "shardsvr");
        }

        if (isClusterRoleShard && !params.count("sharding._overrideShardIdentity")) {
            return Status(
                ErrorCodes::BadValue,
                "shardsvr cluster role with queryableBackupMode requires _overrideShardIdentity");
        }
    }

    return Status::OK();
}

Status canonicalizeMongodOptions(moe::Environment* params) {

    Status ret = canonicalizeServerOptions(params);
    if (!ret.isOK()) {
        return ret;
    }

    if (params->count("nojournal")) {
        Status ret =
            params->set("storage.journal.enabled", moe::Value(!(*params)["nojournal"].as<bool>()));
        if (!ret.isOK()) {
            return ret;
        }
        ret = params->remove("nojournal");
        if (!ret.isOK()) {
            return ret;
        }
    }

    // "security.authorization" comes from the config file, so override it if "auth" is
    // set since those come from the command line.
    if (params->count("auth")) {
        Status ret =
            params->set("security.authorization",
                        (*params)["auth"].as<bool>() ? moe::Value(std::string("enabled"))
                                                     : moe::Value(std::string("disabled")));
        if (!ret.isOK()) {
            return ret;
        }
        ret = params->remove("auth");
        if (!ret.isOK()) {
            return ret;
        }
    }

    // "sharding.archiveMovedChunks" comes from the config file, so override it if
    // "noMoveParanoia" or "moveParanoia" are set since those come from the command line.
    if (params->count("noMoveParanoia")) {
        Status ret = params->set("sharding.archiveMovedChunks",
                                 moe::Value(!(*params)["noMoveParanoia"].as<bool>()));
        if (!ret.isOK()) {
            return ret;
        }
        ret = params->remove("noMoveParanoia");
        if (!ret.isOK()) {
            return ret;
        }
    }
    if (params->count("moveParanoia")) {
        Status ret = params->set("sharding.archiveMovedChunks",
                                 moe::Value((*params)["moveParanoia"].as<bool>()));
        if (!ret.isOK()) {
            return ret;
        }
        ret = params->remove("moveParanoia");
        if (!ret.isOK()) {
            return ret;
        }
    }

    // "sharding.clusterRole" comes from the config file, so override it if "configsvr" or
    // "shardsvr" are set since those come from the command line.
    if (params->count("configsvr")) {
        if ((*params)["configsvr"].as<bool>() == false) {
            // Handle the case where "configsvr" comes from the legacy config file and is set to
            // false.  This option is not allowed in the YAML config.
            return Status(ErrorCodes::BadValue,
                          "configsvr option cannot be set to false in config file");
        }
        Status ret = params->set("sharding.clusterRole", moe::Value(std::string("configsvr")));
        if (!ret.isOK()) {
            return ret;
        }
        ret = params->remove("configsvr");
        if (!ret.isOK()) {
            return ret;
        }
    }
    if (params->count("shardsvr")) {
        if ((*params)["shardsvr"].as<bool>() == false) {
            // Handle the case where "shardsvr" comes from the legacy config file and is set to
            // false.  This option is not allowed in the YAML config.
            return Status(ErrorCodes::BadValue,
                          "shardsvr option cannot be set to false in config file");
        }
        Status ret = params->set("sharding.clusterRole", moe::Value(std::string("shardsvr")));
        if (!ret.isOK()) {
            return ret;
        }
        ret = params->remove("shardsvr");
        if (!ret.isOK()) {
            return ret;
        }
    }

    if (params->count("profile")) {
        int profilingMode;
        Status ret = params->get("profile", &profilingMode);
        if (!ret.isOK()) {
            return ret;
        }
        std::string profilingModeString;
        if (profilingMode == 0) {
            profilingModeString = "off";
        } else if (profilingMode == 1) {
            profilingModeString = "slowOp";
        } else if (profilingMode == 2) {
            profilingModeString = "all";
        } else {
            StringBuilder sb;
            sb << "Bad value for profile: " << profilingMode
               << ".  Supported modes are: (0=off|1=slowOp|2=all)";
            return Status(ErrorCodes::BadValue, sb.str());
        }
        ret = params->set("operationProfiling.mode", moe::Value(profilingModeString));
        if (!ret.isOK()) {
            return ret;
        }
        ret = params->remove("profile");
        if (!ret.isOK()) {
            return ret;
        }
    }

    // Ensure that "replication.replSet" logically overrides "replication.replSetName".  We
    // can't canonicalize them as the same option, because they mean slightly different things.
    // "replication.replSet" can include a seed list, while "replication.replSetName" just has
    // the replica set name.
    if (params->count("replication.replSet") && params->count("replication.replSetName")) {
        ret = params->remove("replication.replSetName");
        if (!ret.isOK()) {
            return ret;
        }
    }

    // "security.javascriptEnabled" comes from the config file, so override it if "noscripting"
    // is set since that comes from the command line.
    if (params->count("noscripting")) {
        Status ret = params->set("security.javascriptEnabled",
                                 moe::Value(!(*params)["noscripting"].as<bool>()));
        if (!ret.isOK()) {
            return ret;
        }
        ret = params->remove("noscripting");
        if (!ret.isOK()) {
            return ret;
        }
    }

    return Status::OK();
}

Status storeMongodOptions(const moe::Environment& params) {
    Status ret = storeServerOptions(params);
    if (!ret.isOK()) {
        return ret;
    }

    // TODO: Integrate these options with their setParameter counterparts
    if (params.count("security.authSchemaVersion")) {
        return Status(ErrorCodes::BadValue,
                      "security.authSchemaVersion is currently not supported in config files");
    }

    if (params.count("security.enableLocalhostAuthBypass")) {
        return Status(ErrorCodes::BadValue,
                      "security.enableLocalhostAuthBypass is currently not supported in config "
                      "files");
    }

    if (params.count("storage.engine")) {
        storageGlobalParams.engine = params["storage.engine"].as<std::string>();
        storageGlobalParams.engineSetByUser = true;
    }

    if (params.count("storage.dbPath")) {
        storageGlobalParams.dbpath = params["storage.dbPath"].as<std::string>();
        if (params.count("processManagement.fork") && storageGlobalParams.dbpath[0] != '/') {
            // we need to change dbpath if we fork since we change
            // cwd to "/"
            // fork only exists on *nix
            // so '/' is safe
            storageGlobalParams.dbpath = serverGlobalParams.cwd + "/" + storageGlobalParams.dbpath;
        }
    }
#ifdef _WIN32
    if (storageGlobalParams.dbpath.size() > 1 &&
        storageGlobalParams.dbpath[storageGlobalParams.dbpath.size() - 1] == '/') {
        // size() check is for the unlikely possibility of --dbpath "/"
        storageGlobalParams.dbpath =
            storageGlobalParams.dbpath.erase(storageGlobalParams.dbpath.size() - 1);
    }

    StringData dbpath(storageGlobalParams.dbpath);
    if (dbpath.size() >= 2 && dbpath.startsWith("\\\\")) {
        // Check if the dbpath is on a Windows network share (eg. \\myserver\myshare)
        LOGV2_WARNING_OPTIONS(5808500,
                              {logv2::LogTag::kStartupWarnings},
                              "dbpath should not be used on a network share");
    }
#endif

    if (params.count("operationProfiling.mode")) {
        std::string profilingMode = params["operationProfiling.mode"].as<std::string>();
        if (profilingMode == "off") {
            serverGlobalParams.defaultProfile = 0;
        } else if (profilingMode == "slowOp") {
            serverGlobalParams.defaultProfile = 1;
        } else if (profilingMode == "all") {
            serverGlobalParams.defaultProfile = 2;
        } else {
            StringBuilder sb;
            sb << "Bad value for operationProfiling.mode: " << profilingMode
               << ".  Supported modes are: (off|slowOp|all)";
            return Status(ErrorCodes::BadValue, sb.str());
        }
    }

    if (params.count("storage.syncPeriodSecs")) {
        storageGlobalParams.syncdelay = params["storage.syncPeriodSecs"].as<double>();
        storageGlobalParams.checkpointDelaySecs =
            static_cast<size_t>(params["storage.syncPeriodSecs"].as<double>());

        if (storageGlobalParams.syncdelay < 0 ||
            storageGlobalParams.syncdelay > StorageGlobalParams::kMaxSyncdelaySecs) {
            return Status(ErrorCodes::BadValue,
                          str::stream() << "syncdelay out of allowed range (0-"
                                        << StorageGlobalParams::kMaxSyncdelaySecs << "s)");
        }
    }

    if (params.count("storage.directoryPerDB")) {
        storageGlobalParams.directoryperdb = params["storage.directoryPerDB"].as<bool>();
    }

    if (params.count("storage.queryableBackupMode") &&
        params["storage.queryableBackupMode"].as<bool>()) {
        storageGlobalParams.readOnly = true;
    }

    if (params.count("storage.groupCollections")) {
        storageGlobalParams.groupCollections = params["storage.groupCollections"].as<bool>();
    }

<<<<<<< HEAD
    if (params.count("security.enableEncryption")) {
        encryptionGlobalParams.enableEncryption = params["security.enableEncryption"].as<bool>();
    }

    if (params.count("security.encryptionCipherMode")) {
        encryptionGlobalParams.encryptionCipherMode = params["security.encryptionCipherMode"].as<std::string>();
    }

    if (params.count("security.encryptionKeyFile")) {
        encryptionGlobalParams.encryptionKeyFile = params["security.encryptionKeyFile"].as<std::string>();
    }

    if (params.count("security.vault.serverName")) {
        encryptionGlobalParams.vaultServerName = params["security.vault.serverName"].as<std::string>();
    }

    if (params.count("security.vault.port")) {
        encryptionGlobalParams.vaultPort = params["security.vault.port"].as<int>();
    }

    if (params.count("security.vault.tokenFile")) {
        encryptionGlobalParams.vaultTokenFile = params["security.vault.tokenFile"].as<std::string>();
    }

    if (params.count("security.vault.secret")) {
        encryptionGlobalParams.vaultSecret = params["security.vault.secret"].as<std::string>();
    }

    if (params.count("security.vault.rotateMasterKey")) {
        encryptionGlobalParams.vaultRotateMasterKey = params["security.vault.rotateMasterKey"].as<bool>();
    }

    if (params.count("security.vault.serverCAFile")) {
        encryptionGlobalParams.vaultServerCAFile = params["security.vault.serverCAFile"].as<std::string>();
    }

    if (params.count("security.vault.disableTLSForTesting")) {
        encryptionGlobalParams.vaultDisableTLS = params["security.vault.disableTLSForTesting"].as<bool>();
    }

    if (params.count("security.ldap.authz.queryTemplate")) {
        ldapGlobalParams.ldapQueryTemplate = params["security.ldap.authz.queryTemplate"].as<std::string>();
    }

    if (params.count("cpu")) {
        serverGlobalParams.cpu = params["cpu"].as<bool>();
    }

=======
>>>>>>> f2b86c04
    if (params.count("storage.journal.enabled")) {
        storageGlobalParams.dur = params["storage.journal.enabled"].as<bool>();
    }

    if (params.count("storage.journal.commitIntervalMs")) {
        // don't check if dur is false here as many will just use the default, and will default
        // to off on win32.  ie no point making life a little more complex by giving an error on
        // a dev environment.
        auto journalCommitIntervalMs = params["storage.journal.commitIntervalMs"].as<int>();
        storageGlobalParams.journalCommitIntervalMs.store(journalCommitIntervalMs);
        if (journalCommitIntervalMs < 1 ||
            journalCommitIntervalMs > StorageGlobalParams::kMaxJournalCommitIntervalMs) {
            return Status(ErrorCodes::BadValue,
                          str::stream()
                              << "--journalCommitInterval out of allowed range (1-"
                              << StorageGlobalParams::kMaxJournalCommitIntervalMs << "ms)");
        }
    }

    if (params.count("security.javascriptEnabled")) {
        mongodGlobalParams.scriptingEnabled = params["security.javascriptEnabled"].as<bool>();
    }

    if (params.count("security.clusterIpSourceAllowlist")) {
        auto allowlistedClusterNetwork = std::make_shared<std::vector<std::string>>();
        for (const std::string& allowlistEntry :
             params["security.clusterIpSourceAllowlist"].as<std::vector<std::string>>()) {
            std::vector<std::string> intermediates;
            str::splitStringDelim(allowlistEntry, &intermediates, ',');
            std::copy(intermediates.begin(),
                      intermediates.end(),
                      std::back_inserter(*allowlistedClusterNetwork));
        }
        mongodGlobalParams.allowlistedClusterNetwork = allowlistedClusterNetwork;
    }

    if (params.count("repair") && params["repair"].as<bool>() == true) {
        storageGlobalParams.upgrade = 1;  // --repair implies --upgrade
        storageGlobalParams.repair = 1;
    }
    if (params.count("upgrade") && params["upgrade"].as<bool>() == true) {
        storageGlobalParams.upgrade = 1;
    }
    if (params.count("notablescan")) {
        storageGlobalParams.noTableScan.store(params["notablescan"].as<bool>());
    }

    repl::ReplSettings replSettings;
    if (params.count("replication.replSet")) {
        /* seed list of hosts for the repl set */
        replSettings.setReplSetString(params["replication.replSet"].as<std::string>().c_str());
    } else if (params.count("replication.replSetName")) {
        // "replSetName" is previously removed if "replSet" and "replSetName" are both found to be
        // set by the user. Therefore, we only need to check for it if "replSet" in not found.
        replSettings.setReplSetString(params["replication.replSetName"].as<std::string>().c_str());
    } else {
        // If neither "replication.replSet" nor "replication.replSetName" is set, then we are in
        // standalone mode.
        //
        // A standalone node does not use the oplog collection, so special truncation handling for
        // the capped collection is unnecessary.
        //
        // A standalone node that will be reintroduced to its replica set must not allow oplog
        // truncation while in standalone mode because oplog history needed for startup recovery as
        // a replica set member could be deleted. Replication can need history older than the last
        // checkpoint to support transactions.
        //
        // Note: we only use this to defer oplog collection truncation via OplogStones in WT. Non-WT
        // storage engines will continue to perform regular capped collection handling for the oplog
        // collection, regardless of this parameter setting.
        storageGlobalParams.allowOplogTruncation = false;
    }

    if (!replSettings.getReplSetString().empty() &&
        (params.count("security.authorization") &&
         params["security.authorization"].as<std::string>() == "enabled") &&
        !serverGlobalParams.startupClusterAuthMode.x509Only() &&
        serverGlobalParams.keyFile.empty()) {
        return Status(
            ErrorCodes::BadValue,
            str::stream()
                << "security.keyFile is required when authorization is enabled with replica sets");
    }

    serverGlobalParams.enableMajorityReadConcern = true;

    if (storageGlobalParams.engineSetByUser &&
        (storageGlobalParams.engine == "ephemeralForTest" ||
         storageGlobalParams.engine == "devnull")) {
        LOGV2(5324701,
              "Test storage engine does not support enableMajorityReadConcern=true, forcibly "
              "setting to false",
              "storageEngine"_attr = storageGlobalParams.engine);
        serverGlobalParams.enableMajorityReadConcern = false;
    }

    if (!serverGlobalParams.enableMajorityReadConcern) {
        // Lock-free reads is not supported with enableMajorityReadConcern=false, so we disable it.
        if (!storageGlobalParams.disableLockFreeReads) {
            LOGV2_WARNING(4788401,
                          "Lock-free reads is not compatible with "
                          "enableMajorityReadConcern=false: disabling lock-free reads.");
            storageGlobalParams.disableLockFreeReads = true;
        }
    }

    if (params.count("replication.oplogSizeMB")) {
        long long x = params["replication.oplogSizeMB"].as<int>();
        if (x <= 0) {
            return Status(ErrorCodes::BadValue,
                          str::stream() << "bad --oplogSize, arg must be greater than 0,"
                                           "found: "
                                        << x);
        }
        // note a small size such as x==1 is ok for an arbiter.
        if (x > 1000 && sizeof(void*) == 4) {
            StringBuilder sb;
            sb << "--oplogSize of " << x
               << "MB is too big for 32 bit version. Use 64 bit build instead.";
            return Status(ErrorCodes::BadValue, sb.str());
        }
        replSettings.setOplogSizeBytes(x * 1024 * 1024);
        invariant(replSettings.getOplogSizeBytes() > 0);
    }

    if (params.count("storage.oplogMinRetentionHours")) {
        storageGlobalParams.oplogMinRetentionHours.store(
            params["storage.oplogMinRetentionHours"].as<double>());
        if (storageGlobalParams.oplogMinRetentionHours.load() < 0) {
            return Status(ErrorCodes::BadValue,
                          "bad --oplogMinRetentionHours, argument must be greater or equal to 0");
        }
        invariant(storageGlobalParams.oplogMinRetentionHours.load() >= 0);
    }

    if (params.count("cacheSize")) {
        long x = params["cacheSize"].as<long>();
        if (x <= 0) {
            return Status(ErrorCodes::BadValue, "bad --cacheSize arg");
        }
        return Status(ErrorCodes::BadValue, "--cacheSize option not currently supported");
    }
    if (!params.count("net.port")) {
        if (params.count("sharding.clusterRole")) {
            std::string clusterRole = params["sharding.clusterRole"].as<std::string>();
            if (clusterRole == "configsvr") {
                serverGlobalParams.port = ServerGlobalParams::ConfigServerPort;
            } else if (clusterRole == "shardsvr") {
                serverGlobalParams.port = ServerGlobalParams::ShardServerPort;
            } else {
                StringBuilder sb;
                sb << "Bad value for sharding.clusterRole: " << clusterRole
                   << ".  Supported modes are: (configsvr|shardsvr)";
                return Status(ErrorCodes::BadValue, sb.str());
            }
        }
    } else {
        if (serverGlobalParams.port < 0 || serverGlobalParams.port > 65535) {
            return Status(ErrorCodes::BadValue, "bad --port number");
        }
    }
    if (params.count("sharding.clusterRole")) {
        auto clusterRoleParam = params["sharding.clusterRole"].as<std::string>();
        const bool replicationEnabled =
            params.count("replication.replSet") || params.count("replication.replSetName");
        // Force to set up the node as a replica set, unless we're a shard and we're using queryable
        // backup mode.
        if ((clusterRoleParam == "configsvr" || !params.count("storage.queryableBackupMode")) &&
            !replicationEnabled) {
            return Status(ErrorCodes::BadValue,
                          str::stream() << "Cannot start a " << clusterRoleParam
                                        << " as a standalone server. Please use the option "
                                           "--replSet to start the node as a replica set.");
        }
        if (clusterRoleParam == "configsvr") {
            serverGlobalParams.clusterRole = ClusterRole::ConfigServer;
            // Config server requires majority read concern.
            uassert(5324702,
                    str::stream() << "Cannot initialize config server with "
                                  << "enableMajorityReadConcern=false",
                    serverGlobalParams.enableMajorityReadConcern);

            // If we haven't explicitly specified a journal option, default journaling to true for
            // the config server role
            if (!params.count("storage.journal.enabled")) {
                storageGlobalParams.dur = true;
            }

            if (!params.count("storage.dbPath")) {
                storageGlobalParams.dbpath = storageGlobalParams.kDefaultConfigDbPath;
            }
        } else if (clusterRoleParam == "shardsvr") {
            serverGlobalParams.clusterRole = ClusterRole::ShardServer;
        }
    }

    if (params.count("sharding.archiveMovedChunks")) {
        serverGlobalParams.moveParanoia = params["sharding.archiveMovedChunks"].as<bool>();
    }

    if (params.count("sharding._overrideShardIdentity")) {
        auto docAsString = params["sharding._overrideShardIdentity"].as<std::string>();

        try {
            serverGlobalParams.overrideShardIdentity = fromjson(docAsString);
        } catch (const DBException& exception) {
            return exception.toStatus(
                "Error encountered while parsing _overrideShardIdentity JSON document");
        }
    }

    if (params.count("pairwith") || params.count("arbiter") || params.count("opIdMem")) {
        return Status(ErrorCodes::BadValue,
                      "****\n"
                      "Replica Pairs have been deprecated. Invalid options: "
                      "--pairwith, --arbiter, and/or --opIdMem\n"
                      "<http://dochub.mongodb.org/core/replicapairs>\n"
                      "****");
    }

#ifdef _WIN32
    // If dbPath is a default value, prepend with drive name so log entries are explicit
    // We must resolve the dbpath before it stored in repairPath in the default case.
    if (storageGlobalParams.dbpath == storageGlobalParams.kDefaultDbPath ||
        storageGlobalParams.dbpath == storageGlobalParams.kDefaultConfigDbPath) {
        boost::filesystem::path currentPath = boost::filesystem::current_path();
        storageGlobalParams.dbpath = currentPath.root_name().string() + storageGlobalParams.dbpath;
    }
#endif

    // Check if we are 32 bit and have not explicitly specified any journaling options
    if (sizeof(void*) == 4 && !params.count("storage.journal.enabled")) {
        LOGV2_WARNING(20880,
                      "32-bit servers don't have journaling enabled by default. Please use "
                      "--journal if you want durability");
    }

    bool isClusterRoleShard = params.count("shardsvr");
    bool isClusterRoleConfig = params.count("configsvr");
    if (params.count("sharding.clusterRole")) {
        auto clusterRole = params["sharding.clusterRole"].as<std::string>();
        isClusterRoleShard = isClusterRoleShard || (clusterRole == "shardsvr");
        isClusterRoleConfig = isClusterRoleConfig || (clusterRole == "configsvr");
    }

    if ((isClusterRoleShard || isClusterRoleConfig) && skipShardingConfigurationChecks) {
        auto clusterRoleStr = isClusterRoleConfig ? "--configsvr" : "--shardsvr";
        return Status(ErrorCodes::BadValue,
                      str::stream() << "Can not specify " << clusterRoleStr
                                    << " and set skipShardingConfigurationChecks=true");
    }

    if ((isClusterRoleShard || isClusterRoleConfig) && params.count("setParameter")) {
        std::map<std::string, std::string> parameters =
            params["setParameter"].as<std::map<std::string, std::string>>();
        const bool requireApiVersionValue = ([&parameters] {
            const auto requireApiVersionParam = parameters.find("requireApiVersion");
            if (requireApiVersionParam == parameters.end()) {
                return false;
            }
            const auto& val = requireApiVersionParam->second;
            return (0 == val.compare("1")) || (0 == val.compare("true"));
        })();

        if (requireApiVersionValue) {
            auto clusterRoleStr = isClusterRoleConfig ? "--configsvr" : "--shardsvr";
            return Status(ErrorCodes::BadValue,
                          str::stream() << "Can not specify " << clusterRoleStr
                                        << " and set requireApiVersion=true");
        }
    }

    setGlobalReplSettings(replSettings);
    return Status::OK();
}

}  // namespace mongo<|MERGE_RESOLUTION|>--- conflicted
+++ resolved
@@ -459,7 +459,6 @@
         storageGlobalParams.groupCollections = params["storage.groupCollections"].as<bool>();
     }
 
-<<<<<<< HEAD
     if (params.count("security.enableEncryption")) {
         encryptionGlobalParams.enableEncryption = params["security.enableEncryption"].as<bool>();
     }
@@ -504,12 +503,6 @@
         ldapGlobalParams.ldapQueryTemplate = params["security.ldap.authz.queryTemplate"].as<std::string>();
     }
 
-    if (params.count("cpu")) {
-        serverGlobalParams.cpu = params["cpu"].as<bool>();
-    }
-
-=======
->>>>>>> f2b86c04
     if (params.count("storage.journal.enabled")) {
         storageGlobalParams.dur = params["storage.journal.enabled"].as<bool>();
     }
