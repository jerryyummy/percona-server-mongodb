--- conflicted
+++ resolved
@@ -634,7 +634,6 @@
                       "Can't specify both --journal and --nojournal options.");
     }
 
-<<<<<<< HEAD
     if (params.count("operationProfiling.slowOpSampleRate")
         && params["operationProfiling.slowOpSampleRate"].as<double>() != 1.0
         && params.count("operationProfiling.rateLimit")
@@ -643,35 +642,6 @@
                       "Can't specify non-default values for both --rateLimit and --slowOpSampleRate options.");
     }
 
-    // SERVER-10019 Enabling rest/jsonp without --httpinterface should break in all cases in the
-    // future
-    if (params.count("net.http.RESTInterfaceEnabled") &&
-        params["net.http.RESTInterfaceEnabled"].as<bool>() == true) {
-        // If we are explicitly setting httpinterface to false in the config file (the source of
-        // "net.http.enabled") and not overriding it on the command line (the source of
-        // "httpinterface"), then we can fail with an error message without breaking backwards
-        // compatibility.
-        if (!params.count("httpinterface") && params.count("net.http.enabled") &&
-            params["net.http.enabled"].as<bool>() == false) {
-            return Status(ErrorCodes::BadValue,
-                          "httpinterface must be enabled to use the rest api");
-        }
-    }
-
-    if (params.count("net.http.JSONPEnabled") &&
-        params["net.http.JSONPEnabled"].as<bool>() == true) {
-        // If we are explicitly setting httpinterface to false in the config file (the source of
-        // "net.http.enabled") and not overriding it on the command line (the source of
-        // "httpinterface"), then we can fail with an error message without breaking backwards
-        // compatibility.
-        if (!params.count("httpinterface") && params.count("net.http.enabled") &&
-            params["net.http.enabled"].as<bool>() == false) {
-            return Status(ErrorCodes::BadValue, "httpinterface must be enabled to use jsonp");
-        }
-    }
-
-=======
->>>>>>> 79c2c2d3
 #ifdef _WIN32
     if (params.count("install") || params.count("reinstall")) {
         if (params.count("storage.dbPath") &&
