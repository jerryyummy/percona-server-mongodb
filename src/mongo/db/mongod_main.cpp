--- conflicted
+++ resolved
@@ -593,12 +593,19 @@
     // Creating the operation context before initializing the storage engine allows the storage
     // engine initialization to make use of the lock manager. As the storage engine is not yet
     // initialized, a noop recovery unit is used until the initialization is complete.
-<<<<<<< HEAD
-    auto startupOpCtx = serviceContext->makeOperationContext(&cc());
-
-    auto lastShutdownState = [&startupOpCtx, &startupTimeElapsedBuilder]() {
+    auto lastShutdownState = [&] {
+        auto initializeStorageEngineOpCtx = serviceContext->makeOperationContext(&cc());
+        shard_role_details::setRecoveryUnit(initializeStorageEngineOpCtx.get(),
+                                            std::make_unique<RecoveryUnitNoop>(),
+                                            WriteUnitOfWork::RecoveryUnitState::kNotInUnitOfWork);
+
         try {
-            return initializeStorageEngine(startupOpCtx.get(), StorageEngineInitFlags{}, &startupTimeElapsedBuilder);
+            auto lastShutdownState = initializeStorageEngine(initializeStorageEngineOpCtx.get(),
+                                                             StorageEngineInitFlags{},
+                                                             &startupTimeElapsedBuilder);
+
+            StorageControl::startStorageControls(serviceContext);
+            return lastShutdownState;
         } catch (const MasterKeyRotationCompleted&) {
             exitCleanly(ExitCode::clean);
         } catch (const encryption::Error& e) {
@@ -611,22 +618,6 @@
         }
         throw;  // suppress the `control reaches end of non-void function` warning
     }();
-    StorageControl::startStorageControls(serviceContext);
-=======
-    auto lastShutdownState = [&] {
-        auto initializeStorageEngineOpCtx = serviceContext->makeOperationContext(&cc());
-        shard_role_details::setRecoveryUnit(initializeStorageEngineOpCtx.get(),
-                                            std::make_unique<RecoveryUnitNoop>(),
-                                            WriteUnitOfWork::RecoveryUnitState::kNotInUnitOfWork);
-
-        auto lastShutdownState = initializeStorageEngine(initializeStorageEngineOpCtx.get(),
-                                                         StorageEngineInitFlags{},
-                                                         &startupTimeElapsedBuilder);
-
-        StorageControl::startStorageControls(serviceContext);
-        return lastShutdownState;
-    }();
->>>>>>> 1e24b820
 
     ScopeGuard logStartupStats([serviceContext,
                                 beginInitAndListen,
