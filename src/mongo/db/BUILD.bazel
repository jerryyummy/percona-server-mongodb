--- conflicted
+++ resolved
@@ -2825,42 +2825,6 @@
 )
 
 mongo_cc_library(
-<<<<<<< HEAD
-    name = "index_builds_coordinator_mongod",
-    srcs = [
-        "index_builds_coordinator_mongod.cpp",
-    ],
-    hdrs = [
-        "index_builds_coordinator_mongod.h",
-    ],
-    deps = [
-        ":index_build_entry_helpers",
-        ":index_builds_coordinator_interface",
-        ":resumable_index_builds_idl",
-        ":shard_role",
-        "//src/mongo/db/catalog:collection_catalog",
-        "//src/mongo/db/catalog:index_build_entry_idl",
-        "//src/mongo/db/repl:tenant_migration_access_blocker",
-        "//src/mongo/db/s:forwardable_operation_metadata",
-        "//src/mongo/db/storage:two_phase_index_build_knobs_idl",
-        "//src/mongo/executor:task_executor_interface",
-        "//src/mongo/util/concurrency:thread_pool",
-    ] + select({
-        "//bazel/config:audit_enabled": [
-            "//src/mongo/db/audit:audit_impl",
-        ],
-        "//conditions:default": [],
-    }) + select({
-        "//bazel/config:enterprise_feature_audit_enabled": [
-            "//src/mongo/db/modules/enterprise/src/audit:audit_enterprise",
-        ],
-        "//conditions:default": [],
-    }),
-)
-
-mongo_cc_library(
-=======
->>>>>>> bcd435ce
     name = "read_concern_d_impl",
     srcs = [
         "read_concern_mongod.cpp",
