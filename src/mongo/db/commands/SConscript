# -*- mode: python -*-

Import("env")
Import("has_option")
Import("get_option")

env = env.Clone()

env.SConscript(
    must_exist=1,
    dirs=[
        "query_cmd",
    ],
    exports=[
        "env",
    ],
)

# Commands available in every process that executes commands
env.Library(
    target="core",
    source=[
        "end_sessions_command.cpp",
        "fail_point_cmd.cpp",
        "fle2_cleanup_gen.cpp",
        "fle2_compact.cpp",
        "fle2_compact_gen.cpp",
        "generic.cpp",
        "generic_gen.cpp",
        "hashcmd.cpp",
        "kill_all_sessions_by_pattern_command.cpp",
        "kill_all_sessions_command.cpp",
        "kill_sessions_command.cpp",
        "parameters.cpp",
        "parameters_gen.cpp",
        "parse_log_component_settings.cpp",
        "refresh_logical_session_cache_now.cpp",
        "refresh_sessions_command.cpp",
        "rename_collection_common.cpp",
        "server_status_command.cpp",
        "sessions_commands_gen.cpp",
        "start_session_command.cpp",
    ],
    LIBDEPS=[
        "query_cmd/update_metrics",
        "query_cmd/write_commands_common",
    ],
    LIBDEPS_PRIVATE=[
        "$BUILD_DIR/mongo/bson/mutable/mutable_bson",
        "$BUILD_DIR/mongo/crypto/encrypted_field_config",
        "$BUILD_DIR/mongo/crypto/fle_crypto",
        "$BUILD_DIR/mongo/db/audit_impl" if has_option("audit") else [],
        "$BUILD_DIR/mongo/db/auth/auth",
        "$BUILD_DIR/mongo/db/auth/authprivilege",
        "$BUILD_DIR/mongo/db/commands",
        "$BUILD_DIR/mongo/db/common",
        "$BUILD_DIR/mongo/db/dbdirectclient",
        "$BUILD_DIR/mongo/db/fle_crud",
        "$BUILD_DIR/mongo/db/mongohasher",
        "$BUILD_DIR/mongo/db/pipeline/lite_parsed_document_source",
        "$BUILD_DIR/mongo/db/query/write_ops/write_ops_parsers",
        "$BUILD_DIR/mongo/db/server_base",
        "$BUILD_DIR/mongo/db/session/kill_sessions",
        "$BUILD_DIR/mongo/db/session/logical_session_cache",
        "$BUILD_DIR/mongo/db/session/logical_session_id_helpers",
        "$BUILD_DIR/mongo/db/stats/counters",
        "$BUILD_DIR/mongo/db/transaction/transaction_api",
        "$BUILD_DIR/mongo/logv2/logv2_options",
        "$BUILD_DIR/mongo/rpc/message",
        "$BUILD_DIR/mongo/util/net/http_client",
        "server_status_core",
        "test_commands_enabled",
    ],
)

env.Library(
    target="set_cluster_parameter_impl",
    source=[
        "set_cluster_parameter_command_impl.cpp",
    ],
    LIBDEPS_PRIVATE=[
        "$BUILD_DIR/mongo/db/dbdirectclient",
        "$BUILD_DIR/mongo/db/server_feature_flags",
        "$BUILD_DIR/mongo/s/grid",
        "cluster_server_parameter_commands_invocation",
        "mongod_fcv",
    ],
)

# Commands available in all mongodb server processes (mongod, mongos, etc.)
xray_files = []

if get_option("xray") == "on":
    xray_files = [
        "xray_commands.cpp",
        "xray_commands_gen.cpp",
    ]

env.Library(
    target="servers",
    source=[
        "conn_pool_stats.cpp",
        "conn_pool_sync.cpp",
        "connection_status.cpp",
        "connection_status_gen.cpp",
        "cpuload.cpp",
        "drop_connections_gen.cpp",
        "drop_connections_command.cpp",
        "generic_servers.cpp",
        "generic_servers_gen.cpp",
        "internal_transactions_test_command_gen.cpp",
        "isself.cpp",
        "logical_session_server_status_section.cpp",
        "query_cmd/mr_common.cpp",
        "reap_logical_session_cache_now.cpp",
        "rotate_certificates_gen.cpp",
        "rotate_certificates_command.cpp",
        "test_api_version_2_commands.cpp",
        "test_deprecation_command.cpp",
        "traffic_recording_cmds.cpp",
        "user_management_commands_common.cpp",
    ]
    + xray_files,
    LIBDEPS_PRIVATE=[
        "$BUILD_DIR/mongo/client/clientdriver_minimal",
        "$BUILD_DIR/mongo/db/audit_impl" if has_option("audit") else [],
        "$BUILD_DIR/mongo/db/auth/address_restriction",
        "$BUILD_DIR/mongo/db/commands",
        "$BUILD_DIR/mongo/db/common",
        "$BUILD_DIR/mongo/db/log_process_details",
        "$BUILD_DIR/mongo/db/multitenancy",
        "$BUILD_DIR/mongo/db/pipeline/change_stream_pipeline",
        "$BUILD_DIR/mongo/db/pipeline/document_source_internal_apply_oplog_update",
        "$BUILD_DIR/mongo/db/pipeline/pipeline",
        "$BUILD_DIR/mongo/db/read_write_concern_defaults",
        "$BUILD_DIR/mongo/db/repl/isself",
        "$BUILD_DIR/mongo/db/repl/repl_coordinator_interface",
        "$BUILD_DIR/mongo/db/server_base",
        "$BUILD_DIR/mongo/db/session/logical_session_cache",
        "$BUILD_DIR/mongo/db/session/logical_session_id_helpers",
        "$BUILD_DIR/mongo/db/session/session_catalog",
        "$BUILD_DIR/mongo/db/shared_request_handling",
        "$BUILD_DIR/mongo/db/traffic_recorder",
        "$BUILD_DIR/mongo/executor/egress_connection_closer_manager",
        "$BUILD_DIR/mongo/executor/task_executor_pool",
        "$BUILD_DIR/mongo/rpc/client_metadata",
        "$BUILD_DIR/mongo/scripting/scripting_common",
        "$BUILD_DIR/mongo/util/net/ssl_manager",
        "$BUILD_DIR/mongo/util/ntservice",
        "authentication_commands",
        "core",
        "query_cmd/query_settings_cmds",
        "test_commands_enabled",
        "umc_commands_idl",
    ],
)

env.Library(
<<<<<<< HEAD
    target="authentication_commands",
    source=[
        "authentication_commands.cpp",
        "authentication_commands_gen.cpp",
    ],
    LIBDEPS_PRIVATE=[  # TODO SERVER-72648 - remove dependencies
        "$BUILD_DIR/mongo/bson/mutable/mutable_bson",
        "$BUILD_DIR/mongo/db/audit_impl" if has_option("audit") else [],
        "$BUILD_DIR/mongo/db/auth/auth",
        "$BUILD_DIR/mongo/db/auth/auth_options",
        "$BUILD_DIR/mongo/db/auth/authentication_session",
        "$BUILD_DIR/mongo/db/auth/authorization_manager_global",
        "$BUILD_DIR/mongo/db/auth/cluster_auth_mode",
        "$BUILD_DIR/mongo/db/auth/sasl_commands",
        "$BUILD_DIR/mongo/db/auth/user_request_x509" if get_option("ssl") == "on" else [],
        "$BUILD_DIR/mongo/db/commands",
        "$BUILD_DIR/mongo/db/server_base",
        "$BUILD_DIR/mongo/rpc/client_metadata",
        "$BUILD_DIR/mongo/util/net/ssl_manager",
        "test_commands_enabled",
    ],
)

env.Library(
=======
>>>>>>> 9dd9438c
    target="mongod_fsync",
    source=[
        "fsync.cpp",
        "fsync_gen.cpp",
    ],
    LIBDEPS_PRIVATE=[
        "$BUILD_DIR/mongo/db/audit_impl" if has_option("audit") else [],
        "$BUILD_DIR/mongo/db/auth/auth",
        "$BUILD_DIR/mongo/db/auth/authprivilege",
        "$BUILD_DIR/mongo/db/commands",
        "$BUILD_DIR/mongo/db/concurrency/exception_util",
        "$BUILD_DIR/mongo/db/concurrency/lock_manager",
        "$BUILD_DIR/mongo/db/dbdirectclient",
        "$BUILD_DIR/mongo/db/query/query_stats/query_stats",
        "$BUILD_DIR/mongo/db/storage/backup_cursor_hooks",
        "$BUILD_DIR/mongo/util/background_job",
        "$BUILD_DIR/mongo/util/concurrency/spin_lock",
        "fsync_locked",
    ],
)

env.Library(
    target="mongod_fcv",
    source=[
        "feature_compatibility_version.cpp",
        "feature_compatibility_version_gen.cpp",
    ],
    LIBDEPS_PRIVATE=[
        "$BUILD_DIR/mongo/db/audit_impl" if has_option("audit") else [],
        "$BUILD_DIR/mongo/db/catalog/collection_options",
        "$BUILD_DIR/mongo/db/commands",
        "$BUILD_DIR/mongo/db/dbdirectclient",
        "$BUILD_DIR/mongo/db/repl/repl_coordinator_interface",
        "$BUILD_DIR/mongo/db/repl/repl_server_parameters",
        "$BUILD_DIR/mongo/db/repl/repl_settings",
        "$BUILD_DIR/mongo/db/server_base",
        "$BUILD_DIR/mongo/db/shard_role",
        "$BUILD_DIR/mongo/db/storage/storage_options",
    ],
)

# Commands that are present in both mongod and embedded
env.Library(
    target="standalone",
    source=[
        "create_command.cpp",
        "create_indexes_cmd.cpp",
        "dbcommands.cpp",
        "drop_indexes_cmd.cpp",
        "fle2_get_count_info_command.cpp",
        "http_client.cpp",
        "http_client_gen.cpp",
        "kill_op.cpp",
        "killoperations_cmd.cpp",
        "list_collections.cpp",
        "list_databases.cpp",
        "list_databases_for_all_tenants.cpp",
        "list_indexes.cpp",
        "lock_info.cpp",
        "query_cmd/aggregation_execution_state.cpp",
        "query_cmd/analyze_cmd.cpp",
        "query_cmd/count_cmd.cpp",
        "query_cmd/current_op.cpp",
        "query_cmd/distinct.cpp",
        "query_cmd/explain_cmd.cpp",
        "query_cmd/find_and_modify.cpp",
        "query_cmd/find_cmd.cpp",
        "query_cmd/getmore_cmd.cpp",
        "query_cmd/index_filter_commands.cpp",
        "query_cmd/killcursors_cmd.cpp",
        "query_cmd/pipeline_command.cpp",
        "query_cmd/plan_cache_clear_command.cpp",
        "query_cmd/plan_cache_commands.cpp",
        "query_cmd/run_aggregate.cpp",
        "query_cmd/write_commands.cpp",
        "rename_collection_cmd.cpp",
        "sleep_command.cpp",
        "shuffle_list_command_results.cpp",
        "validate.cpp",
        "validate_db_metadata_cmd.cpp",
        "whats_my_sni_command.cpp",
    ],
    LIBDEPS_PRIVATE=[
        "$BUILD_DIR/mongo/base",
        "$BUILD_DIR/mongo/crypto/encrypted_field_config",
        "$BUILD_DIR/mongo/crypto/fle_crypto",
        "$BUILD_DIR/mongo/db/api_parameters",
        "$BUILD_DIR/mongo/db/audit_impl" if has_option("audit") else [],
        "$BUILD_DIR/mongo/db/catalog/catalog_helpers",
        "$BUILD_DIR/mongo/db/catalog/collection_query_info",
        "$BUILD_DIR/mongo/db/catalog/collection_validation",
        "$BUILD_DIR/mongo/db/catalog/database_holder",
        "$BUILD_DIR/mongo/db/catalog/index_key_validate",
        "$BUILD_DIR/mongo/db/catalog/multi_index_block",
        "$BUILD_DIR/mongo/db/change_stream_change_collection_manager",
        "$BUILD_DIR/mongo/db/change_stream_pre_images_collection_manager",
        "$BUILD_DIR/mongo/db/change_stream_serverless_helpers",
        "$BUILD_DIR/mongo/db/coll_mod_command_idl",
        "$BUILD_DIR/mongo/db/command_can_run_here",
        "$BUILD_DIR/mongo/db/commands",
        "$BUILD_DIR/mongo/db/concurrency/exception_util",
        "$BUILD_DIR/mongo/db/concurrency/lock_manager",
        "$BUILD_DIR/mongo/db/curop_failpoint_helpers",
        "$BUILD_DIR/mongo/db/dbcommands_idl",
        "$BUILD_DIR/mongo/db/exec/sbe/query_sbe_abt",
        "$BUILD_DIR/mongo/db/fle_crud",
        "$BUILD_DIR/mongo/db/fle_crud_mongod",
        "$BUILD_DIR/mongo/db/index_builds_coordinator_interface",
        "$BUILD_DIR/mongo/db/index_commands_idl",
        "$BUILD_DIR/mongo/db/multitenancy",
        "$BUILD_DIR/mongo/db/pipeline/aggregation_request_helper",
        "$BUILD_DIR/mongo/db/pipeline/docs_needed_bounds_visitor",
        "$BUILD_DIR/mongo/db/pipeline/process_interface/mongo_process_interface",
        "$BUILD_DIR/mongo/db/pipeline/process_interface/mongod_process_interfaces",
        "$BUILD_DIR/mongo/db/query/command_request_response",
        "$BUILD_DIR/mongo/db/query/cursor_response_idl",
        "$BUILD_DIR/mongo/db/query/query_settings/manager",
        "$BUILD_DIR/mongo/db/query/query_shape/query_shape",
        "$BUILD_DIR/mongo/db/query/query_stats/query_stats",
        "$BUILD_DIR/mongo/db/query/search/search_index_process_shard",
        "$BUILD_DIR/mongo/db/query/stats/stats",
        "$BUILD_DIR/mongo/db/query/stats/stats_histograms",
        "$BUILD_DIR/mongo/db/query/write_ops/write_ops",
        "$BUILD_DIR/mongo/db/query/write_ops/write_ops_exec",
        "$BUILD_DIR/mongo/db/query_exec",
        "$BUILD_DIR/mongo/db/repl/replica_set_messages",
        "$BUILD_DIR/mongo/db/repl/tenant_migration_access_blocker",
        "$BUILD_DIR/mongo/db/rw_concern_d",
        "$BUILD_DIR/mongo/db/s/query_analysis_writer",
        "$BUILD_DIR/mongo/db/server_base",
        "$BUILD_DIR/mongo/db/server_feature_flags",
        "$BUILD_DIR/mongo/db/session/session_catalog_mongod",
        "$BUILD_DIR/mongo/db/stats/counters",
        "$BUILD_DIR/mongo/db/stats/server_read_concern_write_concern_metrics",
        "$BUILD_DIR/mongo/db/stats/top",
        "$BUILD_DIR/mongo/db/storage/storage_engine_common",
        "$BUILD_DIR/mongo/db/storage/storage_options",
        "$BUILD_DIR/mongo/db/storage/two_phase_index_build_knobs_idl",
        "$BUILD_DIR/mongo/db/timeseries/catalog_helper",
        "$BUILD_DIR/mongo/db/timeseries/timeseries_collmod",
        "$BUILD_DIR/mongo/db/timeseries/timeseries_conversion_util",
        "$BUILD_DIR/mongo/db/timeseries/timeseries_options",
        "$BUILD_DIR/mongo/db/timeseries/timeseries_write_util",
        "$BUILD_DIR/mongo/db/transaction/transaction",
        "$BUILD_DIR/mongo/db/transaction/transaction_operations",
        "$BUILD_DIR/mongo/db/views/view_catalog_helpers",
        "$BUILD_DIR/mongo/executor/async_request_executor",
        "$BUILD_DIR/mongo/rpc/rewrite_state_change_errors",
        "$BUILD_DIR/mongo/s/query_analysis_sampler",
        "$BUILD_DIR/mongo/s/resource_yielders",
        "$BUILD_DIR/mongo/s/sharding_router_api",
        "$BUILD_DIR/mongo/util/log_and_backoff",
        "$BUILD_DIR/mongo/util/net/http_client",
        "core",
        "create_command",
        "fsync_locked",
        "kill_common",
        "list_collections_filter",
        "list_databases_command",
        "list_databases_for_all_tenants_command",
        "lock_info_command",
        "query_cmd/bulk_write_command",
        "query_cmd/current_op_common",
        "query_cmd/search_index_commands",
        "rename_collection_idl",
        "test_commands_enabled",
        "validate_db_metadata_command",
    ],
)

env.Library(
    target="test_commands",
    source=[
        "sysprofile_gen.cpp",
        "test_commands.cpp",
        "whats_my_uri_cmd.cpp",
    ],
    LIBDEPS_PRIVATE=[
        "$BUILD_DIR/mongo/db/audit_impl" if has_option("audit") else [],
        "$BUILD_DIR/mongo/db/catalog/catalog_helpers",
        "$BUILD_DIR/mongo/db/catalog/collection_crud",
        "$BUILD_DIR/mongo/db/commands",
        "$BUILD_DIR/mongo/db/dbhelpers",
        "$BUILD_DIR/mongo/db/index_builds_coordinator_interface",
        "$BUILD_DIR/mongo/db/query/write_ops/write_ops",
        "$BUILD_DIR/mongo/db/query/write_ops/write_ops_exec",
        "$BUILD_DIR/mongo/db/query_exec",
        "$BUILD_DIR/mongo/db/shard_role",
        "$BUILD_DIR/mongo/util/system_perf",
        "test_commands_enabled",
    ],
)

env.Library(
    target="set_index_commit_quorum_idl",
    source=[
        "set_index_commit_quorum_gen.cpp",
    ],
    LIBDEPS_PRIVATE=[
        "$BUILD_DIR/mongo/db/catalog/commit_quorum_options",
        "$BUILD_DIR/mongo/db/rw_concern_d",
        "$BUILD_DIR/mongo/idl/idl_parser",
    ],
)

# Commands that should only be present in mongod
env.Library(
    target="mongod",
    source=[
        "apply_ops_cmd.cpp",
        "auto_compact.cpp",
        "collection_to_capped.cpp",
        "compact.cpp",
        "compact_gen.cpp",
        "dbhash.cpp",
        "filemd5_cmd.cpp",
        "fle2_cleanup_cmd.cpp",
        "fle2_compact_cmd.cpp",
        "get_cluster_parameter_command.cpp",
        "internal_rename_if_options_and_indexes_match_cmd.cpp",
        "internal_rename_if_options_and_indexes_match_gen.cpp",
        "internal_transactions_test_command_d.cpp",
        "oplog_application_checks.cpp",
        "oplog_note.cpp",
        "profile_cmd.cpp",
        "query_cmd/change_stream_state_command.cpp",
        "query_cmd/map_reduce_command.cpp",
        "read_write_concern_defaults_server_status.cpp",
        "resize_oplog.cpp",
        "resize_oplog_gen.cpp",
        "rwc_defaults_commands.cpp",
        "set_cluster_parameter_command.cpp",
        "set_feature_compatibility_version_command.cpp",
        "set_index_commit_quorum_command.cpp",
        "set_user_write_block_mode_command.cpp",
        "shutdown_d.cpp",
        "snapshot_management.cpp",
        "tenant_migration_donor_cmds.cpp",
        "tenant_migration_recipient_cmds.cpp",
        "top_command.cpp",
        "txn_cmds.cpp",
        "user_management_commands.cpp",
        "vote_abort_index_build_command.cpp",
        "vote_commit_index_build_command.cpp",
        "vote_index_build_gen.cpp",
    ],
    LIBDEPS_PRIVATE=[
        "$BUILD_DIR/mongo/client/clientdriver_minimal",
        "$BUILD_DIR/mongo/crypto/fle_crypto",
        "$BUILD_DIR/mongo/db/audit_impl" if has_option("audit") else [],
        "$BUILD_DIR/mongo/db/auth/address_restriction",
        "$BUILD_DIR/mongo/db/auth/auth",
        "$BUILD_DIR/mongo/db/auth/auth_options",
        "$BUILD_DIR/mongo/db/auth/auth_umc",
        "$BUILD_DIR/mongo/db/auth/authprivilege",
        "$BUILD_DIR/mongo/db/auth/builtin_roles",
        "$BUILD_DIR/mongo/db/auth/sasl_options",
        "$BUILD_DIR/mongo/db/auth/user",
        "$BUILD_DIR/mongo/db/auth/user_document_parser",
        "$BUILD_DIR/mongo/db/backup/backup" if has_option("hotbackup") else [],
        "$BUILD_DIR/mongo/db/catalog/catalog_control",
        "$BUILD_DIR/mongo/db/catalog/catalog_helpers",
        "$BUILD_DIR/mongo/db/catalog/catalog_impl",
        "$BUILD_DIR/mongo/db/catalog/database_holder",
        "$BUILD_DIR/mongo/db/catalog/index_key_validate",
        "$BUILD_DIR/mongo/db/change_stream_change_collection_manager",
        "$BUILD_DIR/mongo/db/change_stream_options_manager",
        "$BUILD_DIR/mongo/db/change_stream_pre_images_collection_manager",
        "$BUILD_DIR/mongo/db/change_stream_state",
        "$BUILD_DIR/mongo/db/cluster_transaction_api",
        "$BUILD_DIR/mongo/db/coll_mod_command_idl",
        "$BUILD_DIR/mongo/db/commands",
        "$BUILD_DIR/mongo/db/curop_failpoint_helpers",
        "$BUILD_DIR/mongo/db/dbhelpers",
        "$BUILD_DIR/mongo/db/exec/stagedebug_cmd",
        "$BUILD_DIR/mongo/db/fle_crud_mongod",
        "$BUILD_DIR/mongo/db/index_builds_coordinator_interface",
        "$BUILD_DIR/mongo/db/index_commands_idl",
        "$BUILD_DIR/mongo/db/modules/enterprise/src/audit/audit_command"
        if "audit" in env.get("MONGO_ENTERPRISE_FEATURES", [])
        else "",
        "$BUILD_DIR/mongo/db/modules/enterprise/src/live_import/commands/export_collection_command"
        if "live_import" in env.get("MONGO_ENTERPRISE_FEATURES", [])
        else "",
        "$BUILD_DIR/mongo/db/modules/enterprise/src/live_import/commands/import_collection_command"
        if "live_import" in env.get("MONGO_ENTERPRISE_FEATURES", [])
        else "",
        "$BUILD_DIR/mongo/db/modules/enterprise/src/live_import/commands/vote_commit_import_collection_command"
        if "live_import" in env.get("MONGO_ENTERPRISE_FEATURES", [])
        else "",
        "$BUILD_DIR/mongo/db/multitenancy",
        "$BUILD_DIR/mongo/db/pipeline/pipeline",
        "$BUILD_DIR/mongo/db/pipeline/process_interface/mongo_process_interface",
        "$BUILD_DIR/mongo/db/profile_collection",
        "$BUILD_DIR/mongo/db/repl/dbcheck",
        "$BUILD_DIR/mongo/db/repl/oplog",
        "$BUILD_DIR/mongo/db/repl/repl_coordinator_interface",
        "$BUILD_DIR/mongo/db/repl/repl_server_parameters",
        "$BUILD_DIR/mongo/db/repl/replica_set_messages",
        "$BUILD_DIR/mongo/db/repl/shard_merge_recipient_service",
        "$BUILD_DIR/mongo/db/repl/tenant_migration_donor_service",
        "$BUILD_DIR/mongo/db/repl/tenant_migration_recipient_service",
        "$BUILD_DIR/mongo/db/rw_concern_d",
        "$BUILD_DIR/mongo/db/s/sharding_catalog",
        "$BUILD_DIR/mongo/db/s/sharding_catalog_manager",
        "$BUILD_DIR/mongo/db/s/sharding_commands_d",
        "$BUILD_DIR/mongo/db/s/sharding_runtime_d",
        "$BUILD_DIR/mongo/db/s/transaction_coordinator",
        "$BUILD_DIR/mongo/db/s/user_writes_recoverable_critical_section",
        "$BUILD_DIR/mongo/db/server_base",
        "$BUILD_DIR/mongo/db/serverless/shard_split_donor_service",
        "$BUILD_DIR/mongo/db/set_change_stream_state_coordinator",
        "$BUILD_DIR/mongo/db/stats/top",
        "$BUILD_DIR/mongo/db/timeseries/timeseries_conversion_util",
        "$BUILD_DIR/mongo/db/transaction/transaction_api",
        "$BUILD_DIR/mongo/executor/inline_executor",
        "$BUILD_DIR/mongo/util/net/ssl_manager",
        "$BUILD_DIR/mongo/util/progress_meter",
        "cluster_server_parameter_commands_invocation",
        "core",
        "create_command",
        "dbcheck_command",
        "kill_common",
        "mongod_fcv",
        "mongod_fsync",
        "profile_common",
        "query_cmd/map_reduce_agg",
        "rwc_defaults_commands",
        "servers",
        "set_cluster_parameter_impl",
        "set_feature_compatibility_version_idl",
        "set_index_commit_quorum_idl",
        "set_user_write_block_mode_idl",
        "shutdown_idl",
        "standalone",
        "tenant_migration_cmds_request",
        "test_commands",
        "test_commands_enabled",
        "txn_cmd_request",
        "umc_commands_idl",
    ],
)

env.Library(
    target="cluster_server_parameter_commands_invocation",
    source=[
        "get_cluster_parameter_invocation.cpp",
        "set_cluster_parameter_invocation.cpp",
    ],
    LIBDEPS=[
        "$BUILD_DIR/mongo/base",
        "$BUILD_DIR/mongo/db/audit",
        "$BUILD_DIR/mongo/db/server_base",
        "$BUILD_DIR/mongo/s/sharding_api",
        "cluster_server_parameter_cmds_idl",
    ],
    LIBDEPS_PRIVATE=[
        "$BUILD_DIR/mongo/db/audit_impl" if has_option("audit") else [],
    ],
)

env.Library(
    target="kill_common",
    source=[
        "kill_op_cmd_base.cpp",
        "kill_operations_gen.cpp",
    ],
    LIBDEPS=[
        "$BUILD_DIR/mongo/db/audit",
        "$BUILD_DIR/mongo/db/auth/authorization_manager_global",
        "$BUILD_DIR/mongo/db/auth/authprivilege",
        "$BUILD_DIR/mongo/db/commands",
        "$BUILD_DIR/mongo/db/operation_killer",
        "$BUILD_DIR/mongo/db/query/command_request_response",
    ],
    LIBDEPS_PRIVATE=[
        "$BUILD_DIR/mongo/db/audit_impl" if has_option("audit") else [],
    ],
)

env.Library(
    target="profile_common",
    source=[
        "profile_common.cpp",
        "profile_gen.cpp",
        "$BUILD_DIR/mongo/db/profile_filter_impl.cpp",
        "set_profiling_filter_globally_cmd.cpp",
    ],
    LIBDEPS=[
        "$BUILD_DIR/mongo/db/commands",
    ],
    LIBDEPS_PRIVATE=[
        "$BUILD_DIR/mongo/db/audit_impl" if has_option("audit") else [],
        "$BUILD_DIR/mongo/db/auth/auth",
        "$BUILD_DIR/mongo/db/auth/authprivilege",
        "$BUILD_DIR/mongo/db/profile_settings",
        "$BUILD_DIR/mongo/db/query/query_stats/query_stats",
        "$BUILD_DIR/mongo/db/query_expressions",
        "$BUILD_DIR/mongo/db/server_base",
        "$BUILD_DIR/mongo/db/shard_role_api",
    ],
)

env.Library(
    target="tenant_migration_cmds_request",
    source=[
        "tenant_migration_donor_cmds_gen.cpp",
        "tenant_migration_recipient_cmds_gen.cpp",
    ],
    LIBDEPS=[
        "$BUILD_DIR/mongo/base",
        "$BUILD_DIR/mongo/client/connection_string",
        "$BUILD_DIR/mongo/client/read_preference",
        "$BUILD_DIR/mongo/db/repl/repl_coordinator_interface",
        "$BUILD_DIR/mongo/db/repl/repl_server_parameters",
        "$BUILD_DIR/mongo/db/repl/tenant_migration_state_machine_idl",
        "$BUILD_DIR/mongo/db/server_base",
        "$BUILD_DIR/mongo/db/serverless/serverless_types_idl",
        "$BUILD_DIR/mongo/idl/idl_parser",
    ],
)

env.Library(
    target="dbcheck_command",
    source=[
        "dbcheck_command.cpp",
    ],
    LIBDEPS=[
        "$BUILD_DIR/mongo/db/catalog/health_log_interface",
        "$BUILD_DIR/mongo/db/repl/dbcheck",
    ],
    LIBDEPS_PRIVATE=[
        "$BUILD_DIR/mongo/db/catalog/catalog_helpers",
        "$BUILD_DIR/mongo/db/catalog/collection_options",
        "$BUILD_DIR/mongo/db/catalog/throttle_cursor",
        "$BUILD_DIR/mongo/db/concurrency/exception_util",
        "$BUILD_DIR/mongo/db/dbhelpers",
        "$BUILD_DIR/mongo/db/query_exec",
        "$BUILD_DIR/mongo/db/record_id_helpers",
        "$BUILD_DIR/mongo/db/repl/oplog",
        "$BUILD_DIR/mongo/db/repl/repl_server_parameters",
        "$BUILD_DIR/mongo/db/rw_concern_d",
        "$BUILD_DIR/mongo/db/server_base",
        "$BUILD_DIR/mongo/util/md5",
        "$BUILD_DIR/mongo/util/progress_meter",
    ],
)

env.CppUnitTest(
    target="command_mirroring_test",
    source=[
        "command_mirroring_test.cpp",
    ],
    LIBDEPS=[
        "$BUILD_DIR/mongo/base",
        "$BUILD_DIR/mongo/db/audit_impl" if has_option("audit") else [],
        "$BUILD_DIR/mongo/db/auth/authmocks",
        "$BUILD_DIR/mongo/db/auth/authorization_manager_global",
        "$BUILD_DIR/mongo/db/commands",
        "$BUILD_DIR/mongo/db/service_context_non_d",
        "$BUILD_DIR/mongo/unittest/unittest",
        "standalone",
    ],
)

env.CppUnitTest(
    target="async_command_execution_test",
    source=[
        "async_command_execution_test.cpp",
    ],
    LIBDEPS=[
        "$BUILD_DIR/mongo/base",
        "$BUILD_DIR/mongo/db/auth/authmocks",
        "$BUILD_DIR/mongo/db/auth/authorization_manager_global",
        "$BUILD_DIR/mongo/db/commands",
        "$BUILD_DIR/mongo/db/commands/standalone",
        "$BUILD_DIR/mongo/db/service_context_non_d",
        "$BUILD_DIR/mongo/db/service_context_test_fixture",
        "$BUILD_DIR/mongo/util/version_impl",
    ],
)

env.CppUnitTest(
    target="db_commands_test",
    source=[
        "create_command_test.cpp",
        "create_indexes_test.cpp",
        "dbcheck_command_test.cpp",
        "fle_compact_test.cpp",
        "list_collections_filter_test.cpp",
        "parse_log_component_settings_test.cpp",
        "query_cmd/explain_test.cpp",
        "query_cmd/external_data_source_commands_test.cpp",
        "query_cmd/index_filter_commands_test.cpp",
        "query_cmd/mr_test.cpp" if get_option("js-engine") != "none" else [],
        "query_cmd/plan_cache_commands_test.cpp",
        "server_status_metric_test.cpp",
        "set_cluster_parameter_invocation_test.cpp",
    ],
    LIBDEPS=[
        "$BUILD_DIR/mongo/crypto/aead_encryption",
        "$BUILD_DIR/mongo/crypto/encrypted_field_config",
        "$BUILD_DIR/mongo/crypto/fle_crypto",
        "$BUILD_DIR/mongo/db/auth/authmocks",
        "$BUILD_DIR/mongo/db/catalog/catalog_test_fixture",
        "$BUILD_DIR/mongo/db/catalog/collection_crud",
        "$BUILD_DIR/mongo/db/catalog/health_log",
        "$BUILD_DIR/mongo/db/concurrency/exception_util",
        "$BUILD_DIR/mongo/db/dbdirectclient",
        "$BUILD_DIR/mongo/db/fle_crud",
        "$BUILD_DIR/mongo/db/fle_mocks",
        "$BUILD_DIR/mongo/db/multitenancy",
        "$BUILD_DIR/mongo/db/op_observer/op_observer",
        "$BUILD_DIR/mongo/db/query/query_planner",
        "$BUILD_DIR/mongo/db/query/query_test_service_context",
        "$BUILD_DIR/mongo/db/query_exec",
        "$BUILD_DIR/mongo/db/repl/dbcheck_test_fixture",
        "$BUILD_DIR/mongo/db/repl/drop_pending_collection_reaper",
        "$BUILD_DIR/mongo/db/repl/replmocks",
        "$BUILD_DIR/mongo/db/repl/storage_interface_impl",
        "$BUILD_DIR/mongo/db/service_context_d_test_fixture",
        "$BUILD_DIR/mongo/db/shard_role",
        "$BUILD_DIR/mongo/db/storage/record_store_base",
        "$BUILD_DIR/mongo/idl/idl_parser",
        "$BUILD_DIR/mongo/shell/kms_idl",
        "$BUILD_DIR/mongo/util/version_impl",
        "cluster_server_parameter_commands_invocation",
        "core",
        "create_command",
        "dbcheck_command",
        "list_collections_filter",
        "mongod",
        "servers",
        "standalone",
    ],
)<|MERGE_RESOLUTION|>--- conflicted
+++ resolved
@@ -156,33 +156,6 @@
 )
 
 env.Library(
-<<<<<<< HEAD
-    target="authentication_commands",
-    source=[
-        "authentication_commands.cpp",
-        "authentication_commands_gen.cpp",
-    ],
-    LIBDEPS_PRIVATE=[  # TODO SERVER-72648 - remove dependencies
-        "$BUILD_DIR/mongo/bson/mutable/mutable_bson",
-        "$BUILD_DIR/mongo/db/audit_impl" if has_option("audit") else [],
-        "$BUILD_DIR/mongo/db/auth/auth",
-        "$BUILD_DIR/mongo/db/auth/auth_options",
-        "$BUILD_DIR/mongo/db/auth/authentication_session",
-        "$BUILD_DIR/mongo/db/auth/authorization_manager_global",
-        "$BUILD_DIR/mongo/db/auth/cluster_auth_mode",
-        "$BUILD_DIR/mongo/db/auth/sasl_commands",
-        "$BUILD_DIR/mongo/db/auth/user_request_x509" if get_option("ssl") == "on" else [],
-        "$BUILD_DIR/mongo/db/commands",
-        "$BUILD_DIR/mongo/db/server_base",
-        "$BUILD_DIR/mongo/rpc/client_metadata",
-        "$BUILD_DIR/mongo/util/net/ssl_manager",
-        "test_commands_enabled",
-    ],
-)
-
-env.Library(
-=======
->>>>>>> 9dd9438c
     target="mongod_fsync",
     source=[
         "fsync.cpp",
