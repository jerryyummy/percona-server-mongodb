--- conflicted
+++ resolved
@@ -10,98 +10,6 @@
 env = env.Clone()
 
 env.Library(
-<<<<<<< HEAD
-    target="update_common",
-    source=[
-        "field_checker.cpp",
-        "path_support.cpp",
-        "runtime_update_path.cpp",
-        "storage_validation.cpp",
-        "v2_log_builder.cpp",
-        "update_oplog_entry_serialization.cpp",
-    ],
-    LIBDEPS=[
-        "$BUILD_DIR/mongo/base",
-        "$BUILD_DIR/mongo/bson/mutable/mutable_bson",
-        "$BUILD_DIR/mongo/db/common",
-        "$BUILD_DIR/mongo/db/query_expressions",
-        "pattern_cmp",
-        "update_document_diff",
-    ],
-    LIBDEPS_PRIVATE=[
-        "$BUILD_DIR/mongo/db/audit_impl" if has_option("audit") else [],
-    ],
-)
-
-env.Library(
-    target="update_nodes",
-    source=[
-        "addtoset_node.cpp",
-        "arithmetic_node.cpp",
-        "array_culling_node.cpp",
-        "bit_node.cpp",
-        "compare_node.cpp",
-        "current_date_node.cpp",
-        "modifier_node.cpp",
-        "modifier_table.cpp",
-        "pop_node.cpp",
-        "pull_node.cpp",
-        "pullall_node.cpp",
-        "push_node.cpp",
-        "rename_node.cpp",
-        "set_node.cpp",
-        "unset_node.cpp",
-        "update_array_node.cpp",
-        "update_internal_node.cpp",
-        "update_leaf_node.cpp",
-        "update_node.cpp",
-        "update_object_node.cpp",
-    ],
-    LIBDEPS=[
-        "$BUILD_DIR/mongo/db/update_index_data",
-        "$BUILD_DIR/mongo/db/vector_clock_mutable",
-        "update_common",
-    ],
-)
-
-env.Library(
-    target="update",
-    source=[
-        "delta_executor.cpp",
-        "object_replace_executor.cpp",
-        "object_transform_executor.cpp",
-        "pipeline_executor.cpp",
-    ],
-    LIBDEPS=[
-        "$BUILD_DIR/mongo/db/pipeline/pipeline",
-        "update_common",
-        "update_document_diff",
-        "update_nodes",
-    ],
-)
-
-env.Library(
-    target="update_driver",
-    source=[
-        "update_driver.cpp",
-        "update_util.cpp",
-    ],
-    LIBDEPS=[
-        "$BUILD_DIR/mongo/db/common",
-        "$BUILD_DIR/mongo/db/query/canonical_query",
-        "$BUILD_DIR/mongo/db/query/write_ops/write_ops_parsers",
-        "$BUILD_DIR/mongo/db/query_expressions",
-        "$BUILD_DIR/mongo/db/server_base",
-        "update",
-    ],
-    LIBDEPS_PRIVATE=[
-        "$BUILD_DIR/mongo/db/audit_impl" if has_option("audit") else [],
-    ],
-)
-
-env.Library(
-=======
->>>>>>> 9dd9438c
     target="update_test_helpers",
     source=[
         "document_diff_test_helpers.cpp",
