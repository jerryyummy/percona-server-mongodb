# Copyright (C) 2019-present MongoDB, Inc.
#
# This program is free software: you can redistribute it and/or modify
# it under the terms of the Server Side Public License, version 1,
# as published by MongoDB, Inc.
#
# This program is distributed in the hope that it will be useful,
# but WITHOUT ANY WARRANTY; without even the implied warranty of
# MERCHANTABILITY or FITNESS FOR A PARTICULAR PURPOSE.  See the
# Server Side Public License for more details.
#
# You should have received a copy of the Server Side Public License
# along with this program. If not, see
# <http://www.mongodb.com/licensing/server-side-public-license>.
#
# As a special exception, the copyright holders give permission to link the
# code of portions of this program with the OpenSSL library under certain
# conditions as described in each individual source file and distribute
# linked combinations including the program with the OpenSSL library. You
# must comply with the Server Side Public License in all respects for
# all of the code used other than as permitted herein. If you modify file(s)
# with this exception, you may extend this exception to your version of the
# file(s), but you are not obligated to do so. If you do not wish to do so,
# delete this exception statement from your version. If you delete this
# exception statement from all source files in the program, then also delete
# it in the license file.
#

global:
    cpp_namespace: "mongo"
    cpp_includes:
        - "mongo/db/server_options.h"
        - "mongo/db/server_options_base.h"
    configs:
        section: 'General options'
        source: [ cli, ini, yaml ]
        initializer:
            register: addGeneralServerOptionDefinitions

configs:
    help:
        description: 'Show this usage information'
        single_name: h
        arg_vartype: Switch
        source: [ cli, ini ]
    version:
        description: 'Show version information'
        arg_vartype: Switch
        source: [ cli, ini ]
    config:
        description: 'Configuration file specifying additional options'
        single_name: f
        arg_vartype: String
        source: [ cli, ini ]
    outputConfig:
        description: 'Display the resolved configuration and exit'
        arg_vartype: Switch
        source: cli
        hidden: true
    configExpand:
        description: 'Process expansion directives in config file (none, exec, rest)'
        arg_vartype: String
        source: cli
    configExpandTimeoutSecs:
        description: >-
            Maximum number of seconds to wait for a single configuration expansion to resolve
        arg_vartype: Int
        source: cli
        hidden: true
        default: 30

    'net.port':
        description:
            expr: 'ServerGlobalParams::getPortSettingHelpText()'
            is_constexpr: false
        short_name: port
        arg_vartype: Int
    'net.ipv6':
        description: 'Enable IPv6 support (disabled by default)'
        short_name: ipv6
        arg_vartype: Switch
    'net.listenBacklog':
        description: 'Set socket listen backlog size'
        short_name: listenBacklog
        arg_vartype: Int
        default: { expr: 'SOMAXCONN' }
    'net.maxIncomingConnections':
        description: 'Max number of simultaneous connections'
        short_name: maxConns
        arg_vartype: Int
        default: { expr: 'static_cast<int>(DEFAULT_MAX_CONN)' }
    'net.maxIncomingConnectionsOverride':
        description: 'CIDR ranges that are exempt from the maxIncomingConnections limit'
        arg_vartype: StringVector
        source: yaml
        hidden: true
    'net.reservedAdminThreads':
        description: 'Number of worker threads to reserve for admin and internal connections'
        arg_vartype: Int
        source: yaml
        hidden: true
    'net.transportLayer':
        description: 'Sets the ingress transport layer implementation'
        short_name: transportLayer
        arg_vartype: String
        default: asio
        hidden: true
<<<<<<< HEAD
    'net.serviceExecutor':
        description: 'Sets the service executor implementation'
        short_name: serviceExecutor
        arg_vartype: String
        default: synchronous
        hidden: true
    'security.redactClientLogData':
        description: 'Redact client data written to the diagnostics log'
        short_name: redactClientLogData
        arg_vartype: Switch
=======
>>>>>>> 7917051b
    'processManagement.pidFilePath':
        description: 'Full path to pidfile (if not set, no pidfile is created)'
        short_name: pidfilepath
        arg_vartype: String
    'processManagement.timeZoneInfo':
        description: 'Full path to time zone info directory, e.g. /usr/share/zoneinfo'
        short_name: timeZoneInfo
        arg_vartype: String

    nounixsocket:
        description: 'Disable listening on unix sockets'
        arg_vartype: Switch
        source: [ cli, ini ]
        condition:
            preprocessor: '!defined(_WIN32)'
    'net.unixDomainSocket.enabled':
        description: 'Disable listening on unix sockets'
        arg_vartype: Bool
        source: yaml
        condition:
            preprocessor: '!defined(_WIN32)'
    'net.unixDomainSocket.pathPrefix':
        short_name: unixSocketPrefix
        description: 'Alternative directory for UNIX domain sockets (defaults to /tmp)'
        arg_vartype: String
        condition:
            preprocessor: '!defined(_WIN32)'
    'net.unixDomainSocket.filePermissions':
        description:
            expr: 'getUnixDomainSocketFilePermissionsHelpText()'
            is_constexpr: false
        short_name: filePermissions
        arg_vartype: Int
        condition:
            preprocessor: '!defined(_WIN32)'
    'security.relaxPermChecks':
        description: >-
            allow group read and write flags to be set for files specified with
            --keyFile and --encryptionKeyFile
        short_name: relaxPermChecks
        arg_vartype: Switch
        condition:
            preprocessor: '!defined(_WIN32)'
        hidden: true
    'processManagement.fork':
        description: 'Fork server process'
        short_name: fork
        arg_vartype: Switch
        condition:
            preprocessor: '!defined(_WIN32)'

    objcheck:
        description: 'Inspect client data for validity on receipt (DEFAULT)'
        arg_vartype: Switch
        source: [ cli, ini ]
        conflicts: noobjcheck
        hidden: true
    noobjcheck:
        description: 'Do NOT inspect client data for validity on receipt'
        arg_vartype: Switch
        source: [ cli, ini ]
        conflicts: objcheck
        hidden: true
    'net.wireObjectCheck':
        description: 'Inspect client data for validity on receipt (DEFAULT)'
        arg_vartype: Bool
        source: yaml
        hidden: true
    enableExperimentalStorageDetailsCmd:
        description: 'EXPERIMENTAL (UNSUPPORTED). Enable command computing aggregate statistics on storage.'
        arg_vartype: Switch
        source: [ cli, ini ]
        hidden: true<|MERGE_RESOLUTION|>--- conflicted
+++ resolved
@@ -105,19 +105,10 @@
         arg_vartype: String
         default: asio
         hidden: true
-<<<<<<< HEAD
-    'net.serviceExecutor':
-        description: 'Sets the service executor implementation'
-        short_name: serviceExecutor
-        arg_vartype: String
-        default: synchronous
-        hidden: true
     'security.redactClientLogData':
         description: 'Redact client data written to the diagnostics log'
         short_name: redactClientLogData
         arg_vartype: Switch
-=======
->>>>>>> 7917051b
     'processManagement.pidFilePath':
         description: 'Full path to pidfile (if not set, no pidfile is created)'
         short_name: pidfilepath
