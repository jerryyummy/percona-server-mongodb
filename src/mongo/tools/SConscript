--- conflicted
+++ resolved
@@ -32,7 +32,6 @@
     AIB_COMPONENT='dist-test',
 )
 
-<<<<<<< HEAD
 perconadecrypt = env.Program(
     target='perconadecrypt',
     source=[
@@ -49,10 +48,6 @@
 )
 
 
-install_mongobridge = env.Install("#/", mongobridge)
-install_perconadecrypt = env.Install("#/", perconadecrypt)
-env.Alias("install-tools", [install_mongobridge[0], install_perconadecrypt[0]])
-=======
 if get_option("install-mode") != "hygienic":
-    env.Install("#/", mongobridge)
->>>>>>> 56655b06
+    env.Install("#/", perconadecrypt)
+    env.Install("#/", mongobridge)