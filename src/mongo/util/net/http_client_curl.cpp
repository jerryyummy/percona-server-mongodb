/**
 *    Copyright (C) 2018-present MongoDB, Inc.
 *
 *    This program is free software: you can redistribute it and/or modify
 *    it under the terms of the Server Side Public License, version 1,
 *    as published by MongoDB, Inc.
 *
 *    This program is distributed in the hope that it will be useful,
 *    but WITHOUT ANY WARRANTY; without even the implied warranty of
 *    MERCHANTABILITY or FITNESS FOR A PARTICULAR PURPOSE.  See the
 *    Server Side Public License for more details.
 *
 *    You should have received a copy of the Server Side Public License
 *    along with this program. If not, see
 *    <http://www.mongodb.com/licensing/server-side-public-license>.
 *
 *    As a special exception, the copyright holders give permission to link the
 *    code of portions of this program with the OpenSSL library under certain
 *    conditions as described in each individual source file and distribute
 *    linked combinations including the program with the OpenSSL library. You
 *    must comply with the Server Side Public License in all respects for
 *    all of the code used other than as permitted herein. If you modify file(s)
 *    with this exception, you may extend this exception to your version of the
 *    file(s), but you are not obligated to do so. If you do not wish to do so,
 *    delete this exception statement from your version. If you delete this
 *    exception statement from all source files in the program, then also delete
 *    it in the license file.
 */

#include <arpa/inet.h>
#include <cstddef>
#include <curl/curl.h>
#include <curl/easy.h>
#include <memory>
#include <string>

#include "mongo/base/data_builder.h"
#include "mongo/base/data_range.h"
#include "mongo/base/data_range_cursor.h"
#include "mongo/base/init.h"
#include "mongo/base/status.h"
#include "mongo/base/status_with.h"
#include "mongo/base/string_data.h"
#include "mongo/bson/bsonobj.h"
#include "mongo/bson/bsonobjbuilder.h"
#include "mongo/db/commands/server_status.h"
#include "mongo/executor/connection_pool.h"
#include "mongo/executor/connection_pool_stats.h"
#include "mongo/logv2/log.h"
#include "mongo/stdx/mutex.h"
#include "mongo/stdx/unordered_map.h"
#include "mongo/transport/transport_layer.h"
#include "mongo/util/alarm.h"
#include "mongo/util/alarm_runner_background_thread.h"
#include "mongo/util/assert_util.h"
#include "mongo/util/bufreader.h"
#include "mongo/util/concurrency/thread_pool.h"
#include "mongo/util/functional.h"
#include "mongo/util/net/hostandport.h"
#include "mongo/util/net/http_client.h"
#include "mongo/util/net/http_client_options.h"
#include "mongo/util/processinfo.h"
#include "mongo/util/strong_weak_finish_line.h"
#include "mongo/util/system_clock_source.h"
#include "mongo/util/timer.h"

#define MONGO_LOGV2_DEFAULT_COMPONENT ::mongo::logv2::LogComponent::kNetwork

namespace mongo {

namespace {
using namespace executor;

/**
 * Curl Protocol configuration supported by HttpClient
 */
enum class Protocols {
    // Allow either http or https, unsafe
    kHttpOrHttps,

    // Allow https only
    kHttpsOnly,
};

// Connection pool talk in terms of Mongo's SSL configuration.
// These functions provide a way to map back and forth between them.
transport::ConnectSSLMode mapProtocolToSSLMode(Protocols protocol) {
    return (protocol == Protocols::kHttpsOnly) ? transport::kEnableSSL : transport::kDisableSSL;
}

Protocols mapSSLModeToProtocol(transport::ConnectSSLMode sslMode) {
    return (sslMode == transport::kEnableSSL) ? Protocols::kHttpsOnly : Protocols::kHttpOrHttps;
}

class CurlLibraryManager {
public:
    // No copying and no moving because we give libcurl the address of our members.
    // In practice, we'll never want to copy/move this instance anyway,
    // but if that ever changes, we can write trivial implementations to deal with it.
    CurlLibraryManager(const CurlLibraryManager&) = delete;
    CurlLibraryManager& operator=(const CurlLibraryManager&) = delete;
    CurlLibraryManager(CurlLibraryManager&&) = delete;
    CurlLibraryManager& operator=(CurlLibraryManager&&) = delete;

    CurlLibraryManager() = default;
    ~CurlLibraryManager() {
        // Ordering matters: curl_global_cleanup() must happen last.
        if (_initialized) {
            curl_global_cleanup();
        }
    }

    Status initialize() {
        if (_initialized) {
            return {ErrorCodes::AlreadyInitialized, "CurlLibraryManager already initialized."};
        }

        CURLcode ret = curl_global_init(CURL_GLOBAL_ALL);
        if (ret != CURLE_OK) {
            return {ErrorCodes::InternalError,
                    str::stream() << "Failed to initialize CURL: " << static_cast<int64_t>(ret)};
        }

        curl_version_info_data* version_data = curl_version_info(CURLVERSION_NOW);
        if (!(version_data->features & CURL_VERSION_SSL)) {
            return {ErrorCodes::InternalError, "Curl lacks SSL support, cannot continue"};
        }

        _initialized = true;
        return Status::OK();
    }

    bool isInitialized() const {
        return _initialized;
    }

private:
    bool _initialized = false;

} curlLibraryManager;

/**
 * Receives data from the remote side.
 */
size_t WriteMemoryCallback(void* ptr, size_t size, size_t nmemb, void* data) {
    const size_t realsize = size * nmemb;

    auto* mem = reinterpret_cast<DataBuilder*>(data);
    if (!mem->writeAndAdvance(ConstDataRange(reinterpret_cast<const char*>(ptr),
                                             reinterpret_cast<const char*>(ptr) + realsize))
             .isOK()) {
        // Cause curl to generate a CURLE_WRITE_ERROR by returning a different number than how much
        // data there was to write.
        return 0;
    }

    return realsize;
}

/**
 * Sends data to the remote side
 */
size_t ReadMemoryCallback(char* buffer, size_t size, size_t nitems, void* instream) {

    auto* bufReader = reinterpret_cast<BufReader*>(instream);

    size_t ret = 0;

    if (bufReader->remaining() > 0) {
        size_t readSize =
            std::min(size * nitems, static_cast<unsigned long>(bufReader->remaining()));
        auto buf = bufReader->readBytes(readSize);
        memcpy(buffer, buf.rawData(), readSize);
        ret = readSize;
    }

    return ret;
}

/**
 * Seek into for data to the remote side
 */
size_t SeekMemoryCallback(void* clientp, curl_off_t offset, int origin) {

    // Curl will call this in readrewind but only to reset the stream to the beginning
    // In other protocols (like FTP, SSH) or HTTP resumption they may ask for partial buffers which
    // we do not support.
    if (offset != 0 || origin != SEEK_SET) {
        return CURL_SEEKFUNC_CANTSEEK;
    }

    auto* bufReader = reinterpret_cast<BufReader*>(clientp);

    bufReader->rewindToStart();

    return CURL_SEEKFUNC_OK;
}

struct CurlEasyCleanup {
    void operator()(CURL* handle) {
        if (handle) {
            curl_easy_cleanup(handle);
        }
    }
};
using CurlEasyHandle = std::unique_ptr<CURL, CurlEasyCleanup>;

struct CurlSlistFreeAll {
    void operator()(curl_slist* list) {
        if (list) {
            curl_slist_free_all(list);
        }
    }
};
using CurlSlist = std::unique_ptr<curl_slist, CurlSlistFreeAll>;


long longSeconds(Seconds tm) {
    return static_cast<long>(durationCount<Seconds>(tm));
}


StringData enumToString(curl_infotype type) {
    switch (type) {
        case CURLINFO_TEXT:
            return "TEXT"_sd;
        case CURLINFO_HEADER_IN:
            return "HEADER_IN"_sd;
        case CURLINFO_HEADER_OUT:
            return "HEADER_OUT"_sd;
        case CURLINFO_DATA_IN:
            return "DATA_IN"_sd;
        case CURLINFO_DATA_OUT:
            return "DATA_OUT"_sd;
        case CURLINFO_SSL_DATA_IN:
            return "SSL_DATA_IN"_sd;
        case CURLINFO_SSL_DATA_OUT:
            return "SSL_DATA_OUT"_sd;
        default:
            return "unknown"_sd;
    }
}

int curlDebugCallback(CURL* handle, curl_infotype type, char* data, size_t size, void* clientp) {
    switch (type) {
        case CURLINFO_TEXT:
        case CURLINFO_HEADER_IN:
        case CURLINFO_HEADER_OUT:
        case CURLINFO_DATA_IN:
        case CURLINFO_DATA_OUT:
            LOGV2_DEBUG(7661901,
                        1,
                        "Curl",
                        "type"_attr = enumToString(type),
                        "message"_attr = StringData(data, size));
            [[fallthrough]];

        default:
            return 0;
    }
}

CurlEasyHandle createCurlEasyHandle(Protocols protocol) {
    CurlEasyHandle handle(curl_easy_init());
    uassert(ErrorCodes::InternalError, "Curl initialization failed", handle);

    curl_easy_setopt(handle.get(), CURLOPT_CONNECTTIMEOUT, longSeconds(kConnectionTimeout));
    curl_easy_setopt(handle.get(), CURLOPT_FOLLOWLOCATION, 0);
    curl_easy_setopt(handle.get(), CURLOPT_HTTP_VERSION, CURL_HTTP_VERSION_1_1);
    curl_easy_setopt(handle.get(), CURLOPT_NOSIGNAL, 1);
    curl_easy_setopt(handle.get(), CURLOPT_PROTOCOLS, CURLPROTO_HTTPS);
#ifdef CURLOPT_TCP_KEEPALIVE
    curl_easy_setopt(handle.get(), CURLOPT_TCP_KEEPALIVE, 1);
#endif
    curl_easy_setopt(handle.get(), CURLOPT_TIMEOUT, longSeconds(kTotalRequestTimeout));

#if LIBCURL_VERSION_NUM > 0x072200
    // Requires >= 7.34.0
    curl_easy_setopt(handle.get(), CURLOPT_SSLVERSION, CURL_SSLVERSION_TLSv1_2);
#endif


    curl_easy_setopt(handle.get(), CURLOPT_WRITEFUNCTION, WriteMemoryCallback);
    curl_easy_setopt(handle.get(), CURLOPT_HEADERFUNCTION, WriteMemoryCallback);

    if (protocol == Protocols::kHttpOrHttps) {
        curl_easy_setopt(handle.get(), CURLOPT_PROTOCOLS, CURLPROTO_HTTPS | CURLPROTO_HTTP);
    } else {
        curl_easy_setopt(handle.get(), CURLOPT_PROTOCOLS, CURLPROTO_HTTPS);
    }

    // TODO: CURLOPT_EXPECT_100_TIMEOUT_MS?
    if (httpClientOptions.verboseLogging.loadRelaxed()) {
        curl_easy_setopt(handle.get(), CURLOPT_VERBOSE, 1);
        curl_easy_setopt(handle.get(), CURLOPT_DEBUGFUNCTION, curlDebugCallback);
    }

    return handle;
}

ConnectionPool::Options makePoolOptions(Seconds timeout) {
    ConnectionPool::Options opts;
    opts.refreshTimeout = timeout;
    opts.refreshRequirement = Seconds(60);
    opts.hostTimeout = Seconds(120);
    return opts;
}

/*
 * This implements the timer interface for the ConnectionPool.
 * Timers will be expired in order on a single background thread.
 */
class CurlHandleTimer : public ConnectionPool::TimerInterface {
public:
    explicit CurlHandleTimer(ClockSource* clockSource, std::shared_ptr<AlarmScheduler> scheduler)
        : _clockSource(clockSource), _scheduler(std::move(scheduler)), _handle(nullptr) {}

    ~CurlHandleTimer() override {
        if (_handle) {
            _handle->cancel().ignore();
        }
    }

    void setTimeout(Milliseconds timeout, TimeoutCallback cb) final {
        auto res = _scheduler->alarmFromNow(timeout);
        _handle = std::move(res.handle);

        std::move(res.future).getAsync([cb](Status status) {
            if (status == ErrorCodes::CallbackCanceled) {
                return;
            }

            fassert(5413901, status);
            cb();
        });
    }

    void cancelTimeout() final {
        auto handle = std::move(_handle);
        if (handle) {
            handle->cancel().ignore();
        }
    }

    Date_t now() final {
        return _clockSource->now();
    }

private:
    ClockSource* const _clockSource;
    std::shared_ptr<AlarmScheduler> _scheduler;
    AlarmScheduler::SharedHandle _handle;
};

/**
 * Type factory that manages the curl connection pool
 */
class CurlHandleTypeFactory : public executor::ConnectionPool::DependentTypeFactoryInterface {
public:
    CurlHandleTypeFactory()
        : _clockSource(SystemClockSource::get()),
          _executor(std::make_shared<ThreadPool>(_makeThreadPoolOptions())),
          _timerScheduler(std::make_shared<AlarmSchedulerPrecise>(_clockSource)),
          _timerRunner({_timerScheduler}) {}

    std::shared_ptr<ConnectionPool::ConnectionInterface> makeConnection(const HostAndPort&,
                                                                        transport::ConnectSSLMode,
                                                                        size_t generation) final;

    std::shared_ptr<ConnectionPool::TimerInterface> makeTimer() final {
        _start();
        return std::make_shared<CurlHandleTimer>(_clockSource, _timerScheduler);
    }

    const std::shared_ptr<OutOfLineExecutor>& getExecutor() final {
        return _executor;
    }

    Date_t now() final {
        return _clockSource->now();
    }

    void shutdown() final {
        if (!_running) {
            return;
        }
        _timerRunner.shutdown();

        auto pool = checked_pointer_cast<ThreadPool>(_executor);
        pool->shutdown();
        pool->join();
    }

private:
    void _start() {
        if (_running)
            return;
        _timerRunner.start();

        auto pool = checked_pointer_cast<ThreadPool>(_executor);
        pool->startup();

        _running = true;
    }

    static inline ThreadPool::Options _makeThreadPoolOptions() {
        ThreadPool::Options opts;
        opts.poolName = "CurlConnPool";
        opts.maxThreads = ThreadPool::Options::kUnlimited;
        opts.maxIdleThreadAge = Seconds{5};

        return opts;
    }

private:
    ClockSource* const _clockSource;
    std::shared_ptr<OutOfLineExecutor> _executor;
    std::shared_ptr<AlarmScheduler> _timerScheduler;
    bool _running = false;
    AlarmRunnerBackgroundThread _timerRunner;
};


/**
 * Curl handle that is managed by a connection pool
 *
 * The connection pool does not manage actual connections, just handles. Curl has automatica
 * reconnect logic if it gets disconnected. Also, HTTP connections are cheaper then MongoDB.
 */
class PooledCurlHandle : public ConnectionPool::ConnectionInterface,
                         public std::enable_shared_from_this<PooledCurlHandle> {
public:
    PooledCurlHandle(std::shared_ptr<OutOfLineExecutor> executor,
                     ClockSource* clockSource,
                     const std::shared_ptr<AlarmScheduler>& alarmScheduler,
                     const HostAndPort& host,
                     Protocols protocol,
                     size_t generation)
        : ConnectionInterface(generation),
          _executor(std::move(executor)),
          _alarmScheduler(alarmScheduler),
          _timer(clockSource, alarmScheduler),
          _target(host),
          _protocol(protocol) {}


    ~PooledCurlHandle() override = default;

    const HostAndPort& getHostAndPort() const final {
        return _target;
    }

    // This cannot block under any circumstances because the ConnectionPool is holding
    // a mutex while calling isHealthy(). Since we don't have a good way of knowing whether
    // the connection is healthy, just return true here.
    bool isHealthy() final {
        return true;
    }

    void setTimeout(Milliseconds timeout, TimeoutCallback cb) final {
        _timer.setTimeout(timeout, cb);
    }

    void cancelTimeout() final {
        _timer.cancelTimeout();
    }

    Date_t now() final {
        return _timer.now();
    }

    transport::ConnectSSLMode getSslMode() const final {
        return mapProtocolToSSLMode(_protocol);
    }

    CURL* get() {
        return _handle.get();
    }

private:
    void setup(Milliseconds timeout, SetupCallback cb, std::string) final;

    void refresh(Milliseconds timeout, RefreshCallback cb) final;

private:
    std::shared_ptr<OutOfLineExecutor> _executor;
    std::shared_ptr<AlarmScheduler> _alarmScheduler;
    CurlHandleTimer _timer;
    HostAndPort _target;

    Protocols _protocol;
    CurlEasyHandle _handle;
};

void PooledCurlHandle::setup(Milliseconds timeout, SetupCallback cb, std::string) {
    auto anchor = shared_from_this();
    _executor->schedule([this, anchor, cb = std::move(cb)](auto execStatus) {
        if (!execStatus.isOK()) {
            cb(this, execStatus);
            return;
        }

        _handle = createCurlEasyHandle(_protocol);

        cb(this, Status::OK());
    });
}

void PooledCurlHandle::refresh(Milliseconds timeout, RefreshCallback cb) {
    auto anchor = shared_from_this();
    _executor->schedule([this, anchor, cb = std::move(cb)](auto execStatus) {
        if (!execStatus.isOK()) {
            cb(this, execStatus);
            return;
        }

        // Tell the connection pool that it was a success. Curl reconnects seamlessly behind the
        // scenes and there is no reliable way to test if the connection is still alive in a
        // connection agnostic way. HTTP verbs like HEAD are not uniformly supported.
        //
        // The connection pool simply needs to prune handles on a timer for us.
        indicateSuccess();
        indicateUsed();

        cb(this, Status::OK());
    });
}

std::shared_ptr<executor::ConnectionPool::ConnectionInterface>
CurlHandleTypeFactory::makeConnection(const HostAndPort& host,
                                      transport::ConnectSSLMode sslMode,
                                      size_t generation) {
    _start();

    return std::make_shared<PooledCurlHandle>(
        _executor, _clockSource, _timerScheduler, host, mapSSLModeToProtocol(sslMode), generation);
}

/**
 * Handle that manages connection pool semantics and returns handle to connection pool in
 * destructor.
 *
 * Caller must call indiciateSuccess if they want the handle to be reused.
 */
class CurlHandle {
public:
    CurlHandle(executor::ConnectionPool::ConnectionHandle handle, CURL* curlHandle)
        : _poolHandle(std::move(handle)), _handle(curlHandle) {}

    CurlHandle(CurlHandle&& other) = default;

    ~CurlHandle() {
        if (!_finished && _poolHandle.get() != nullptr) {
            _poolHandle->indicateFailure(
                Status(ErrorCodes::HostUnreachable, "unknown curl handle failure"));
        }
    }

    CURL* get() {
        return _handle;
    }

    void indicateSuccess() {
        _poolHandle->indicateSuccess();

        // Tell the connection pool that we used the connection otherwise the pool will be believe
        // the connection went idle since it is possible to checkout a connection and not actually
        // use it.
        _poolHandle->indicateUsed();

        _finished = true;
    }

    void indicateFailure(const Status& status) {
        if (_poolHandle.get() != nullptr) {
            _poolHandle->indicateFailure(status);
        }

        _finished = true;
    }

private:
    executor::ConnectionPool::ConnectionHandle _poolHandle;
    bool _finished = false;

    // Owned by _poolHandle
    CURL* _handle;
};

/**
 * Factory that returns curl handles managed in connection pool
 */
class CurlPool {
public:
    CurlPool()
        : _typeFactory(std::make_shared<CurlHandleTypeFactory>()),
          _pool(std::make_shared<executor::ConnectionPool>(
              _typeFactory, "Curl", makePoolOptions(Seconds(60)))) {}

    StatusWith<CurlHandle> get(HostAndPort server, Protocols protocol);

private:
    std::shared_ptr<CurlHandleTypeFactory> _typeFactory;
    std::shared_ptr<executor::ConnectionPool> _pool;
};

StatusWith<CurlHandle> CurlPool::get(HostAndPort server, Protocols protocol) {

    auto sslMode = mapProtocolToSSLMode(protocol);

    auto semi = _pool->get(server, sslMode, Seconds(60));

    StatusWith<executor::ConnectionPool::ConnectionHandle> swHandle = std::move(semi).getNoThrow();
    if (!swHandle.isOK()) {
        return swHandle.getStatus();
    }

    auto curlHandle = static_cast<PooledCurlHandle*>(swHandle.getValue().get())->get();

    return {CurlHandle(std::move(swHandle.getValue()), curlHandle)};
}

HostAndPort exactHostAndPortFromUrl(StringData url) {
    // Treat the URL as a host and port
    // URL: http(s)?://(host):(port)/...
    //
    constexpr StringData slashes = "//"_sd;
    auto slashesIndex = url.find(slashes);
    uassert(5413902, str::stream() << "//, URL: " << url, slashesIndex != std::string::npos);

    url = url.substr(slashesIndex + slashes.size());
    if (url.find('/') != std::string::npos) {
        url = url.substr(0, url.find("/"));
    }

    auto hp = HostAndPort(url);
    if (!hp.hasPort()) {
        if (url.startsWith("http://"_sd)) {
            return HostAndPort(hp.host(), 80);
        }

        return HostAndPort(hp.host(), 443);
    }

    return hp;
}

/**
 * The connection pool requires the ability to spawn threads which is not allowed through
 * options parsing. Callers should default to HttpConnectionPool::kUse unless they are calling
 * into the HttpClient before thread spawning is allowed.
 */
enum class HttpConnectionPool {
    kUse,
    kDoNotUse,
};
class CurlHttpClient final : public HttpClient {
public:
    CurlHttpClient(HttpConnectionPool pool) : _pool(pool) {}

    CurlHttpClient(const std::vector<CIDR>& cidrDenyList)
        : _pool(HttpConnectionPool::kUse), _cidrDenyList(cidrDenyList) {}

    void allowInsecureHTTP(bool allow) final {
        _allowInsecure = allow;
    }

    void setHeaders(const std::vector<std::string>& headers) final {
        // Can't set on base handle because cURL doesn't deep-dup this field
        // and we don't want it getting overwritten while another thread is using it.

        _headers = headers;
    }

    HttpReply request(HttpMethod method,
                      StringData url,
                      ConstDataRange cdr = {nullptr, 0}) const final {
        auto protocol = _allowInsecure ? Protocols::kHttpOrHttps : Protocols::kHttpsOnly;
        if (_pool == HttpConnectionPool::kUse) {
            static CurlPool factory;

            auto server = exactHostAndPortFromUrl(url);

            auto swHandle(factory.get(server, protocol));
            uassertStatusOK(swHandle.getStatus());

            CurlHandle handle(std::move(swHandle.getValue()));
            try {
                auto reply = request(handle.get(), method, url, cdr);
                handle.indicateSuccess();
                return reply;
            } catch (DBException& e) {
                handle.indicateFailure(e.toStatus());
                throw;
            }
        } else {
            // Make a request with a non-pooled handle. This is needed during server startup when
            // thread spawning is not allowed which is required by the thread pool.
            auto handle = createCurlEasyHandle(protocol);
            return request(handle.get(), method, url, cdr);
        }
    }

private:
    static curl_socket_t staticBlockCidrDenyList(void* clientp,
                                                 curlsocktype purpose,
                                                 struct curl_sockaddr* address) {
        CurlHttpClient* client = static_cast<CurlHttpClient*>(clientp);
        return client->blockCidrDenyList(address);
    }

    curl_socket_t blockCidrDenyList(struct curl_sockaddr* address) {
        std::vector<char> ipAddress(address->addrlen);

        switch (address->addr.sa_family) {
            case AF_INET: {
                struct sockaddr_in* ipv4 = reinterpret_cast<struct sockaddr_in*>(&address->addr);
                auto result =
                    inet_ntop(AF_INET, &(ipv4->sin_addr), ipAddress.data(), address->addrlen);
                if (!result) {
                    return CURL_SOCKET_BAD;
                }
                break;
            }
            case AF_INET6: {
                struct sockaddr_in6* ipv6 = reinterpret_cast<struct sockaddr_in6*>(&address->addr);
                auto result =
                    inet_ntop(AF_INET6, &(ipv6->sin6_addr), ipAddress.data(), address->addrlen);
                if (!result) {
                    return CURL_SOCKET_BAD;
                }
                break;
            }
            default:
                return CURL_SOCKET_BAD;
        }

        auto destinationAsCIDR = CIDR::parse(ipAddress.data());
        if (!destinationAsCIDR.isOK()) {
            return CURL_SOCKET_BAD;
        }
        for (const CIDR& cidr : _cidrDenyList) {
            if (cidr.contains(destinationAsCIDR.getValue())) {
                return CURL_SOCKET_BAD;
            }
        }
        return socket(address->family, address->socktype, address->protocol);
    }

    void updateHandleForBufferData(CURL* handle, BufReader* bufReader) const {
        curl_easy_setopt(handle, CURLOPT_READFUNCTION, ReadMemoryCallback);
        curl_easy_setopt(handle, CURLOPT_READDATA, bufReader);

        curl_easy_setopt(handle, CURLOPT_SEEKFUNCTION, SeekMemoryCallback);
        curl_easy_setopt(handle, CURLOPT_SEEKDATA, bufReader);
    }

    HttpReply request(CURL* handle, HttpMethod method, StringData url, ConstDataRange cdr) const {
        uassert(ErrorCodes::InternalError, "Curl initialization failed", handle);

<<<<<<< HEAD
        if (!_caFilePath.empty()) {
            curl_easy_setopt(handle, CURLOPT_CAINFO, _caFilePath.c_str());
=======
        if (!_cidrDenyList.empty()) {
            curl_easy_setopt(
                handle, CURLOPT_OPENSOCKETFUNCTION, &CurlHttpClient::staticBlockCidrDenyList);
            curl_easy_setopt(handle, CURLOPT_OPENSOCKETDATA, this);
>>>>>>> cec7e875
        }

        curl_easy_setopt(handle, CURLOPT_TIMEOUT, longSeconds(_timeout));

        curl_easy_setopt(handle, CURLOPT_CONNECTTIMEOUT, longSeconds(_connectTimeout));

        BufReader bufReader(cdr.data(), cdr.length());
        switch (method) {
            case HttpMethod::kGET:
                uassert(ErrorCodes::BadValue,
                        "Request body not permitted with GET requests",
                        cdr.length() == 0);
                // Per https://curl.se/libcurl/c/CURLOPT_CUSTOMREQUEST.html
                // We need to explicitly unset CURLOPT_CUSTOMREQUEST when reusing the request
                curl_easy_setopt(handle, CURLOPT_CUSTOMREQUEST, NULL);
                curl_easy_setopt(handle, CURLOPT_HTTPGET, 1);
                break;
            case HttpMethod::kPOST:
                curl_easy_setopt(handle, CURLOPT_CUSTOMREQUEST, NULL);
                curl_easy_setopt(handle, CURLOPT_POST, 1);
                updateHandleForBufferData(handle, &bufReader);
                curl_easy_setopt(handle, CURLOPT_POSTFIELDSIZE, (long)bufReader.remaining());
                break;
            case HttpMethod::kPUT:
                curl_easy_setopt(handle, CURLOPT_CUSTOMREQUEST, NULL);
                curl_easy_setopt(handle, CURLOPT_PUT, 1);
                updateHandleForBufferData(handle, &bufReader);
                curl_easy_setopt(handle, CURLOPT_UPLOAD, 1L);
                curl_easy_setopt(handle, CURLOPT_INFILESIZE_LARGE, (long)bufReader.remaining());
                break;
            case HttpMethod::kPATCH:
                curl_easy_setopt(handle, CURLOPT_CUSTOMREQUEST, "PATCH");
                updateHandleForBufferData(handle, &bufReader);
                curl_easy_setopt(handle, CURLOPT_UPLOAD, 1L);
                curl_easy_setopt(handle, CURLOPT_INFILESIZE_LARGE, (long)bufReader.remaining());
                break;
            case HttpMethod::kDELETE:
                uassert(ErrorCodes::BadValue,
                        "Request body not permitted with DELETE requests",
                        cdr.length() == 0);
                curl_easy_setopt(handle, CURLOPT_CUSTOMREQUEST, "DELETE");
                break;
            default:
                MONGO_UNREACHABLE;
        }

        const auto urlString = url.toString();
        curl_easy_setopt(handle, CURLOPT_URL, urlString.c_str());

        DataBuilder dataBuilder(4096), headerBuilder(4096);
        curl_easy_setopt(handle, CURLOPT_WRITEDATA, &dataBuilder);
        curl_easy_setopt(handle, CURLOPT_HEADERDATA, &headerBuilder);

        curl_slist* chunk = curl_slist_append(nullptr, "Connection: keep-alive");
        for (const auto& header : _headers) {
            chunk = curl_slist_append(chunk, header.c_str());
        }
        curl_easy_setopt(handle, CURLOPT_HTTPHEADER, chunk);
        CurlSlist _headers(chunk);

        CURLcode result = curl_easy_perform(handle);
        uassert(ErrorCodes::OperationFailed,
                str::stream() << "Bad HTTP response from API server: "
                              << curl_easy_strerror(result),
                result == CURLE_OK);

        long statusCode;
        result = curl_easy_getinfo(handle, CURLINFO_RESPONSE_CODE, &statusCode);
        uassert(ErrorCodes::OperationFailed,
                str::stream() << "Unexpected error retrieving response: "
                              << curl_easy_strerror(result),
                result == CURLE_OK);


        return HttpReply(statusCode, std::move(headerBuilder), std::move(dataBuilder));
    }

private:
    std::vector<std::string> _headers;

    HttpConnectionPool _pool;

    bool _allowInsecure{false};

    std::vector<CIDR> _cidrDenyList;
};

class HttpClientProviderImpl : public HttpClientProvider {
public:
    HttpClientProviderImpl() {
        registerHTTPClientProvider(this);
    }

    std::unique_ptr<HttpClient> create() final {
        invariant(curlLibraryManager.isInitialized());
        return std::make_unique<CurlHttpClient>(HttpConnectionPool::kUse);
    }

    std::unique_ptr<HttpClient> createWithoutConnectionPool() final {
        invariant(curlLibraryManager.isInitialized());
        return std::make_unique<CurlHttpClient>(HttpConnectionPool::kDoNotUse);
    }

    std::unique_ptr<HttpClient> createWithFirewall(const std::vector<CIDR>& cidrDenyList) final {
        invariant(curlLibraryManager.isInitialized());
        return std::make_unique<CurlHttpClient>(cidrDenyList);
    }

    BSONObj getServerStatus() final {
        invariant(curlLibraryManager.isInitialized());
        BSONObjBuilder info;
        info.append("type", "curl");

        {
            BSONObjBuilder v(info.subobjStart("compiled"));
            v.append("version", LIBCURL_VERSION);
            v.append("version_num", LIBCURL_VERSION_NUM);
        }

        {
            auto* curl_info = curl_version_info(CURLVERSION_NOW);

            BSONObjBuilder v(info.subobjStart("running"));
            v.append("version", curl_info->version);
            v.append("version_num", static_cast<int>(curl_info->version_num));
        }

        return info.obj();
    }

} provider;

}  // namespace

MONGO_INITIALIZER_GENERAL(CurlLibraryManager,
                          (),
                          ("BeginStartupOptionParsing", "NativeSaslClientContext"))
(InitializerContext* context) {
    uassertStatusOK(curlLibraryManager.initialize());
}


}  // namespace mongo<|MERGE_RESOLUTION|>--- conflicted
+++ resolved
@@ -758,15 +758,14 @@
     HttpReply request(CURL* handle, HttpMethod method, StringData url, ConstDataRange cdr) const {
         uassert(ErrorCodes::InternalError, "Curl initialization failed", handle);
 
-<<<<<<< HEAD
         if (!_caFilePath.empty()) {
             curl_easy_setopt(handle, CURLOPT_CAINFO, _caFilePath.c_str());
-=======
+        }
+
         if (!_cidrDenyList.empty()) {
             curl_easy_setopt(
                 handle, CURLOPT_OPENSOCKETFUNCTION, &CurlHttpClient::staticBlockCidrDenyList);
             curl_easy_setopt(handle, CURLOPT_OPENSOCKETDATA, this);
->>>>>>> cec7e875
         }
 
         curl_easy_setopt(handle, CURLOPT_TIMEOUT, longSeconds(_timeout));
