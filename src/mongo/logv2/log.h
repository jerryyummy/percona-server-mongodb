/**
 *    Copyright (C) 2018-present MongoDB, Inc.
 *
 *    This program is free software: you can redistribute it and/or modify
 *    it under the terms of the Server Side Public License, version 1,
 *    as published by MongoDB, Inc.
 *
 *    This program is distributed in the hope that it will be useful,
 *    but WITHOUT ANY WARRANTY; without even the implied warranty of
 *    MERCHANTABILITY or FITNESS FOR A PARTICULAR PURPOSE.  See the
 *    Server Side Public License for more details.
 *
 *    You should have received a copy of the Server Side Public License
 *    along with this program. If not, see
 *    <http://www.mongodb.com/licensing/server-side-public-license>.
 *
 *    As a special exception, the copyright holders give permission to link the
 *    code of portions of this program with the OpenSSL library under certain
 *    conditions as described in each individual source file and distribute
 *    linked combinations including the program with the OpenSSL library. You
 *    must comply with the Server Side Public License in all respects for
 *    all of the code used other than as permitted herein. If you modify file(s)
 *    with this exception, you may extend this exception to your version of the
 *    file(s), but you are not obligated to do so. If you do not wish to do so,
 *    delete this exception statement from your version. If you delete this
 *    exception statement from all source files in the program, then also delete
 *    it in the license file.
 */

#pragma once

#include "mongo/base/status.h"
#include "mongo/bson/util/builder.h"
#include "mongo/logv2/log_component.h"
#include "mongo/logv2/log_component_settings.h"
#include "mongo/logv2/log_debug.h"
#include "mongo/logv2/log_detail.h"
#include "mongo/logv2/log_domain.h"
#include "mongo/logv2/log_options.h"
#include "mongo/logv2/log_severity.h"
#include "mongo/logv2/redaction.h"
#include "mongo/util/errno_util.h"

// The logging macros below are documented in detail under docs/logging.md
//
// They all (except LOGV2_IMPL) require a `MONGO_LOGV2_DEFAULT_COMPONENT` macro.
// This configuration macro must expand at their point of use to a
// `LogComponent` expression. For example:
//
//     #define MONGO_LOGV2_DEFAULT_COMPONENT ::mongo::logv2::LogComponent::kDefault
//
//     LOGV2(1234500, "Something interesting happened");
//

// Internal helper to perform the logging where it requires the MESSAGE to be a compile time string.
#define LOGV2_IMPL(ID, SEVERITY, OPTIONS, FMTSTR_MESSAGE, ...) \
    ::mongo::logv2::detail::doLog(ID, SEVERITY, OPTIONS, FMT_STRING(FMTSTR_MESSAGE), ##__VA_ARGS__)

/**
 * Log with default severity and component.
 *
 * This macro acts like a function with 4 overloads:
 *   LOGV2(ID, FMTSTR_MESSAGE, ATTRIBUTES...)
 *   LOGV2(ID, FMTSTR_MESSAGE, DYNAMIC_ATTRIBUTES)
 *   LOGV2(ID, FMTSTR_MESSAGE, MESSAGE, ATTRIBUTES...)
 *   LOGV2(ID, FMTSTR_MESSAGE, MESSAGE, DYNAMIC_ATTRIBUTES)
 *
 * ID is a unique signed int32 in the same number space as other error codes.
 * FMTSTR_MESSAGE is a compile time string constant. Regular "string" is preferred.
 *   This string may contain libfmt replacement fields.
 * MESSAGE is an optional compile time string constant of message without libfmt replacement fields
 * ATTRIBUTES zero more more static attributes created with "name"_attr=value expressions
 * DYNAMIC_ATTRIBUTES single argument DynamicAttributes object
 *   no attributes may be passed with "name"_attr=value when this is used
 */
#define LOGV2(ID, FMTSTR_MESSAGE, ...)                                    \
    LOGV2_IMPL(ID,                                                        \
               ::mongo::logv2::LogSeverity::Log(),                        \
               ::mongo::logv2::LogOptions{MONGO_LOGV2_DEFAULT_COMPONENT}, \
               FMTSTR_MESSAGE,                                            \
               ##__VA_ARGS__)

/**
 * Log with default severity and custom options.
 *
 * OPTIONS is an expression that is used to construct a LogOptions.
 * See LogOptions for available parameters when performing custom logging
 *
 * See LOGV2() for documentation of the other parameters
 */
#define LOGV2_OPTIONS(ID, OPTIONS, FMTSTR_MESSAGE, ...)                                           \
    LOGV2_IMPL(                                                                                   \
        ID,                                                                                       \
        ::mongo::logv2::LogSeverity::Log(),                                                       \
        ::mongo::logv2::LogOptions::ensureValidComponent(OPTIONS, MONGO_LOGV2_DEFAULT_COMPONENT), \
        FMTSTR_MESSAGE,                                                                           \
        ##__VA_ARGS__)

/**
 * Log with info severity.
 *
 * See LOGV2() for documentation of the parameters
 */
#define LOGV2_INFO(ID, FMTSTR_MESSAGE, ...)                               \
    LOGV2_IMPL(ID,                                                        \
               ::mongo::logv2::LogSeverity::Info(),                       \
               ::mongo::logv2::LogOptions{MONGO_LOGV2_DEFAULT_COMPONENT}, \
               FMTSTR_MESSAGE,                                            \
               ##__VA_ARGS__)

/**
 * Log with info severity and custom options.
 *
 * See LOGV2_OPTIONS() for documentation of the parameters
 */
#define LOGV2_INFO_OPTIONS(ID, OPTIONS, FMTSTR_MESSAGE, ...)                                      \
    LOGV2_IMPL(                                                                                   \
        ID,                                                                                       \
        ::mongo::logv2::LogSeverity::Info(),                                                      \
        ::mongo::logv2::LogOptions::ensureValidComponent(OPTIONS, MONGO_LOGV2_DEFAULT_COMPONENT), \
        FMTSTR_MESSAGE,                                                                           \
        ##__VA_ARGS__)

/**
 * Log with warning severity.
 *
 * See LOGV2() for documentation of the parameters
 */
#define LOGV2_WARNING(ID, FMTSTR_MESSAGE, ...)                            \
    LOGV2_IMPL(ID,                                                        \
               ::mongo::logv2::LogSeverity::Warning(),                    \
               ::mongo::logv2::LogOptions{MONGO_LOGV2_DEFAULT_COMPONENT}, \
               FMTSTR_MESSAGE,                                            \
               ##__VA_ARGS__)

/**
 * Log with warning severity and custom options.
 *
 * See LOGV2_OPTIONS() for documentation of the parameters
 */
#define LOGV2_WARNING_OPTIONS(ID, OPTIONS, FMTSTR_MESSAGE, ...)                                   \
    LOGV2_IMPL(                                                                                   \
        ID,                                                                                       \
        ::mongo::logv2::LogSeverity::Warning(),                                                   \
        ::mongo::logv2::LogOptions::ensureValidComponent(OPTIONS, MONGO_LOGV2_DEFAULT_COMPONENT), \
        FMTSTR_MESSAGE,                                                                           \
        ##__VA_ARGS__)

/**
 * Log with error severity.
 *
 * See LOGV2() for documentation of the parameters
 */
#define LOGV2_ERROR(ID, FMTSTR_MESSAGE, ...)                              \
    LOGV2_IMPL(ID,                                                        \
               ::mongo::logv2::LogSeverity::Error(),                      \
               ::mongo::logv2::LogOptions{MONGO_LOGV2_DEFAULT_COMPONENT}, \
               FMTSTR_MESSAGE,                                            \
               ##__VA_ARGS__)

/**
 * Log with error severity and custom options.
 *
 * See LOGV2_OPTIONS() for documentation of the parameters
 */
#define LOGV2_ERROR_OPTIONS(ID, OPTIONS, FMTSTR_MESSAGE, ...)                                     \
    LOGV2_IMPL(                                                                                   \
        ID,                                                                                       \
        ::mongo::logv2::LogSeverity::Error(),                                                     \
        ::mongo::logv2::LogOptions::ensureValidComponent(OPTIONS, MONGO_LOGV2_DEFAULT_COMPONENT), \
        FMTSTR_MESSAGE,                                                                           \
        ##__VA_ARGS__)

/**
 * Log with fatal severity. fassertFailed(ID) will be performed after writing the log
 *
 * See LOGV2() for documentation of the parameters
 */
#define LOGV2_FATAL(ID, FMTSTR_MESSAGE, ...)                                  \
    do {                                                                      \
        LOGV2_IMPL(ID,                                                        \
                   ::mongo::logv2::LogSeverity::Severe(),                     \
                   ::mongo::logv2::LogOptions{MONGO_LOGV2_DEFAULT_COMPONENT}, \
                   FMTSTR_MESSAGE,                                            \
                   ##__VA_ARGS__);                                            \
        fassertFailed(ID);                                                    \
    } while (false)

/**
 * Log with fatal severity. fassertFailedNoTrace(ID) will be performed after writing the log
 *
 * See LOGV2() for documentation of the parameters
 */
#define LOGV2_FATAL_NOTRACE(ID, FMTSTR_MESSAGE, ...)                                        \
    do {                                                                                    \
        LOGV2_IMPL(ID,                                                                      \
                   ::mongo::logv2::LogSeverity::Severe(),                                   \
                   (::mongo::logv2::LogOptions{MONGO_LOGV2_DEFAULT_COMPONENT,               \
                                               ::mongo::logv2::FatalMode::kAssertNoTrace}), \
                   FMTSTR_MESSAGE,                                                          \
                   ##__VA_ARGS__);                                                          \
        fassertFailedNoTrace(ID);                                                           \
    } while (false)

/**
 * Log with fatal severity. Execution continues after log.
 *
 * See LOGV2() for documentation of the parameters
 */
#define LOGV2_FATAL_CONTINUE(ID, FMTSTR_MESSAGE, ...)                              \
    LOGV2_IMPL(ID,                                                                 \
               ::mongo::logv2::LogSeverity::Severe(),                              \
               (::mongo::logv2::LogOptions{MONGO_LOGV2_DEFAULT_COMPONENT,          \
                                           ::mongo::logv2::FatalMode::kContinue}), \
               FMTSTR_MESSAGE,                                                     \
               ##__VA_ARGS__)

/**
 * Log with fatal severity and custom options.
 *
 * Will perform fassert after logging depending on the fatalMode() setting in OPTIONS
 *
 * See LOGV2_OPTIONS() for documentation of the parameters
 */
#define LOGV2_FATAL_OPTIONS(ID, OPTIONS, FMTSTR_MESSAGE, ...)                       \
    do {                                                                            \
        auto optionsMacroLocal_ = ::mongo::logv2::LogOptions::ensureValidComponent( \
            OPTIONS, MONGO_LOGV2_DEFAULT_COMPONENT);                                \
        LOGV2_IMPL(ID,                                                              \
                   ::mongo::logv2::LogSeverity::Severe(),                           \
                   optionsMacroLocal_,                                              \
                   FMTSTR_MESSAGE,                                                  \
                   ##__VA_ARGS__);                                                  \
        switch (optionsMacroLocal_.fatalMode()) {                                   \
            case ::mongo::logv2::FatalMode::kAssert:                                \
                fassertFailed(ID);                                                  \
            case ::mongo::logv2::FatalMode::kAssertNoTrace:                         \
                fassertFailedNoTrace(ID);                                           \
            case ::mongo::logv2::FatalMode::kContinue:                              \
                break;                                                              \
        };                                                                          \
    } while (false)

/**
 * Log with debug level severity and custom options.
 *
 * DLEVEL is an integer representing the debug level. Valid range is [1, 5]
 *
 * See LOGV2_OPTIONS() for documentation of the other parameters
 */
#define LOGV2_DEBUG_OPTIONS(ID, DLEVEL, OPTIONS, FMTSTR_MESSAGE, ...)                        \
    do {                                                                                     \
        auto severityMacroLocal_ = ::mongo::logv2::LogSeverity::Debug(DLEVEL);               \
        auto optionsMacroLocal_ = ::mongo::logv2::LogOptions::ensureValidComponent(          \
            OPTIONS, MONGO_LOGV2_DEFAULT_COMPONENT);                                         \
        if (::mongo::logv2::LogManager::global().getGlobalSettings().shouldLog(              \
                optionsMacroLocal_.component(), severityMacroLocal_)) {                      \
            LOGV2_IMPL(                                                                      \
                ID, severityMacroLocal_, optionsMacroLocal_, FMTSTR_MESSAGE, ##__VA_ARGS__); \
        }                                                                                    \
    } while (false)

/**
 * Log with debug level severity.
 *
 * DLEVEL is an integer representing the debug level. Valid range is [1, 5]
 *
 * See LOGV2() for documentation of the other parameters
 */
#define LOGV2_DEBUG(ID, DLEVEL, FMTSTR_MESSAGE, ...)                               \
    LOGV2_DEBUG_OPTIONS(ID,                                                        \
                        DLEVEL,                                                    \
                        ::mongo::logv2::LogOptions{MONGO_LOGV2_DEFAULT_COMPONENT}, \
                        FMTSTR_MESSAGE,                                            \
                        ##__VA_ARGS__)

<<<<<<< HEAD
/**
 * Log with custom severity.
 *
 * SEVERITY is an object of the `::mongo::logv2::LogSeverity` class
 *
 * See LOGV2() for documentation of the other parameters
 */
#define LOGV2_SEVERITY(ID, SEVERITY, FMTSTR_MESSAGE, ...)                        \
    LOGV2_IMPL(ID,                                                               \
               SEVERITY,                                                         \
               ::mongo::logv2::LogOptions{MongoLogV2DefaultComponent_component}, \
               FMTSTR_MESSAGE,                                                   \
               ##__VA_ARGS__)

inline bool shouldLog(logv2::LogComponent logComponent, logv2::LogSeverity severity) {
    return logv2::LogManager::global().getGlobalSettings().shouldLog(logComponent, severity);
=======
namespace mongo::logv2 {
inline bool shouldLog(LogComponent logComponent, LogSeverity severity) {
    return LogManager::global().getGlobalSettings().shouldLog(logComponent, severity);
>>>>>>> 1634edc0
}
}  // namespace mongo::logv2<|MERGE_RESOLUTION|>--- conflicted
+++ resolved
@@ -274,7 +274,6 @@
                         FMTSTR_MESSAGE,                                            \
                         ##__VA_ARGS__)
 
-<<<<<<< HEAD
 /**
  * Log with custom severity.
  *
@@ -282,19 +281,15 @@
  *
  * See LOGV2() for documentation of the other parameters
  */
-#define LOGV2_SEVERITY(ID, SEVERITY, FMTSTR_MESSAGE, ...)                        \
-    LOGV2_IMPL(ID,                                                               \
-               SEVERITY,                                                         \
-               ::mongo::logv2::LogOptions{MongoLogV2DefaultComponent_component}, \
-               FMTSTR_MESSAGE,                                                   \
-               ##__VA_ARGS__)
-
-inline bool shouldLog(logv2::LogComponent logComponent, logv2::LogSeverity severity) {
-    return logv2::LogManager::global().getGlobalSettings().shouldLog(logComponent, severity);
-=======
+#define LOGV2_SEVERITY(ID, SEVERITY, FMTSTR_MESSAGE, ...)                 \
+    LOGV2_IMPL(ID,                                                        \
+               SEVERITY,                                                  \
+               ::mongo::logv2::LogOptions{MONGO_LOGV2_DEFAULT_COMPONENT}, \
+               FMTSTR_MESSAGE,                                            \
+               ##__VA_ARGS__)
+
 namespace mongo::logv2 {
 inline bool shouldLog(LogComponent logComponent, LogSeverity severity) {
     return LogManager::global().getGlobalSettings().shouldLog(logComponent, severity);
->>>>>>> 1634edc0
 }
 }  // namespace mongo::logv2