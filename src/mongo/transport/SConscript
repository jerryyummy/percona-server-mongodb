# -*- mode: python -*-

Import("env")

env = env.Clone()


def shouldBuildGRPC(myEnv):
    return myEnv.TargetOSIs("linux") and myEnv["ENABLE_GRPC_BUILD"]


if shouldBuildGRPC(env):
    env.SConscript(
        must_exist=1,
        dirs=[
            "grpc",
        ],
        exports=[
            "env",
        ],
    )

env.Library(
<<<<<<< HEAD
    target="transport_layer_common",
    source=[
        "hello_metrics.cpp",
        "session.cpp",
        "transport_layer.cpp",
    ],
    LIBDEPS=[
        "$BUILD_DIR/mongo/base",
        "$BUILD_DIR/mongo/db/connection_health_metrics_parameter",
        "$BUILD_DIR/mongo/db/service_context",
        "$BUILD_DIR/mongo/db/wire_version",
        "$BUILD_DIR/mongo/util/net/ssl_manager",
    ],
)

env.Library(
    target="ingress_handshake_metrics",
    source=[
        "ingress_handshake_metrics.cpp",
    ],
    LIBDEPS=[
        "$BUILD_DIR/mongo/base",
        "$BUILD_DIR/mongo/util/clock_sources",
        "transport_layer_common",
    ],
    LIBDEPS_PRIVATE=[
        "$BUILD_DIR/mongo/db/commands/server_status_core",
        "$BUILD_DIR/mongo/db/server_feature_flags",
    ],
)

env.Library(
=======
>>>>>>> 1418fb3e
    target="transport_layer_mock",
    source=[
        "transport_layer_mock.cpp",
    ],
    LIBDEPS=[
        "session_util",
        "transport_layer_common",
    ],
    LIBDEPS_PRIVATE=[
        "$BUILD_DIR/mongo/util/net/network",
    ],
)

tlEnv = env.Clone()
tlEnv.InjectThirdParty(libraries=["asio"])

if shouldBuildGRPC(tlEnv):
    tlEnv.InjectThirdParty(libraries=["grpc"])

tlEnv.Library(
    target="transport_layer_manager",
    source=[
        "transport_layer_manager_impl.cpp",
    ],
    LIBDEPS=[
        "grpc/grpc_transport_layer" if shouldBuildGRPC(tlEnv) else [],
        "transport_layer",
    ],
    LIBDEPS_PRIVATE=[
        "$BUILD_DIR/mongo/db/server_base",
        "$BUILD_DIR/third_party/asio-master/asio",
        "service_executor",
        "session_manager",
    ],
)

tlEnv.Library(
    target="transport_layer",
    source=[
        "asio/asio_networking_baton.cpp" if env.TargetOSIs("linux") else [],
        "asio/asio_session_impl.cpp",
        "asio/asio_session_manager.cpp",
        "asio/asio_tcp_fast_open.cpp",
        "asio/asio_transport_layer.cpp",
        "asio/asio_utils.cpp",
        "proxy_protocol_header_parser.cpp",
        "transport_options_gen.cpp",
    ],
    LIBDEPS=[
        "$BUILD_DIR/mongo/base/system_error",
        "$BUILD_DIR/mongo/db/service_context",
        "$BUILD_DIR/mongo/util/executor_stats",
        "session_util",
        "transport_layer_common",
    ],
    LIBDEPS_PRIVATE=[
        "$BUILD_DIR/mongo/db/commands/server_status_core",
        "$BUILD_DIR/mongo/db/server_base",
        "$BUILD_DIR/mongo/db/server_feature_flags",
        "$BUILD_DIR/mongo/db/stats/counters",
        "$BUILD_DIR/mongo/s/common_s",
        "$BUILD_DIR/mongo/util/concurrency/spin_lock",
        "$BUILD_DIR/mongo/util/net/ssl_manager",
        "$BUILD_DIR/mongo/util/options_parser/options_parser",
        "$BUILD_DIR/third_party/asio-master/asio",
        "service_executor",
        "session_manager",
    ],
)

# This library will initialize an egress transport layer in a mongo initializer
# for C++ tests that require networking.
env.Library(
    target="transport_layer_egress_init",
    source=[
        "transport_layer_egress_init.cpp",
    ],
    LIBDEPS_PRIVATE=[
        "transport_layer_manager",
    ],
)

tlEnv.CppUnitTest(
    target="transport_test",
    source=[
        "asio/asio_transport_layer_test.cpp",
        "asio/asio_utils_test.cpp",
        "hello_metrics_test.cpp",
        "message_compressor_manager_test.cpp",
        "message_compressor_registry_test.cpp",
        "service_executor_test.cpp",
        "max_conns_override_test.cpp",
        "session_manager_test.cpp",
        "session_manager_common_test.cpp" if env.TargetOSIs("linux") else [],
        "session_workflow_test.cpp",
        "transport_layer_manager_test.cpp",
        "transport_layer_manager_grpc_test.cpp" if shouldBuildGRPC(tlEnv) else [],
        "proxy_protocol_header_parser_test.cpp",
    ],
    LIBDEPS=[
        "$BUILD_DIR/mongo/base",
        "$BUILD_DIR/mongo/client/clientdriver_network",
        "$BUILD_DIR/mongo/db/auth/authmocks",
        "$BUILD_DIR/mongo/db/dbmessage",
        "$BUILD_DIR/mongo/db/service_context_non_d",
        "$BUILD_DIR/mongo/db/service_context_test_fixture",
        "$BUILD_DIR/mongo/rpc/message",
        "$BUILD_DIR/mongo/rpc/rpc",
        "$BUILD_DIR/mongo/unittest/unittest",
        "$BUILD_DIR/mongo/util/clock_source_mock",
        "$BUILD_DIR/mongo/util/concurrency/thread_pool",
        "$BUILD_DIR/mongo/util/periodic_runner_factory" if shouldBuildGRPC(tlEnv) else [],
        "$BUILD_DIR/third_party/asio-master/asio",
        "$BUILD_DIR/third_party/shim_grpc" if shouldBuildGRPC(tlEnv) else [],
        "message_compressor",
        "message_compressor_options_server",
        "service_executor",
        "session_manager",
        "transport_layer",
        "transport_layer_common",
        "transport_layer_manager",
        "transport_layer_mock",
    ],
)

tlEnvTest = tlEnv.Clone()
tlEnvTest.Append(
    # TODO(SERVER-54659): Work around casted nullptrs in
    # asio/impl/connect.hpp, which has an open PR upstream
    # https://github.com/chriskohlhoff/asio/pull/882, and will
    # hopefully arrive in a future released version to which we will
    # upgrade per SERVER-54569.
    CCFLAGS=[]
    if env.TargetOSIs("windows")
    else [
        "-Wno-nonnull",
    ],
)

tlEnvTest.CppIntegrationTest(
    target="transport_integration_test",
    source=[
        "asio/asio_transport_layer_integration_test.cpp",
    ],
    LIBDEPS=[
        "$BUILD_DIR/mongo/base",
        "$BUILD_DIR/mongo/client/async_client",
        "$BUILD_DIR/mongo/executor/task_executor_interface",
        "$BUILD_DIR/mongo/util/net/network",
        "$BUILD_DIR/mongo/util/version_impl",
        "$BUILD_DIR/third_party/asio-master/asio",
        "transport_layer_egress_init",
    ],
)

env.Benchmark(
    target="service_executor_bm",
    source=[
        "service_executor_bm.cpp",
    ],
    LIBDEPS=[
        "$BUILD_DIR/mongo/db/service_context_non_d",
        "$BUILD_DIR/mongo/db/service_context_test_fixture",
        "service_executor",
        "transport_layer_mock",
    ],
)

env.Benchmark(
    target="session_workflow_bm",
    source=[
        "session_workflow_bm.cpp",
    ],
    LIBDEPS=[
        "$BUILD_DIR/mongo/db/service_context_non_d",
        "$BUILD_DIR/mongo/db/service_context_test_fixture",
        "service_executor",
        "session_manager",
        "transport_layer_manager",
        "transport_layer_mock",
    ],
)<|MERGE_RESOLUTION|>--- conflicted
+++ resolved
@@ -21,41 +21,6 @@
     )
 
 env.Library(
-<<<<<<< HEAD
-    target="transport_layer_common",
-    source=[
-        "hello_metrics.cpp",
-        "session.cpp",
-        "transport_layer.cpp",
-    ],
-    LIBDEPS=[
-        "$BUILD_DIR/mongo/base",
-        "$BUILD_DIR/mongo/db/connection_health_metrics_parameter",
-        "$BUILD_DIR/mongo/db/service_context",
-        "$BUILD_DIR/mongo/db/wire_version",
-        "$BUILD_DIR/mongo/util/net/ssl_manager",
-    ],
-)
-
-env.Library(
-    target="ingress_handshake_metrics",
-    source=[
-        "ingress_handshake_metrics.cpp",
-    ],
-    LIBDEPS=[
-        "$BUILD_DIR/mongo/base",
-        "$BUILD_DIR/mongo/util/clock_sources",
-        "transport_layer_common",
-    ],
-    LIBDEPS_PRIVATE=[
-        "$BUILD_DIR/mongo/db/commands/server_status_core",
-        "$BUILD_DIR/mongo/db/server_feature_flags",
-    ],
-)
-
-env.Library(
-=======
->>>>>>> 1418fb3e
     target="transport_layer_mock",
     source=[
         "transport_layer_mock.cpp",
