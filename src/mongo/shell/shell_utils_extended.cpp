--- conflicted
+++ resolved
@@ -197,7 +197,6 @@
     return BSON("" << ss.str());
 }
 
-<<<<<<< HEAD
 BSONObj parseJsonCanonical(const BSONObj& args, void* data) {
     BSONElement e = singleArg(args);
     uassert(51021,
@@ -205,7 +204,8 @@
             "Json in canonical mode <http://dochub.mongodb.org/core/mongodbextendedjson>",
             e.type() == mongo::String);
     return BSON("" << fromjson(e.str()));
-=======
+}
+
 BSONObj copyFileRange(const BSONObj& args, void* data) {
     uassert(4793600,
             "copyFileRange() requires 4 arguments: copyFileRange(src, dest, offset, length)",
@@ -257,7 +257,6 @@
     out.close();
 
     return BSON("n" << bytesRead << "earlyEOF" << earlyEOF);
->>>>>>> 275bc897
 }
 
 BSONObj md5sumFile(const BSONObj& args, void* data) {
