--- conflicted
+++ resolved
@@ -155,9 +155,6 @@
  */
 class WriteOp {
 public:
-<<<<<<< HEAD
-    WriteOp(BatchItemRef itemRef, bool inTxn);
-=======
     struct TargetWritesResult {
         TargetWritesResult() = default;
 
@@ -165,8 +162,7 @@
         WriteType writeType = WriteType::Ordinary;
     };
 
-    WriteOp(BatchItemRef itemRef, bool inTxn) : _itemRef(std::move(itemRef)), _inTxn(inTxn) {}
->>>>>>> 9aacc29f
+    WriteOp(BatchItemRef itemRef, bool inTxn);
 
     /**
      * Returns the write item for this operation
