--- conflicted
+++ resolved
@@ -1,16 +1,6 @@
 # -*- mode: python -*-
 
-<<<<<<< HEAD
-Import(
-    [
-        "env",
-        "has_option",
-        "get_option",
-    ]
-)
-=======
 Import("env")
->>>>>>> 8fe46838
 
 env = env.Clone()
 
