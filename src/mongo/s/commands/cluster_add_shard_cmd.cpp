--- conflicted
+++ resolved
@@ -78,22 +78,12 @@
              BSONObjBuilder& result) override {
         auto parsedRequest = uassertStatusOK(AddShardRequest::parseFromMongosCommand(cmdObj));
 
-<<<<<<< HEAD
-        // Force a reload of this node's shard list cache at the end of this command.
-        ON_BLOCK_EXIT([opCtx] {
-            if (!Grid::get(opCtx)->shardRegistry()->reload(opCtx)) {
-                Grid::get(opCtx)->shardRegistry()->reload(opCtx);
-            }
-        });
-
         audit::logAddShard(Client::getCurrent(),
                            parsedRequest.hasName() ? parsedRequest.getName() : "",
                            parsedRequest.getConnString().toString(),
                            parsedRequest.hasMaxSize() ? parsedRequest.getMaxSize()
                                                       : 0 /*kMaxSizeMBDefault*/);
 
-=======
->>>>>>> 91fc5673
         auto configShard = Grid::get(opCtx)->shardRegistry()->getConfigShard();
 
         // Force a reload of this node's shard list cache at the end of this command.
