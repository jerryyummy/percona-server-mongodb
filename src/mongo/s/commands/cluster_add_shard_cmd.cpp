--- conflicted
+++ resolved
@@ -78,6 +78,10 @@
                           str::stream() << "Invalid connection string " << target.toString());
             }
 
+            audit::logAddShard(Client::getCurrent(),
+                               request().getName() ? request().getName()->toString() : "",
+                               target.toString());
+
             ConfigsvrAddShard configsvrRequest{target};
             configsvrRequest.setAddShardRequestBase(request().getAddShardRequestBase());
             configsvrRequest.setDbName(request().getDbName());
@@ -132,40 +136,7 @@
         return AllowedOnSecondary::kAlways;
     }
 
-<<<<<<< HEAD
-    bool run(OperationContext* opCtx,
-             const DatabaseName&,
-             const BSONObj& cmdObj,
-             BSONObjBuilder& result) override {
-        auto parsedRequest = uassertStatusOK(AddShardRequest::parseFromMongosCommand(cmdObj));
-
-        audit::logAddShard(Client::getCurrent(),
-                           parsedRequest.hasName() ? parsedRequest.getName() : "",
-                           parsedRequest.getConnString().toString());
-
-        auto configShard = Grid::get(opCtx)->shardRegistry()->getConfigShard();
-
-        BSONObjBuilder bob = parsedRequest.toCommandForConfig();
-        bob.appendElementsUnique(CommandInvocation::get(opCtx)->getGenericArguments().toBSON());
-
-        // Force a reload of this node's shard list cache at the end of this command.
-        auto cmdResponseWithStatus = configShard->runCommandWithFixedRetryAttempts(
-            opCtx,
-            kPrimaryOnlyReadPreference,
-            DatabaseName::kAdmin,
-            // TODO SERVER-91373: Remove appendMajorityWriteConcern
-            CommandHelpers::appendMajorityWriteConcern(
-                CommandHelpers::filterCommandRequestForPassthrough(bob.obj()),
-                opCtx->getWriteConcern()),
-            Shard::RetryPolicy::kIdempotent);
-
-        Grid::get(opCtx)->shardRegistry()->reload(opCtx);
-
-        auto cmdResponse = uassertStatusOK(cmdResponseWithStatus);
-        CommandHelpers::filterCommandReplyForPassthrough(cmdResponse.response, &result);
-=======
     bool adminOnly() const override {
->>>>>>> e973ce6c
         return true;
     }
 };
