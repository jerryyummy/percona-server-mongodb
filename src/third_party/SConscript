# -*- mode: python -*-

import SCons

import libdeps
import json

Import("env use_system_version_of_library usemozjs get_option")
Import("use_libunwind")
Import("use_system_libunwind")
Import("use_vendored_libunwind")
Import("wiredtiger")

boostSuffix = "-1.70.0"
snappySuffix = '-1.1.7'
zlibSuffix = '-1.2.11'
zstdSuffix = '-1.4.3'
pcreSuffix = "-8.42"
mozjsSuffix = '-60'
yamlSuffix = '-0.6.2'
icuSuffix = '-57.1'
gperftoolsSuffix = '-2.7'
timelibSuffix = '-2018.01'
tomcryptSuffix = '-1.18.2'
benchmarkSuffix = '-1.4.1'
<<<<<<< HEAD
sqliteSuffix = '-amalgamation-3260000'
libarchiveSuffix = '-3.4.0'
=======
>>>>>>> 56655b06

thirdPartyEnvironmentModifications = {
   'percona_incl' : {
        'CPPPATH' : ['#/src/third_party/install/include'],
   },
   'libarchive' : {
        'CPPPATH' : ['#/src/third_party/libarchive' + libarchiveSuffix],
   },
   'fmt' : {
        'CPPPATH' : ['#src/third_party/fmt/dist/include'],
   },
   's2' : {
        'CPPPATH' : ['#src/third_party/s2'],
   },
   'safeint' : {
        'CPPPATH' : ['#src/third_party/SafeInt'],
        # SAFEINT_USE_INTRINSICS=0 for overflow-safe constexpr multiply. See comment in SafeInt.hpp.
        'CPPDEFINES' : [('SAFEINT_USE_INTRINSICS', 0)],
   },
   'timelib' : {
        'CPPPATH' : ['#/src/third_party/timelib' + timelibSuffix],
   },
   'unwind' : {
   },
}

def injectMozJS(thisEnv):
    thisEnv.InjectThirdParty(libraries=['mozjs'])

    if thisEnv.TargetOSIs('windows'):
        thisEnv.Append(
            CCFLAGS=[
                '/FI', 'js-config.h',
                '/FI', 'js/RequiredDefines.h',
            ],
            CPPDEFINES=[
                '_SILENCE_CXX17_ITERATOR_BASE_CLASS_DEPRECATION_WARNING',
            ]
        )
    else:
        thisEnv.Append(
            CCFLAGS=[
                '-include', 'js-config.h',
                '-include', 'js/RequiredDefines.h',
            ],
            CXXFLAGS=[
                '-Wno-non-virtual-dtor',
                '-Wno-invalid-offsetof',
            ],
        )

    thisEnv.Prepend(CPPDEFINES=[
        'JS_USE_CUSTOM_ALLOCATOR',
        'STATIC_JS_API=1',
    ])

    if get_option('spider-monkey-dbg') == "on":
        thisEnv.Prepend(CPPDEFINES=[
            'DEBUG',
            'JS_DEBUG',
        ])

env.AddMethod(injectMozJS, 'InjectMozJS');

if not use_system_version_of_library('tcmalloc'):
    # GPerftools does this slightly differently than the others.
    thirdPartyEnvironmentModifications['gperftools'] = {}

if not use_system_version_of_library('pcre'):
    thirdPartyEnvironmentModifications['pcre'] = {
        'CPPPATH' : ['#/src/third_party/pcre' + pcreSuffix],
    }

if not use_system_version_of_library('boost'):
    thirdPartyEnvironmentModifications['boost'] = {
        'CPPPATH' : ['#/src/third_party/boost' + boostSuffix],
    }

if not use_system_version_of_library('abseil-cpp'):
    thirdPartyEnvironmentModifications['abseil-cpp'] = {
        'CPPPATH' : ['#/src/third_party/abseil-cpp-master/abseil-cpp'],
    }

if not use_system_version_of_library('snappy'):
    thirdPartyEnvironmentModifications['snappy'] = {
        'CPPPATH' : ['#/src/third_party/snappy' + snappySuffix],
    }

# Valgrind is a header only include as valgrind.h includes everything we need
if not use_system_version_of_library('valgrind'):
    thirdPartyEnvironmentModifications['valgrind'] = {
        'CPPPATH' : ['#/src/third_party/valgrind-3.14.0/include'],
    }

if not use_system_version_of_library('zlib'):
    thirdPartyEnvironmentModifications['zlib'] = {
        'CPPPATH' : ['#/src/third_party/zlib' + zlibSuffix],
    }

if not use_system_version_of_library('zstd'):
    thirdPartyEnvironmentModifications['zstd'] = {
        'CPPPATH' : ['#/src/third_party/zstandard' + zstdSuffix + '/zstd/lib'],
    }

if not use_system_version_of_library('google-benchmark'):
    thirdPartyEnvironmentModifications['benchmark'] = {
        'CPPPATH' : ['#/src/third_party/benchmark' + benchmarkSuffix + '/benchmark/include'],
    }

# TODO: figure out if we want to offer system versions of mozjs.  Mozilla
# hasn't offered a source tarball since 24, but in theory they could.
#
#if not use_system_version_of_library('mozjs'):
if True:
    thirdPartyEnvironmentModifications['mozjs'] = {
        'CPPPATH' : [
            '#/src/third_party/mozjs' + mozjsSuffix + '/include',
            '#/src/third_party/mozjs' + mozjsSuffix + '/mongo_sources',
            '#/src/third_party/mozjs' + mozjsSuffix + '/platform/' + env["TARGET_ARCH"] + "/" + env["TARGET_OS"] + "/include",
        ],
    }

if "tom" in env["MONGO_CRYPTO"]:
    thirdPartyEnvironmentModifications['tomcrypt'] = {
        'CPPPATH' : ['#/src/third_party/tomcrypt' + tomcryptSuffix + '/src/headers'],
    }

if not use_system_version_of_library('stemmer'):
    thirdPartyEnvironmentModifications['stemmer'] = {
        'CPPPATH' : ['#/src/third_party/libstemmer_c/include'],
    }

# Note that the wiredtiger.h header is generated, so
# we want to look for it in the build directory not
# the source directory.
if wiredtiger and not use_system_version_of_library('wiredtiger'):
    thirdPartyEnvironmentModifications['wiredtiger'] = {
        'CPPPATH' : ['$BUILD_DIR/third_party/wiredtiger'],
    }

if not use_system_version_of_library('yaml'):
    thirdPartyEnvironmentModifications['yaml'] = {
        'CPPPATH' : ['#/src/third_party/yaml-cpp' + yamlSuffix + '/include'],
        'CPPDEFINES' : ['_SILENCE_CXX17_ITERATOR_BASE_CLASS_DEPRECATION_WARNING'] if env.ToolchainIs('msvc') else [],
    }

if not use_system_version_of_library('asio'):
    thirdPartyEnvironmentModifications['asio'] = {
        'CPPPATH' : ['#/src/third_party/asio-master/asio/include'],
    }

if not use_system_version_of_library('intel_decimal128'):
    thirdPartyEnvironmentModifications['intel_decimal128'] = {
        'CPPPATH' : ['#/src/third_party/IntelRDFPMathLib20U1/LIBRARY'],
    }

if not use_system_version_of_library('icu'):
    thirdPartyEnvironmentModifications['icu'] = {
        'CPPPATH' : ['#/src/third_party/icu4c' + icuSuffix + '/source/common',
                     '#/src/third_party/icu4c' + icuSuffix + '/source/i18n'],
    }

if not use_system_version_of_library('kms-message'):
    thirdPartyEnvironmentModifications['kms-message'] = {
        'CPPPATH' : ['#/src/third_party/kms-message/src'],
        'CPPDEFINES' :['KMS_MSG_STATIC']
    }

if use_system_libunwind:
    thirdPartyEnvironmentModifications['unwind'] = {
        'SYSLIBDEPS' : [env['LIBDEPS_UNWIND_SYSLIBDEP'], 'lzma'],
    }
elif use_vendored_libunwind:
    thirdPartyEnvironmentModifications['unwind'] = {
        'LIBDEPS' : ['$BUILD_DIR/third_party/shim_unwind'],
        'SYSLIBDEPS' : ['lzma'],
    }

def injectThirdParty(thisEnv, libraries=[], parts=[]):
    libraries = thisEnv.Flatten([libraries])
    parts = thisEnv.Flatten([parts])
    for lib in libraries:
        mods = thirdPartyEnvironmentModifications.get(lib, None)
        if mods is None:
            continue
        if not parts:
            thisEnv.PrependUnique(**mods)
        else:
            for part in parts:
                thisEnv.PrependUnique({part : mods[part]})

env.AddMethod(injectThirdParty, 'InjectThirdParty')

# In a dynamic build, force everything to depend on shim_allocator, so
# that it topsorts to the end of the list.  We are totally relying on
# the fact that we are altering the env from src/SConscript
if get_option('link-model').startswith("dynamic"):

    for builder_name in ('Program', 'SharedLibrary', 'LoadableModule', 'StaticLibrary'):
        builder = env['BUILDERS'][builder_name]
        base_emitter = builder.emitter

        def add_shim_allocator_hack(target, source, env):

            # If we allowed conftests to become dependent, any TryLink
            # that happened after we made the below modifications would
            # cause the configure steps to try to compile tcmalloc and any
            # of its dependencies. Oops!
            if any('conftest' in str(t) for t in target):
                return target, source

            # It is possible that 'env' isn't a unique
            # OverrideEnvironment, since if you didn't pass any kw args
            # into your builder call, you just reuse the env you were
            # called with. That could mean that we see the same
            # envirnoment here multiple times. But that is really OK,
            # since the operation we are performing would be performed on
            # all of them anyway. The flag serves as a way to disable the
            # auto-injection for the handful of libraries where we must do
            # so to avoid forming a cycle.
            if not env.get('DISABLE_ALLOCATOR_SHIM_INJECTION', False):
                lds = env.get('LIBDEPS', [])
                lds.append('$BUILD_DIR/third_party/shim_allocator')
                env['LIBDEPS'] = lds

            return target, source

        builder.emitter = SCons.Builder.ListEmitter([add_shim_allocator_hack, base_emitter])

env = env.Clone()

murmurEnv = env.Clone()
murmurEnv.InjectThirdParty(libraries=['fmt'])
murmurEnv.SConscript('murmurhash3/SConscript', exports={ 'env' : murmurEnv })


s2Env = env.Clone()
s2Env.InjectThirdParty(libraries=['s2', 'boost', 'abseil-cpp', 'fmt', 'safeint'])
s2Env.InjectMongoIncludePaths()
s2Env.SConscript('s2/SConscript', exports={'env' : s2Env})

if use_libunwind:
    if use_system_libunwind:
        unwindEnv = env.Clone(
            SYSLIBDEPS=[
                env['LIBDEPS_UNWIND_SYSLIBDEP'],
            ])
    else:
        unwindEnv = env.Clone()

        # SCons uses the "$CC" tool for both C and assembler files. Distinguish them for the sake of
        # later tools like our Ninja SCons module.
        unwindEnv['ASPP'] = '$CC'
        unwindEnv['ASPPCOM'] = unwindEnv['ASPPCOM'].replace('$CC ', '$ASPP ')

        def registerConsumerModifications(env, **kwargs):
            for k,v in kwargs.items():
                thirdPartyEnvironmentModifications['unwind'][k] = v

        unwindEnv.AddMethod(registerConsumerModifications, 'RegisterConsumerModifications')
        unwindEnv.SConscript('unwind/SConscript', exports={'env' : unwindEnv})
        unwindEnv.Append(
            LIBDEPS_INTERFACE=[
                'unwind/unwind',
            ])

    unwindEnv.Library(
        target="shim_unwind",
        source=[
            'shim_unwind.cpp',
        ],
        # We don't want the shim_allocator hack to apply to this library, since
        # otherwise we would create a loop, since tcmalloc might use us. That should
        # be OK, unless libunwind had static initializers that invoked malloc.
        DISABLE_ALLOCATOR_SHIM_INJECTION=True,
    )

if use_system_version_of_library("fmt"):
    fmtEnv = env.Clone(
        SYSLIBDEPS=[
            env['LIBDEPS_FMT_SYSLIBDEP'],
        ])
else:
    fmtEnv = env.Clone()
    fmtEnv.InjectThirdParty(libraries=['fmt'])
    fmtEnv.InjectMongoIncludePaths()
    fmtEnv.SConscript('fmt/SConscript', exports={'env' : fmtEnv})
    fmtEnv = fmtEnv.Clone(
        LIBDEPS_INTERFACE=[
            'fmt/fmt',
        ])

fmtEnv.Library(
    target="shim_fmt",
    source=[
        'shim_fmt.cpp',
    ])


if use_system_version_of_library("pcre"):
    pcreEnv = env.Clone(
        SYSLIBDEPS=[
            env['LIBDEPS_PCRE_SYSLIBDEP'],
            env['LIBDEPS_PCRECPP_SYSLIBDEP'],
        ])
else:
    pcreEnv = env.Clone()
    pcreEnv.InjectThirdParty(libraries=['pcre'])
    pcreEnv.SConscript('pcre' + pcreSuffix + '/SConscript', exports={ 'env' : pcreEnv })
    pcreEnv = pcreEnv.Clone(
        LIBDEPS_INTERFACE=[
            'pcre' + pcreSuffix + '/pcrecpp',
        ])

pcreEnv.Library(
    target="shim_pcrecpp",
    source=[
        'shim_pcrecpp.cc',
    ])


boostEnv = env
if use_system_version_of_library("boost"):
    # On windows, we don't need the syslibdeps because autolib will select the right libraries
    # for us automatically.
    if not env.TargetOSIs('windows'):
        boostEnv = env.Clone(
            SYSLIBDEPS=[
                env['LIBDEPS_BOOST_PROGRAM_OPTIONS_SYSLIBDEP'],
                env['LIBDEPS_BOOST_FILESYSTEM_SYSLIBDEP'],
                env['LIBDEPS_BOOST_SYSTEM_SYSLIBDEP'],
                env['LIBDEPS_BOOST_IOSTREAMS_SYSLIBDEP'],
                env['LIBDEPS_BOOST_THREAD_SYSLIBDEP'],
                env['LIBDEPS_BOOST_LOG_SYSLIBDEP'],
            ])
else:
    boostDirectory = 'boost' + boostSuffix
    boostEnv = env.Clone()
    boostEnv.InjectThirdParty(libraries=['boost'])
    boostEnv.SConscript(boostDirectory + '/SConscript', exports={ 'env' : boostEnv })
    boostEnv = boostEnv.Clone(
        LIBDEPS_INTERFACE=[
            boostDirectory + '/boost_program_options',
            boostDirectory + '/boost_filesystem',
            boostDirectory + '/boost_system',
            boostDirectory + '/boost_iostreams',
            boostDirectory + '/boost_log',
        ])

boostEnv.Library(
    target="shim_boost",
    source=[
        'shim_boost.cpp',
    ])

abseilEnv = env
if use_system_version_of_library("abseil-cpp"):
    abseilEnv = env.Clone(
        SYSLIBDEPS=[
            env['LIBDEPS_ABSL_CONTAINER_SYSLIBDEP'],
            env['LIBDEPS_ABSL_HASH_SYSLIBDEP'],
        ])
else:
    abseilDirectory = 'abseil-cpp-master'
    abseilEnv = env.Clone()
    abseilEnv.InjectThirdParty(libraries=['abseil-cpp'])
    abseilEnv.SConscript(abseilDirectory + '/SConscript', exports={ 'env' : abseilEnv })
    abseilEnv = abseilEnv.Clone(
        LIBDEPS_INTERFACE=[
            abseilDirectory + '/absl_container',
            abseilDirectory + '/absl_hash',
        ])

abseilEnv.Library(
    target="shim_abseil",
    source=[
        'shim_abseil.cpp',
    ])

if use_system_version_of_library("snappy"):
    snappyEnv = env.Clone(
        SYSLIBDEPS=[
            env['LIBDEPS_SNAPPY_SYSLIBDEP'],
        ])
else:
    snappyEnv = env.Clone()
    snappyEnv.InjectThirdParty(libraries=['snappy'])
    snappyEnv.InjectMongoIncludePaths()
    snappyEnv.SConscript('snappy' + snappySuffix + '/SConscript', exports={ 'env' : snappyEnv })
    snappyEnv = snappyEnv.Clone(
        LIBDEPS_INTERFACE=[
            'snappy' + snappySuffix + '/snappy',
        ])

snappyEnv.Library(
    target="shim_snappy",
    source=[
        'shim_snappy.cpp',
    ])

if use_system_version_of_library("zlib"):
    zlibEnv = env.Clone(
        SYSLIBDEPS=[
            env['LIBDEPS_ZLIB_SYSLIBDEP'],
        ])
else:
    zlibEnv = env.Clone()
    zlibEnv.InjectThirdParty(libraries=['zlib'])
    zlibEnv.SConscript('zlib' + zlibSuffix + '/SConscript', exports={ 'env' : zlibEnv })
    zlibEnv = zlibEnv.Clone(
        LIBDEPS_INTERFACE=[
            'zlib' + zlibSuffix + '/zlib',
        ])

zlibEnv.Library(
    target="shim_zlib",
    source=[
        'shim_zlib.cpp',
    ])

if use_system_version_of_library("zstd"):
    zstdEnv = env.Clone(
        SYSLIBDEPS=[
            env['LIBDEPS_ZSTD_SYSLIBDEP'],
        ])
else:
    zstdEnv = env.Clone()
    zstdEnv.InjectThirdParty(libraries=['zstd'])
    zstdEnv.SConscript('zstandard' + zstdSuffix + '/SConscript', exports={ 'env' : zstdEnv })
    zstdEnv = zstdEnv.Clone(
        LIBDEPS_INTERFACE=[
            'zstandard' + zstdSuffix + '/zstd',
        ])

zstdEnv.Library(
    target="shim_zstd",
    source=[
        'shim_zstd.cpp',
    ])

if use_system_version_of_library("google-benchmark"):
    benchmarkEnv = env.Clone(
        SYSLIBDEPS=[
            env['LIBDEPS_BENCHMARK_SYSLIBDEP'],
        ])
else:
    benchmarkEnv = env.Clone()
    benchmarkEnv.InjectThirdParty(libraries=['benchmark'])
    benchmarkEnv.SConscript(
        'benchmark' + benchmarkSuffix + '/SConscript',
        exports={ 'env' : benchmarkEnv })
    benchmarkEnv = benchmarkEnv.Clone(
        LIBDEPS_INTERFACE=[
            'benchmark' + benchmarkSuffix + '/benchmark',
        ])

benchmarkEnv.Library(
    target="shim_benchmark",
    source=[
        'shim_benchmark.cpp',
    ])

if usemozjs:
    mozjsEnv = env.Clone()
    mozjsEnv.SConscript('mozjs' + mozjsSuffix + '/SConscript', exports={'env' : mozjsEnv })
    mozjsEnv = mozjsEnv.Clone(
        LIBDEPS_INTERFACE=[
            'mozjs' + mozjsSuffix + '/mozjs',
            'shim_zlib',
        ])

    mozjsEnv.Library(
        target="shim_mozjs",
        source=[
            'shim_mozjs.cpp',
        ])

if "tom" in env["MONGO_CRYPTO"]:
    tomcryptEnv = env.Clone()
    tomcryptEnv.SConscript('tomcrypt' + tomcryptSuffix + '/SConscript', exports={'env' : tomcryptEnv })
    tomcryptEnv = tomcryptEnv.Clone(
        LIBDEPS_INTERFACE=[
            'tomcrypt' + tomcryptSuffix + '/tomcrypt',
        ])

    tomcryptEnv.Library(
        target="shim_tomcrypt",
        source=[
            'shim_tomcrypt.cpp',
        ])

gperftoolsEnv = env
if gperftoolsEnv['MONGO_ALLOCATOR'] in ["tcmalloc", "tcmalloc-experimental"]:
    if use_system_version_of_library("tcmalloc"):
        gperftoolsEnv = env.Clone(
            SYSLIBDEPS=[
                env['LIBDEPS_TCMALLOC_SYSLIBDEP'],
            ])
    else:
        gperftoolsEnv = env.Clone()
        gperftoolsEnv.InjectThirdParty(libraries=['gperftools'])
        # Allow gperftools to determine its own consumer-side include/ dirs.
        # Needed because those are in a platform-specific subdirectory.
        def registerConsumerModifications(env, **kwargs):
            for k,v in kwargs.items():
                thirdPartyEnvironmentModifications['gperftools'][k] = v
        gperftoolsEnv.AddMethod(registerConsumerModifications, 'RegisterConsumerModifications')
        gperftoolsEnv.SConscript(
            'gperftools' + gperftoolsSuffix + '/SConscript',
            exports={'env' : gperftoolsEnv})
        gperftoolsEnv = gperftoolsEnv.Clone(
            LIBDEPS_INTERFACE=[
                'gperftools' + gperftoolsSuffix + '/tcmalloc_minimal',
            ])

gperftoolsEnv.Library(
    target="shim_allocator",
    source=[
        "shim_allocator.cpp",
    ],
    DISABLE_ALLOCATOR_SHIM_INJECTION=True,
)


if use_system_version_of_library("stemmer"):
    stemmerEnv = env.Clone(
        SYSLIBDEPS=[
            env['LIBDEPS_STEMMER_SYSLIBDEP'],
        ])
else:
    stemmerEnv = env.Clone()
    stemmerEnv.InjectThirdParty(libraries=['stemmer'])
    stemmerEnv.SConscript('libstemmer_c/SConscript', exports={ 'env' : stemmerEnv })
    stemmerEnv = stemmerEnv.Clone(
        LIBDEPS_INTERFACE=[
             'libstemmer_c/stemmer',
        ])

stemmerEnv.Library(
    target="shim_stemmer",
    source=[
        'shim_stemmer.cpp'
    ])


if use_system_version_of_library("yaml"):
    yamlEnv = env.Clone(
        SYSLIBDEPS=[
            env['LIBDEPS_YAML_SYSLIBDEP'],
        ])
else:
    yamlEnv = env.Clone()
    yamlEnv.InjectThirdParty(libraries=['yaml', 'boost'])
    yamlEnv.SConscript('yaml-cpp' + yamlSuffix + '/SConscript', exports={ 'env' : yamlEnv })
    yamlEnv = yamlEnv.Clone(
        LIBDEPS_INTERFACE=[
            'yaml-cpp' + yamlSuffix + '/yaml',
        ])

yamlEnv.Library(
    target="shim_yaml",
    source=[
        'shim_yaml.cpp',
    ])

timelibEnv = env.Clone()
timelibEnv.InjectThirdParty(libraries=['timelib'])
timelibEnv.SConscript('timelib' + timelibSuffix + '/SConscript', exports={ 'env' : timelibEnv })
timelibEnv = timelibEnv.Clone(
    LIBDEPS_INTERFACE=[
        'timelib' + timelibSuffix + '/timelib',
    ])

timelibEnv.Library(
    target='shim_timelib',
    source=[
        'shim_timelib.cpp',
    ])

if wiredtiger:
    if use_system_version_of_library("wiredtiger"):
        wiredtigerEnv = env.Clone(
            SYSLIBDEPS=[
                env['LIBDEPS_WIREDTIGER_SYSLIBDEP'],
            ])
    else:
        wiredtigerEnv = env.Clone()
        wiredtigerEnv.InjectThirdParty(libraries=['wiredtiger'])
        wiredtigerEnv.SConscript('wiredtiger/SConscript', exports={ 'env' : wiredtigerEnv })
        wiredtigerEnv = wiredtigerEnv.Clone(
            LIBDEPS_INTERFACE=[
                 'wiredtiger/wiredtiger',
            ])

    wiredtigerEnv.Library(
        target="shim_wiredtiger",
        source=[
            'shim_wiredtiger.cpp'
        ])

if use_system_version_of_library("asio"):
    # Normally, we would request LIBDEPS_ASIO_SYSLIBDEP here, but on most systems, the system asio
    # will be header only so there is no library required. In the rare case where one is, it can be
    # injected via LIBS= on the command line.
    asioEnv = env.Clone()
else:
    asioEnv = env.Clone()
    asioEnv.InjectThirdParty(libraries=['asio'])
    asioEnv.SConscript('asio-master/SConscript', exports={ 'env' : asioEnv })
    asioEnv = asioEnv.Clone(
        LIBDEPS_INTERFACE=[
            'asio-master/asio',
        ])

asioEnv.Library(
    target="shim_asio",
    source=[
        'shim_asio.cpp'
    ])

if use_system_version_of_library("intel_decimal128"):
    intelDecimal128Env = env.Clone(
	SYSLIBDEPS=[
	    env['LIBDEPS_INTEL_DECIMAL128_SYSLIBDEP'],
	])
else:
    intelDecimal128Env = env.Clone()
    intelDecimal128Env.InjectThirdParty(libraries=['intel_decimal128'])
    intelDecimal128Env.SConscript('IntelRDFPMathLib20U1/SConscript', exports={ 'env' : intelDecimal128Env })
    intelDecimal128Env = intelDecimal128Env.Clone(
	LIBDEPS_INTERFACE=[
	    'IntelRDFPMathLib20U1/intel_decimal128',
	])

intelDecimal128Env.Library(
    target="shim_intel_decimal128",
    source=[
	'shim_intel_decimal128.cpp'
    ])

if use_system_version_of_library("icu"):
    icuEnv = env.Clone(
        SYSLIBDEPS=[
            env['LIBDEPS_ICUDATA_SYSLIBDEP'],
            env['LIBDEPS_ICUI18N_SYSLIBDEP'],
            env['LIBDEPS_ICUUC_SYSLIBDEP'],
        ])
else:
    icuEnv = env.Clone()
    icuEnv.InjectThirdParty(libraries=['icu'])
    icuEnv.SConscript('icu4c' + icuSuffix + '/source/SConscript', exports={ 'env' : icuEnv })
    icuEnv = icuEnv.Clone(
        LIBDEPS_INTERFACE=[
            'icu4c' + icuSuffix + '/source/icu_i18n',
        ])

icuEnv.Library(
    target='shim_icu',
    source=[
        'shim_icu.cpp',
    ])

if use_system_version_of_library("kms-message"):
    kmsEnv = env.Clone(
        SYSLIBDEPS=[
            env['LIBDEPS_KMS-MESSAGE_SYSLIBDEP'],
        ])
else:
    kmsEnv = env.Clone()
    kmsEnv.InjectThirdParty(libraries=['kms-message'])
    kmsEnv.SConscript('kms-message/SConscript', exports={ 'env' : kmsEnv })
    kmsEnv = kmsEnv.Clone(
        LIBDEPS_INTERFACE=[
            'kms-message/kms-message',
        ])

kmsEnv.Library(
    target="shim_kms_message",
    source=[
        'shim_kms_message.cpp',
    ])

libarchiveEnv = env.Clone()
libarchiveEnv.InjectThirdParty(libraries=['libarchive'])
libarchiveEnv.SConscript('libarchive' + libarchiveSuffix + '/libarchive/SConscript', exports={ 'env' : libarchiveEnv})
libarchiveEnv = libarchiveEnv.Clone(
    LIBDEPS_INTERFACE=[
        'libarchive' + libarchiveSuffix + '/libarchive/libarchive',
    ])

libarchiveEnv.Library(
    target='shim_libarchive',
    source=[
        'shim_libarchive.cpp',
    ])
<|MERGE_RESOLUTION|>--- conflicted
+++ resolved
@@ -23,11 +23,7 @@
 timelibSuffix = '-2018.01'
 tomcryptSuffix = '-1.18.2'
 benchmarkSuffix = '-1.4.1'
-<<<<<<< HEAD
-sqliteSuffix = '-amalgamation-3260000'
 libarchiveSuffix = '-3.4.0'
-=======
->>>>>>> 56655b06
 
 thirdPartyEnvironmentModifications = {
    'percona_incl' : {
