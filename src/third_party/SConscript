# -*- mode: python -*-

import libdeps

Import("env use_system_version_of_library usemozjs get_option")
Import("wiredtiger")
Import("mobile_se")

boostSuffix = "-1.69.0"
snappySuffix = '-1.1.7'
zlibSuffix = '-1.2.11'
zstdSuffix = '-1.3.7'
pcreSuffix = "-8.42"
mozjsSuffix = '-60'
yamlSuffix = '-0.6.2'
icuSuffix = '-57.1'
<<<<<<< HEAD
gperftoolsSuffix = '-2.7' if env['MONGO_ALLOCATOR'] == "tcmalloc-experimental" else '-2.5'
lz4Suffix = '-r131'
=======
gperftoolsSuffix = '-2.7'
>>>>>>> 8cdc51e7
timelibSuffix = '-2018.01'
tomcryptSuffix = '-1.18.2'
benchmarkSuffix = '-1.4.1'
sqliteSuffix = '-amalgamation-3260000'

thirdPartyEnvironmentModifications = {
<<<<<<< HEAD
   'percona_incl' : {
        'CPPPATH' : ['#/src/third_party/install/include'],
=======
   'fmt' : {
        'CPPPATH' : ['#src/third_party/fmt/dist/include'],
>>>>>>> 8cdc51e7
   },
   's2' : {
        'CPPPATH' : ['#src/third_party/s2'],
   },
   'timelib' : {
        'CPPPATH' : ['#/src/third_party/timelib' + timelibSuffix],
   }
}

if not use_system_version_of_library('tcmalloc'):
    # GPerftools does this slightly differently than the others.
    thirdPartyEnvironmentModifications['gperftools'] = {}

if not use_system_version_of_library('pcre'):
    thirdPartyEnvironmentModifications['pcre'] = {
        'CPPPATH' : ['#/src/third_party/pcre' + pcreSuffix],
    }

if not use_system_version_of_library('boost'):
    thirdPartyEnvironmentModifications['boost'] = {
        'CPPPATH' : ['#/src/third_party/boost' + boostSuffix],
    }

if not use_system_version_of_library('abseil-cpp'):
    thirdPartyEnvironmentModifications['abseil-cpp'] = {
        'CPPPATH' : ['#/src/third_party/abseil-cpp-master/abseil-cpp'],
    }

if not use_system_version_of_library('snappy'):
    thirdPartyEnvironmentModifications['snappy'] = {
        'CPPPATH' : ['#/src/third_party/snappy' + snappySuffix],
    }

if not use_system_version_of_library('lz4'):
    thirdPartyEnvironmentModifications['lz4'] = {
        'CPPPATH' : ['#/src/third_party/lz4' + lz4Suffix],
    }

# Valgrind is a header only include as valgrind.h includes everything we need
if not use_system_version_of_library('valgrind'):
    thirdPartyEnvironmentModifications['valgrind'] = {
        'CPPPATH' : ['#/src/third_party/valgrind-3.14.0/include'],
    }

if not use_system_version_of_library('zlib'):
    thirdPartyEnvironmentModifications['zlib'] = {
        'CPPPATH' : ['#/src/third_party/zlib' + zlibSuffix],
    }

if not use_system_version_of_library('zstd'):
    thirdPartyEnvironmentModifications['zstd'] = {
        'CPPPATH' : ['#/src/third_party/zstandard' + zstdSuffix + '/zstd/lib'],
    }

if not use_system_version_of_library('sqlite'):
    thirdPartyEnvironmentModifications['sqlite'] = {
        'CPPPATH' : ['#/src/third_party/sqlite' + sqliteSuffix + '/sqlite'],
    }

if not use_system_version_of_library('google-benchmark'):
    thirdPartyEnvironmentModifications['benchmark'] = {
        'CPPPATH' : ['#/src/third_party/benchmark' + benchmarkSuffix + '/benchmark/include'],
    }

# TODO: figure out if we want to offer system versions of mozjs.  Mozilla
# hasn't offered a source tarball since 24, but in theory they could.
#
#if not use_system_version_of_library('mozjs'):
if True:
    thirdPartyEnvironmentModifications['mozjs'] = {
        'CPPPATH' : [
            '#/src/third_party/mozjs' + mozjsSuffix + '/include',
            '#/src/third_party/mozjs' + mozjsSuffix + '/mongo_sources',
            '#/src/third_party/mozjs' + mozjsSuffix + '/platform/' + env["TARGET_ARCH"] + "/" + env["TARGET_OS"] + "/include",
        ],
    }

if "tom" in env["MONGO_CRYPTO"]:
    thirdPartyEnvironmentModifications['tomcrypt'] = {
        'CPPPATH' : ['#/src/third_party/tomcrypt' + tomcryptSuffix + '/src/headers'],
    }

if not use_system_version_of_library('stemmer'):
    thirdPartyEnvironmentModifications['stemmer'] = {
        'CPPPATH' : ['#/src/third_party/libstemmer_c/include'],
    }

# Note that the wiredtiger.h header is generated, so
# we want to look for it in the build directory not
# the source directory.
if wiredtiger and not use_system_version_of_library('wiredtiger'):
    thirdPartyEnvironmentModifications['wiredtiger'] = {
        'CPPPATH' : ['$BUILD_DIR/third_party/wiredtiger'],
    }

if not use_system_version_of_library('yaml'):
    thirdPartyEnvironmentModifications['yaml'] = {
        'CPPPATH' : ['#/src/third_party/yaml-cpp' + yamlSuffix + '/include'],
        'CPPDEFINES' : ['_SILENCE_CXX17_ITERATOR_BASE_CLASS_DEPRECATION_WARNING'] if env.ToolchainIs('msvc') else [],
    }

if not use_system_version_of_library('asio'):
    thirdPartyEnvironmentModifications['asio'] = {
        'CPPPATH' : ['#/src/third_party/asio-master/asio/include'],
    }

if not use_system_version_of_library('intel_decimal128'):
    thirdPartyEnvironmentModifications['intel_decimal128'] = {
        'CPPPATH' : ['#/src/third_party/IntelRDFPMathLib20U1/LIBRARY'],
    }

if not use_system_version_of_library('icu'):
    thirdPartyEnvironmentModifications['icu'] = {
        'CPPPATH' : ['#/src/third_party/icu4c' + icuSuffix + '/source/common',
                     '#/src/third_party/icu4c' + icuSuffix + '/source/i18n'],
    }

if not use_system_version_of_library('kms-message'):
    thirdPartyEnvironmentModifications['kms-message'] = {
        'CPPPATH' : ['#/src/third_party/kms-message/src'],
        'CPPDEFINES' :['KMS_MSG_STATIC']
    }

def injectThirdParty(thisEnv, libraries=[], parts=[]):
    libraries = thisEnv.Flatten([libraries])
    parts = thisEnv.Flatten([parts])
    for lib in libraries:
        mods = thirdPartyEnvironmentModifications[lib]
        if not parts:
            thisEnv.PrependUnique(**mods)
        else:
            for part in parts:
                thisEnv.PrependUnique({part : mods[part]})

env.AddMethod(injectThirdParty, 'InjectThirdParty')

env = env.Clone()

murmurEnv = env.Clone()
murmurEnv.InjectThirdParty(libraries=['fmt'])
murmurEnv.SConscript('murmurhash3/SConscript', exports={ 'env' : murmurEnv })


s2Env = env.Clone()
s2Env.InjectThirdParty(libraries=['s2', 'boost', 'abseil-cpp', 'fmt'])
s2Env.InjectMongoIncludePaths()
s2Env.SConscript('s2/SConscript', exports={'env' : s2Env})


if use_system_version_of_library("fmt"):
    fmtEnv = env.Clone(
        SYSLIBDEPS=[
            env['LIBDEPS_FMT_SYSLIBDEP'],
        ])
else:
    fmtEnv = env.Clone()
    fmtEnv.InjectThirdParty(libraries=['fmt'])
    fmtEnv.InjectMongoIncludePaths()
    fmtEnv.SConscript('fmt/SConscript', exports={'env' : fmtEnv})
    fmtEnv = fmtEnv.Clone(
        LIBDEPS_INTERFACE=[
            'fmt/fmt',
        ])

fmtEnv.Library(
    target="shim_fmt",
    source=[
        'shim_fmt.cpp',
    ])


if use_system_version_of_library("pcre"):
    pcreEnv = env.Clone(
        SYSLIBDEPS=[
            env['LIBDEPS_PCRE_SYSLIBDEP'],
            env['LIBDEPS_PCRECPP_SYSLIBDEP'],
        ])
else:
    pcreEnv = env.Clone()
    pcreEnv.InjectThirdParty(libraries=['pcre'])
    pcreEnv.SConscript('pcre' + pcreSuffix + '/SConscript', exports={ 'env' : pcreEnv })
    pcreEnv = pcreEnv.Clone(
        LIBDEPS_INTERFACE=[
            'pcre' + pcreSuffix + '/pcrecpp',
        ])

pcreEnv.Library(
    target="shim_pcrecpp",
    source=[
        'shim_pcrecpp.cc',
    ])


boostEnv = env
if use_system_version_of_library("boost"):
    # On windows, we don't need the syslibdeps because autolib will select the right libraries
    # for us automatically.
    if not env.TargetOSIs('windows'):
        boostEnv = env.Clone(
            SYSLIBDEPS=[
                env['LIBDEPS_BOOST_PROGRAM_OPTIONS_SYSLIBDEP'],
                env['LIBDEPS_BOOST_FILESYSTEM_SYSLIBDEP'],
                env['LIBDEPS_BOOST_SYSTEM_SYSLIBDEP'],
                env['LIBDEPS_BOOST_IOSTREAMS_SYSLIBDEP'],
            ])
else:
    boostDirectory = 'boost' + boostSuffix
    boostEnv = env.Clone()
    boostEnv.InjectThirdParty(libraries=['boost'])
    boostEnv.SConscript(boostDirectory + '/SConscript', exports={ 'env' : boostEnv })
    boostEnv = boostEnv.Clone(
        LIBDEPS_INTERFACE=[
            boostDirectory + '/boost_program_options',
            boostDirectory + '/boost_filesystem',
            boostDirectory + '/boost_system',
            boostDirectory + '/boost_iostreams',
        ])

boostEnv.Library(
    target="shim_boost",
    source=[
        'shim_boost.cpp',
    ])

abseilEnv = env
if use_system_version_of_library("abseil-cpp"):
    abseilEnv = env.Clone(
        SYSLIBDEPS=[
            env['LIBDEPS_ABSL_CONTAINER_SYSLIBDEP'],
            env['LIBDEPS_ABSL_HASH_SYSLIBDEP'],
        ])
else:
    abseilDirectory = 'abseil-cpp-master'
    abseilEnv = env.Clone()
    abseilEnv.InjectThirdParty(libraries=['abseil-cpp'])
    abseilEnv.SConscript(abseilDirectory + '/SConscript', exports={ 'env' : abseilEnv })
    abseilEnv = abseilEnv.Clone(
        LIBDEPS_INTERFACE=[
            abseilDirectory + '/absl_container',
            abseilDirectory + '/absl_hash',
        ])

abseilEnv.Library(
    target="shim_abseil",
    source=[
        'shim_abseil.cpp',
    ])

if use_system_version_of_library("snappy"):
    snappyEnv = env.Clone(
        SYSLIBDEPS=[
            env['LIBDEPS_SNAPPY_SYSLIBDEP'],
        ])
else:
    snappyEnv = env.Clone()
    snappyEnv.InjectThirdParty(libraries=['snappy'])
    snappyEnv.InjectMongoIncludePaths()
    snappyEnv.SConscript('snappy' + snappySuffix + '/SConscript', exports={ 'env' : snappyEnv })
    snappyEnv = snappyEnv.Clone(
        LIBDEPS_INTERFACE=[
            'snappy' + snappySuffix + '/snappy',
        ])

snappyEnv.Library(
    target="shim_snappy",
    source=[
        'shim_snappy.cpp',
    ])


if use_system_version_of_library("lz4"):
    lz4Env = env.Clone(
        SYSLIBDEPS=[
            env['LIBDEPS_LZ4_SYSLIBDEP'],
        ])
else:
    lz4Env = env.Clone()
    lz4Env.InjectThirdParty(libraries=['lz4'])
    lz4Env.InjectMongoIncludePaths()
    lz4Env.SConscript('lz4' + lz4Suffix + '/SConscript', exports={ 'env' : lz4Env })
    lz4Env = lz4Env.Clone(
        LIBDEPS_INTERFACE=[
            'lz4' + lz4Suffix + '/lz4'
        ])

lz4Env.Library(
    target="shim_lz4",
    source=[
        'shim_lz4.cpp',
    ])


if use_system_version_of_library("zlib"):
    zlibEnv = env.Clone(
        SYSLIBDEPS=[
            env['LIBDEPS_ZLIB_SYSLIBDEP'],
        ])
else:
    zlibEnv = env.Clone()
    zlibEnv.InjectThirdParty(libraries=['zlib'])
    zlibEnv.SConscript('zlib' + zlibSuffix + '/SConscript', exports={ 'env' : zlibEnv })
    zlibEnv = zlibEnv.Clone(
        LIBDEPS_INTERFACE=[
            'zlib' + zlibSuffix + '/zlib',
        ])

zlibEnv.Library(
    target="shim_zlib",
    source=[
        'shim_zlib.cpp',
    ])

if use_system_version_of_library("zstd"):
    zstdEnv = env.Clone(
        SYSLIBDEPS=[
            env['LIBDEPS_ZSTD_SYSLIBDEP'],
        ])
else:
    zstdEnv = env.Clone()
    zstdEnv.InjectThirdParty(libraries=['zstd'])
    zstdEnv.SConscript('zstandard' + zstdSuffix + '/SConscript', exports={ 'env' : zstdEnv })
    zstdEnv = zstdEnv.Clone(
        LIBDEPS_INTERFACE=[
            'zstandard' + zstdSuffix + '/zstd',
        ])

zstdEnv.Library(
    target="shim_zstd",
    source=[
        'shim_zstd.cpp',
    ])

if use_system_version_of_library("google-benchmark"):
    benchmarkEnv = env.Clone(
        SYSLIBDEPS=[
            env['LIBDEPS_BENCHMARK_SYSLIBDEP'],
        ])
else:
    benchmarkEnv = env.Clone()
    benchmarkEnv.InjectThirdParty(libraries=['benchmark'])
    benchmarkEnv.SConscript(
        'benchmark' + benchmarkSuffix + '/SConscript',
        exports={ 'env' : benchmarkEnv })
    benchmarkEnv = benchmarkEnv.Clone(
        LIBDEPS_INTERFACE=[
            'benchmark' + benchmarkSuffix + '/benchmark',
        ])

benchmarkEnv.Library(
    target="shim_benchmark",
    source=[
        'shim_benchmark.cpp',
    ])

if usemozjs:
    mozjsEnv = env.Clone()
    mozjsEnv.SConscript('mozjs' + mozjsSuffix + '/SConscript', exports={'env' : mozjsEnv })
    mozjsEnv = mozjsEnv.Clone(
        LIBDEPS_INTERFACE=[
            'mozjs' + mozjsSuffix + '/mozjs',
            'shim_zlib',
        ])

    mozjsEnv.Library(
        target="shim_mozjs",
        source=[
            'shim_mozjs.cpp',
        ])

if "tom" in env["MONGO_CRYPTO"]:
    tomcryptEnv = env.Clone()
    tomcryptEnv.SConscript('tomcrypt' + tomcryptSuffix + '/SConscript', exports={'env' : tomcryptEnv })
    tomcryptEnv = tomcryptEnv.Clone(
        LIBDEPS_INTERFACE=[
            'tomcrypt' + tomcryptSuffix + '/tomcrypt',
        ])

    tomcryptEnv.Library(
        target="shim_tomcrypt",
        source=[
            'shim_tomcrypt.cpp',
        ])

gperftoolsEnv = env
if gperftoolsEnv['MONGO_ALLOCATOR'] in ["tcmalloc", "tcmalloc-experimental"]:
    if use_system_version_of_library("tcmalloc"):
        gperftoolsEnv = env.Clone(
            SYSLIBDEPS=[
                env['LIBDEPS_TCMALLOC_SYSLIBDEP'],
            ])
    else:
        gperftoolsEnv = env.Clone()
        gperftoolsEnv.InjectThirdParty(libraries=['gperftools'])
        # Allow gperftools to determine its own consumer-side include/ dirs.
        # Needed because those are in a platform-specific subdirectory.
        mods = {}
        gperftoolsEnv.SConscript(
            'gperftools' + gperftoolsSuffix + '/SConscript',
            exports={'env' : gperftoolsEnv, 'consumerMods' : mods})
        # Propagate settings that were deposited into 'mods' by gperftools' SConscript.
        for k,v in mods.items():
            thirdPartyEnvironmentModifications['gperftools'][k] = v

        gperftoolsEnv = gperftoolsEnv.Clone(
            LIBDEPS_INTERFACE=[
                'gperftools' + gperftoolsSuffix + '/tcmalloc_minimal',
            ])

gperftoolsEnv.Library(
    target="shim_allocator",
    source=[
        "shim_allocator.cpp",
    ])


if use_system_version_of_library("stemmer"):
    stemmerEnv = env.Clone(
        SYSLIBDEPS=[
            env['LIBDEPS_STEMMER_SYSLIBDEP'],
        ])
else:
    stemmerEnv = env.Clone()
    stemmerEnv.InjectThirdParty(libraries=['stemmer'])
    stemmerEnv.SConscript('libstemmer_c/SConscript', exports={ 'env' : stemmerEnv })
    stemmerEnv = stemmerEnv.Clone(
        LIBDEPS_INTERFACE=[
             'libstemmer_c/stemmer',
        ])

stemmerEnv.Library(
    target="shim_stemmer",
    source=[
        'shim_stemmer.cpp'
    ])


if use_system_version_of_library("yaml"):
    yamlEnv = env.Clone(
        SYSLIBDEPS=[
            env['LIBDEPS_YAML_SYSLIBDEP'],
        ])
else:
    yamlEnv = env.Clone()
    yamlEnv.InjectThirdParty(libraries=['yaml', 'boost'])
    yamlEnv.SConscript('yaml-cpp' + yamlSuffix + '/SConscript', exports={ 'env' : yamlEnv })
    yamlEnv = yamlEnv.Clone(
        LIBDEPS_INTERFACE=[
            'yaml-cpp' + yamlSuffix + '/yaml',
        ])

yamlEnv.Library(
    target="shim_yaml",
    source=[
        'shim_yaml.cpp',
    ])

timelibEnv = env.Clone();
timelibEnv.InjectThirdParty(libraries=['timelib'])
timelibEnv.SConscript('timelib' + timelibSuffix + '/SConscript', exports={ 'env' : timelibEnv })
timelibEnv = timelibEnv.Clone(
    LIBDEPS_INTERFACE=[
        'timelib' + timelibSuffix + '/timelib',
    ])

timelibEnv.Library(
    target='shim_timelib',
    source=[
        'shim_timelib.cpp',
    ])

if wiredtiger:
    if use_system_version_of_library("wiredtiger"):
        wiredtigerEnv = env.Clone(
            SYSLIBDEPS=[
                env['LIBDEPS_WIREDTIGER_SYSLIBDEP'],
            ])
    else:
        wiredtigerEnv = env.Clone()
        wiredtigerEnv.InjectThirdParty(libraries=['wiredtiger'])
        wiredtigerEnv.SConscript('wiredtiger/SConscript', exports={ 'env' : wiredtigerEnv })
        wiredtigerEnv = wiredtigerEnv.Clone(
            LIBDEPS_INTERFACE=[
                 'wiredtiger/wiredtiger',
            ])

    wiredtigerEnv.Library(
        target="shim_wiredtiger",
        source=[
            'shim_wiredtiger.cpp'
        ])

if use_system_version_of_library("sqlite"):
    sqliteEnv = env.Clone(
        SYSLIBDEPS=[
            env['LIBDEPS_SQLITE_SYSLIBDEP']
        ])
else:
    sqliteEnv = env.Clone()
    sqliteEnv.InjectThirdParty(libraries=['sqlite'])
    sqliteEnv.SConscript('sqlite' + sqliteSuffix + '/SConscript', exports={ 'env' : sqliteEnv })
    sqliteEnv = sqliteEnv.Clone(
        LIBDEPS_INTERFACE=[
            'sqlite' + sqliteSuffix + '/sqlite3',
        ])

sqliteEnv.Library(
    target='shim_sqlite',
    source=[
        'shim_sqlite.cpp',
    ])

if use_system_version_of_library("asio"):
    # Normally, we would request LIBDEPS_ASIO_SYSLIBDEP here, but on most systems, the system asio
    # will be header only so there is no library required. In the rare case where one is, it can be
    # injected via LIBS= on the command line.
    asioEnv = env.Clone()
else:
    asioEnv = env.Clone()
    asioEnv.InjectThirdParty(libraries=['asio'])
    asioEnv.SConscript('asio-master/SConscript', exports={ 'env' : asioEnv })
    asioEnv = asioEnv.Clone(
        LIBDEPS_INTERFACE=[
            'asio-master/asio',
        ])

asioEnv.Library(
    target="shim_asio",
    source=[
        'shim_asio.cpp'
    ])

if use_system_version_of_library("intel_decimal128"):
    intelDecimal128Env = env.Clone(
	SYSLIBDEPS=[
	    env['LIBDEPS_INTEL_DECIMAL128_SYSLIBDEP'],
	])
else:
    intelDecimal128Env = env.Clone()
    intelDecimal128Env.InjectThirdParty(libraries=['intel_decimal128'])
    intelDecimal128Env.SConscript('IntelRDFPMathLib20U1/SConscript', exports={ 'env' : intelDecimal128Env })
    intelDecimal128Env = intelDecimal128Env.Clone(
	LIBDEPS_INTERFACE=[
	    'IntelRDFPMathLib20U1/intel_decimal128',
	])

intelDecimal128Env.Library(
    target="shim_intel_decimal128",
    source=[
	'shim_intel_decimal128.cpp'
    ])

if use_system_version_of_library("icu"):
    icuEnv = env.Clone(
        SYSLIBDEPS=[
            env['LIBDEPS_ICUDATA_SYSLIBDEP'],
            env['LIBDEPS_ICUI18N_SYSLIBDEP'],
            env['LIBDEPS_ICUUC_SYSLIBDEP'],
        ])
else:
    icuEnv = env.Clone()
    icuEnv.InjectThirdParty(libraries=['icu'])
    icuEnv.SConscript('icu4c' + icuSuffix + '/source/SConscript', exports={ 'env' : icuEnv })
    icuEnv = icuEnv.Clone(
        LIBDEPS_INTERFACE=[
            'icu4c' + icuSuffix + '/source/icu_i18n',
        ])

icuEnv.Library(
    target='shim_icu',
    source=[
        'shim_icu.cpp',
    ])

if use_system_version_of_library("kms-message"):
    kmsEnv = env.Clone(
        SYSLIBDEPS=[
            env['LIBDEPS_KMS-MESSAGE_SYSLIBDEP'],
        ])
else:
    kmsEnv = env.Clone()
    kmsEnv.InjectThirdParty(libraries=['kms-message'])
    kmsEnv.SConscript('kms-message/SConscript', exports={ 'env' : kmsEnv })
    kmsEnv = kmsEnv.Clone(
        LIBDEPS_INTERFACE=[
            'kms-message/kms-message',
        ])

kmsEnv.Library(
    target="shim_kms_message",
    source=[
        'shim_kms_message.cpp',
    ])
<|MERGE_RESOLUTION|>--- conflicted
+++ resolved
@@ -14,25 +14,19 @@
 mozjsSuffix = '-60'
 yamlSuffix = '-0.6.2'
 icuSuffix = '-57.1'
-<<<<<<< HEAD
-gperftoolsSuffix = '-2.7' if env['MONGO_ALLOCATOR'] == "tcmalloc-experimental" else '-2.5'
+gperftoolsSuffix = '-2.7'
 lz4Suffix = '-r131'
-=======
-gperftoolsSuffix = '-2.7'
->>>>>>> 8cdc51e7
 timelibSuffix = '-2018.01'
 tomcryptSuffix = '-1.18.2'
 benchmarkSuffix = '-1.4.1'
 sqliteSuffix = '-amalgamation-3260000'
 
 thirdPartyEnvironmentModifications = {
-<<<<<<< HEAD
    'percona_incl' : {
         'CPPPATH' : ['#/src/third_party/install/include'],
-=======
+   },
    'fmt' : {
         'CPPPATH' : ['#src/third_party/fmt/dist/include'],
->>>>>>> 8cdc51e7
    },
    's2' : {
         'CPPPATH' : ['#src/third_party/s2'],
