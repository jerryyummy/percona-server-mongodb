/*-
 * Copyright (c) 2014-2020 MongoDB, Inc.
 * Copyright (c) 2008-2014 WiredTiger, Inc.
 *	All rights reserved.
 *
 * See the file LICENSE for redistribution information.
 */

#ifndef	__WIREDTIGER_H_
#define	__WIREDTIGER_H_

#if defined(__cplusplus)
extern "C" {
#endif

/*******************************************
 * Version information
 *******************************************/
#define	WIREDTIGER_VERSION_MAJOR	@VERSION_MAJOR@
#define	WIREDTIGER_VERSION_MINOR	@VERSION_MINOR@
#define	WIREDTIGER_VERSION_PATCH	@VERSION_PATCH@
#define	WIREDTIGER_VERSION_STRING	@VERSION_STRING@

/*******************************************
 * Required includes
 *******************************************/
@wiredtiger_includes_decl@

/*******************************************
 * Portable type names
 *******************************************/
@off_t_decl@
@uintmax_t_decl@
@uintptr_t_decl@

#if defined(DOXYGEN) || defined(SWIG)
#define	__F(func) func
#else
/* NOLINTNEXTLINE(misc-macro-parentheses) */
#define	__F(func) (*func)
#endif

/*
 * We support configuring WiredTiger with the gcc/clang -fvisibility=hidden
 * flags, but that requires public APIs be specifically marked.
 */
#if defined(DOXYGEN) || defined(SWIG) || !defined(__GNUC__)
#define	WT_ATTRIBUTE_LIBRARY_VISIBLE
#else
#define	WT_ATTRIBUTE_LIBRARY_VISIBLE	__attribute__((visibility("default")))
#endif

/*!
 * @defgroup wt WiredTiger API
 * The functions, handles and methods applications use to access and manage
 * data with WiredTiger.
 *
 * @{
 */

/*******************************************
 * Public forward structure declarations
 *******************************************/
struct __wt_async_callback;
	typedef struct __wt_async_callback WT_ASYNC_CALLBACK;
struct __wt_async_op;	    typedef struct __wt_async_op WT_ASYNC_OP;
struct __wt_collator;	    typedef struct __wt_collator WT_COLLATOR;
struct __wt_compressor;	    typedef struct __wt_compressor WT_COMPRESSOR;
struct __wt_config_item;    typedef struct __wt_config_item WT_CONFIG_ITEM;
struct __wt_config_parser;
	typedef struct __wt_config_parser WT_CONFIG_PARSER;
struct __wt_connection;	    typedef struct __wt_connection WT_CONNECTION;
struct __wt_cursor;	    typedef struct __wt_cursor WT_CURSOR;
struct __wt_data_source;    typedef struct __wt_data_source WT_DATA_SOURCE;
struct __wt_encryptor;	    typedef struct __wt_encryptor WT_ENCRYPTOR;
struct __wt_event_handler;  typedef struct __wt_event_handler WT_EVENT_HANDLER;
struct __wt_extension_api;  typedef struct __wt_extension_api WT_EXTENSION_API;
struct __wt_extractor;	    typedef struct __wt_extractor WT_EXTRACTOR;
struct __wt_file_handle;    typedef struct __wt_file_handle WT_FILE_HANDLE;
struct __wt_file_system;    typedef struct __wt_file_system WT_FILE_SYSTEM;
struct __wt_item;	    typedef struct __wt_item WT_ITEM;
struct __wt_modify;	    typedef struct __wt_modify WT_MODIFY;
struct __wt_session;	    typedef struct __wt_session WT_SESSION;

#if defined(SWIGJAVA)
#define	WT_HANDLE_NULLABLE(typename)	typename##_NULLABLE
#define	WT_HANDLE_CLOSED(typename)	typename##_CLOSED
typedef WT_CURSOR			WT_CURSOR_NULLABLE;
typedef WT_CURSOR			WT_CURSOR_CLOSED;
typedef WT_SESSION			WT_SESSION_CLOSED;
typedef WT_CONNECTION			WT_CONNECTION_CLOSED;
#elif !defined(DOXYGEN)
#define	WT_HANDLE_NULLABLE(typename)	typename
#define	WT_HANDLE_CLOSED(typename)	typename
#endif

/*!
 * A raw item of data to be managed, including a pointer to the data and a
 * length.
 *
 * WT_ITEM structures do not need to be cleared before use.
 */
struct __wt_item {
	/*!
	 * The memory reference of the data item.
	 *
	 * For items returned by a WT_CURSOR, the pointer is only valid until
	 * the next operation on that cursor.  Applications that need to keep
	 * an item across multiple cursor operations must make a copy.
	 */
	const void *data;

	/*!
	 * The number of bytes in the data item.
	 *
	 * The maximum length of a single column stored in a table is not fixed
	 * (as it partially depends on the underlying file configuration), but
	 * is always a small number of bytes less than 4GB.
	 */
	size_t size;

#ifndef DOXYGEN
	/*! Managed memory chunk (internal use). */
	void *mem;

	/*! Managed memory size (internal use). */
	size_t memsize;

	/*! Object flags (internal use). */
/* AUTOMATIC FLAG VALUE GENERATION START */
#define	WT_ITEM_ALIGNED	0x1u
#define	WT_ITEM_INUSE	0x2u
/* AUTOMATIC FLAG VALUE GENERATION STOP */
	uint32_t flags;
#endif
};

/*!
 * A set of modifications for a value, including a pointer to new data and a
 * length, plus a target offset in the value and an optional length of data
 * in the value to be replaced.
 *
 * WT_MODIFY structures do not need to be cleared before use.
 */
struct __wt_modify {
	/*!
	 * New data. The size of the new data may be zero when no new data is
	 * provided.
	 */
	WT_ITEM data;

	/*!
	 * The zero-based byte offset in the value where the new data is placed.
	 *
	 * If the offset is past the end of the value, padding bytes are
	 * appended to the value up to the specified offset. If the value is a
	 * string (value format \c S), the padding byte is a space. If the value
	 * is a raw byte array accessed using a WT_ITEM structure (value format
	 * \c u), the padding byte is a nul.
	 */
	 size_t offset;

	/*!
	 * The number of bytes in the value to be replaced.
	 *
	 * If the size is zero, no bytes from the value are replaced and the new
	 * data is inserted.
	 *
	 * If the offset is past the end of the value, the size is ignored.
	 *
	 * If the offset plus the size overlaps the end of the previous value,
	 * bytes from the offset to the end of the value are replaced and any
	 * remaining new data is appended.
	 */
	 size_t size;
};

/*!
 * The maximum packed size of a 64-bit integer.  The ::wiredtiger_struct_pack
 * function will pack single long integers into at most this many bytes.
 */
#define	WT_INTPACK64_MAXSIZE	((int)sizeof(int64_t) + 1)

/*!
 * The maximum packed size of a 32-bit integer.  The ::wiredtiger_struct_pack
 * function will pack single integers into at most this many bytes.
 */
#define	WT_INTPACK32_MAXSIZE	((int)sizeof(int32_t) + 1)

/*!
 * A WT_CURSOR handle is the interface to a cursor.
 *
 * Cursors allow data to be searched, iterated and modified, implementing the
 * CRUD (create, read, update and delete) operations.  Cursors are opened in
 * the context of a session.  If a transaction is started, cursors operate in
 * the context of the transaction until the transaction is resolved.
 *
 * Raw data is represented by key/value pairs of WT_ITEM structures, but
 * cursors can also provide access to fields within the key and value if the
 * formats are described in the WT_SESSION::create method.
 *
 * In the common case, a cursor is used to access records in a table.  However,
 * cursors can be used on subsets of tables (such as a single column or a
 * projection of multiple columns), as an interface to statistics, configuration
 * data or application-specific data sources.  See WT_SESSION::open_cursor for
 * more information.
 *
 * <b>Thread safety:</b> A WT_CURSOR handle is not usually shared between
 * threads, see @ref threads for more information.
 */
struct __wt_cursor {
	WT_SESSION *session;	/*!< The session handle for this cursor. */

	/*!
	 * The name of the data source for the cursor, matches the \c uri
	 * parameter to WT_SESSION::open_cursor used to open the cursor.
	 */
	const char *uri;

	/*!
	 * The format of the data packed into key items.  See @ref packing for
	 * details.  If not set, a default value of "u" is assumed, and
	 * applications must use WT_ITEM structures to manipulate untyped byte
	 * arrays.
	 */
	const char *key_format;

	/*!
	 * The format of the data packed into value items.  See @ref packing
	 * for details.  If not set, a default value of "u" is assumed, and
	 * applications must use WT_ITEM structures to manipulate untyped byte
	 * arrays.
	 */
	const char *value_format;

	/*!
	 * @name Data access
	 * @{
	 */
	/*!
	 * Get the key for the current record.
	 *
	 * @snippet ex_all.c Get the cursor's string key
	 *
	 * @snippet ex_all.c Get the cursor's record number key
	 *
	 * @param cursor the cursor handle
	 * @param ... pointers to hold key fields corresponding to
	 * WT_CURSOR::key_format.
	 * The API does not validate the argument types passed in, the caller is
	 * responsible for passing the correct argument types according to
	 * WT_CURSOR::key_format.
	 * @errors
	 */
	int __F(get_key)(WT_CURSOR *cursor, ...);

	/*!
	 * Get the value for the current record.
	 *
	 * @snippet ex_all.c Get the cursor's string value
	 *
	 * @snippet ex_all.c Get the cursor's raw value
	 *
	 * @param cursor the cursor handle
	 * @param ... pointers to hold value fields corresponding to
	 * WT_CURSOR::value_format.
	 * The API does not validate the argument types passed in, the caller is
	 * responsible for passing the correct argument types according to
	 * WT_CURSOR::value_format.
	 * @errors
	 */
	int __F(get_value)(WT_CURSOR *cursor, ...);

	/*!
	 * Set the key for the next operation.
	 *
	 * @snippet ex_all.c Set the cursor's string key
	 *
	 * @snippet ex_all.c Set the cursor's record number key
	 *
	 * @param cursor the cursor handle
	 * @param ... key fields corresponding to WT_CURSOR::key_format.
	 *
	 * If an error occurs during this operation, a flag will be set in the
	 * cursor, and the next operation to access the key will fail.  This
	 * simplifies error handling in applications.
	 */
	void __F(set_key)(WT_CURSOR *cursor, ...);

	/*!
	 * Set the value for the next operation.
	 *
	 * @snippet ex_all.c Set the cursor's string value
	 *
	 * @snippet ex_all.c Set the cursor's raw value
	 *
	 * @param cursor the cursor handle
	 * @param ... value fields corresponding to WT_CURSOR::value_format.
	 *
	 * If an error occurs during this operation, a flag will be set in the
	 * cursor, and the next operation to access the value will fail.  This
	 * simplifies error handling in applications.
	 */
	void __F(set_value)(WT_CURSOR *cursor, ...);
	/*! @} */

	/*!
	 * @name Cursor positioning
	 * @{
	 */
	/*!
	 * Return the ordering relationship between two cursors: both cursors
	 * must have the same data source and have valid keys. (When testing
	 * only for equality, WT_CURSOR::equals may be faster.)
	 *
	 * @snippet ex_all.c Cursor comparison
	 *
	 * @param cursor the cursor handle
	 * @param other another cursor handle
	 * @param comparep the status of the comparison: < 0 if
	 * <code>cursor</code> refers to a key that appears before
	 * <code>other</code>, 0 if the cursors refer to the same key,
	 * and > 0 if <code>cursor</code> refers to a key that appears after
	 * <code>other</code>.
	 * @errors
	 */
	int __F(compare)(WT_CURSOR *cursor, WT_CURSOR *other, int *comparep);

	/*!
	 * Return the ordering relationship between two cursors, testing only
	 * for equality: both cursors must have the same data source and have
	 * valid keys.
	 *
	 * @snippet ex_all.c Cursor equality
	 *
	 * @param cursor the cursor handle
	 * @param other another cursor handle
	 * @param[out] equalp the status of the comparison: 1 if the cursors
	 * refer to the same key, otherwise 0.
	 * @errors
	 */
	int __F(equals)(WT_CURSOR *cursor, WT_CURSOR *other, int *equalp);

	/*!
	 * Return the next record.
	 *
	 * @snippet ex_all.c Return the next record
	 *
	 * @param cursor the cursor handle
	 * @errors
	 */
	int __F(next)(WT_CURSOR *cursor);

	/*!
	 * Return the previous record.
	 *
	 * @snippet ex_all.c Return the previous record
	 *
	 * @param cursor the cursor handle
	 * @errors
	 */
	int __F(prev)(WT_CURSOR *cursor);

	/*!
	 * Reset the cursor. Any resources held by the cursor are released,
	 * and the cursor's key and position are no longer valid. Subsequent
	 * iterations with WT_CURSOR::next will move to the first record, or
	 * with WT_CURSOR::prev will move to the last record.
	 *
	 * In the case of a statistics cursor, resetting the cursor refreshes
	 * the statistics information returned. Resetting a session statistics
	 * cursor resets all the session statistics values to zero.
	 *
	 * @snippet ex_all.c Reset the cursor
	 *
	 * @param cursor the cursor handle
	 * @errors
	 */
	int __F(reset)(WT_CURSOR *cursor);

	/*!
	 * Return the record matching the key. The key must first be set.
	 *
	 * @snippet ex_all.c Search for an exact match
	 *
	 * On success, the cursor ends positioned at the returned record; to
	 * minimize cursor resources, the WT_CURSOR::reset method should be
	 * called as soon as the record has been retrieved and the cursor no
	 * longer needs that position.
	 *
	 * @param cursor the cursor handle
	 * @errors
	 */
	int __F(search)(WT_CURSOR *cursor);

	/*!
	 * Return the record matching the key if it exists, or an adjacent
	 * record.  An adjacent record is either the smallest record larger
	 * than the key or the largest record smaller than the key (in other
	 * words, a logically adjacent key).
	 *
	 * The key must first be set.
	 *
	 * An example of a search for an exact or adjacent match:
	 *
	 * @snippet ex_all.c Search for an exact or adjacent match
	 *
	 * An example of a forward scan through the table, where all keys
	 * greater than or equal to a specified prefix are included in the
	 * scan:
	 *
	 * @snippet ex_all.c Forward scan greater than or equal
	 *
	 * An example of a backward scan through the table, where all keys
	 * less than a specified prefix are included in the scan:
	 *
	 * @snippet ex_all.c Backward scan less than
	 *
	 * On success, the cursor ends positioned at the returned record; to
	 * minimize cursor resources, the WT_CURSOR::reset method should be
	 * called as soon as the record has been retrieved and the cursor no
	 * longer needs that position.
	 *
	 * @param cursor the cursor handle
	 * @param exactp the status of the search: 0 if an exact match is
	 * found, < 0 if a smaller key is returned, > 0 if a larger key is
	 * returned
	 * @errors
	 */
	int __F(search_near)(WT_CURSOR *cursor, int *exactp);
	/*! @} */

	/*!
	 * @name Data modification
	 * @{
	 */
	/*!
	 * Insert a record and optionally update an existing record.
	 *
	 * If the cursor was configured with "overwrite=true" (the default),
	 * both the key and value must be set; if the record already exists,
	 * the key's value will be updated, otherwise, the record will be
	 * inserted.
	 *
	 * @snippet ex_all.c Insert a new record or overwrite an existing record
	 *
	 * If the cursor was not configured with "overwrite=true", both the key
	 * and value must be set and the record must not already exist; the
	 * record will be inserted.
	 *
	 * @snippet ex_all.c Insert a new record and fail if the record exists
	 *
	 * If a cursor with record number keys was configured with
	 * "append=true" (not the default), the value must be set; a new record
	 * will be appended and the record number set as the cursor key value.
	 *
	 * @snippet ex_all.c Insert a new record and assign a record number
	 *
	 * The cursor ends with no position, and a subsequent call to the
	 * WT_CURSOR::next (WT_CURSOR::prev) method will iterate from the
	 * beginning (end) of the table.
	 *
	 * If the cursor does not have record number keys or was not configured
	 * with "append=true", the cursor ends with no key set and a subsequent
	 * call to the WT_CURSOR::get_key method will fail. The cursor ends with
	 * no value set and a subsequent call to the WT_CURSOR::get_value method
	 * will fail.
	 *
	 * Inserting a new record after the current maximum record in a
	 * fixed-length bit field column-store (that is, a store with an
	 * 'r' type key and 't' type value) may implicitly create the missing
	 * records as records with a value of 0.
	 *
	 * When loading a large amount of data into a new object, using
	 * a cursor with the \c bulk configuration string enabled and
	 * loading the data in sorted order will be much faster than doing
	 * out-of-order inserts.  See @ref tune_bulk_load for more information.
	 *
	 * The maximum length of a single column stored in a table is not fixed
	 * (as it partially depends on the underlying file configuration), but
	 * is always a small number of bytes less than 4GB.
	 *
	 * @param cursor the cursor handle
	 * @errors
	 * In particular, if \c overwrite=false is configured and a record with
	 * the specified key already exists, ::WT_DUPLICATE_KEY is returned.
	 * Also, if \c in_memory is configured for the database and the insert
	 * requires more than the configured cache size to complete,
	 * ::WT_CACHE_FULL is returned.
	 */
	int __F(insert)(WT_CURSOR *cursor);

	/*!
	 * Modify an existing record.
	 *
	 * Both the key and value must be set and the record must already exist;
	 * the record will be updated.
	 *
	 * Modifications are specified in WT_MODIFY structures. Modifications
	 * are applied in order and later modifications can update earlier ones.
	 *
	 * The modify method is only supported on strings (value format type
	 * \c S), or raw byte arrays accessed using a WT_ITEM structure (value
	 * format type \c u).
	 *
	 * The WT_CURSOR::modify method can only be called from within an
	 * explicit transaction configured at the snapshot isolation level.
	 *
	 * The WT_CURSOR::modify method stores a change record in cache and
	 * writes a change record to the log instead of the usual complete
	 * values. Note that WT_CURSOR::modify is generally slower than the
	 * WT_CURSOR::update method, and can result in slower reads because
	 * the complete value must be assembled during retrieval. The
	 * WT_CURSOR::modify method is intended for applications modifying
	 * large records where there is cache or I/O pressure, that is,
	 * applications that will benefit when data updates require less cache
	 * and they write less logging information.
	 *
	 * @snippet ex_all.c Modify an existing record
	 *
	 * On success, the cursor ends positioned at the modified record; to
	 * minimize cursor resources, the WT_CURSOR::reset method should be
	 * called as soon as the cursor no longer needs that position.
	 *
	 * The maximum length of a single column stored in a table is not fixed
	 * (as it partially depends on the underlying file configuration), but
	 * is always a small number of bytes less than 4GB.
	 *
	 * @param cursor the cursor handle
	 * @param entries an array of modification data structures
	 * @param nentries the number of modification data structures
	 * @errors
	 * In particular, if \c in_memory is configured for the database and
	 * the modify requires more than the configured cache size to complete,
	 * ::WT_CACHE_FULL is returned.
	 */
	int __F(modify)(WT_CURSOR *cursor, WT_MODIFY *entries, int nentries);

	/*!
	 * Update an existing record and optionally insert a record.
	 *
	 * If the cursor was configured with "overwrite=true" (the default),
	 * both the key and value must be set; if the record already exists, the
	 * key's value will be updated, otherwise, the record will be inserted.
	 *
	 * @snippet ex_all.c Update an existing record or insert a new record
	 *
	 * If the cursor was not configured with "overwrite=true", both the key
	 * and value must be set and the record must already exist; the
	 * record will be updated.
	 *
	 * @snippet ex_all.c Update an existing record and fail if DNE
	 *
	 * On success, the cursor ends positioned at the modified record; to
	 * minimize cursor resources, the WT_CURSOR::reset method should be
	 * called as soon as the cursor no longer needs that position. (The
	 * WT_CURSOR::insert method never keeps a cursor position and may be
	 * more efficient for that reason.)
	 *
	 * The maximum length of a single column stored in a table is not fixed
	 * (as it partially depends on the underlying file configuration), but
	 * is always a small number of bytes less than 4GB.
	 *
	 * @param cursor the cursor handle
	 * @errors
	 * In particular, if \c overwrite=false is configured and no record with
	 * the specified key exists, ::WT_NOTFOUND is returned.
	 * Also, if \c in_memory is configured for the database and the update
	 * requires more than the configured cache size to complete,
	 * ::WT_CACHE_FULL is returned.
	 */
	int __F(update)(WT_CURSOR *cursor);

	/*!
	 * Remove a record.
	 *
	 * If the cursor was configured with "overwrite=true" (the default),
	 * the key must be set; the key's record will be removed if it exists,
	 * no error will be returned if the record does not exist.
	 *
	 * @snippet ex_all.c Remove a record
	 *
	 * If the cursor was configured with "overwrite=false" (not the
	 * default), the key must be set and the key's record must exist; the
	 * record will be removed.
	 *
	 * Any cursor position does not change: if the cursor was positioned
	 * before the WT_CURSOR::remove call, the cursor remains positioned
	 * at the removed record; to minimize cursor resources, the
	 * WT_CURSOR::reset method should be called as soon as the cursor no
	 * longer needs that position. If the cursor was not positioned before
	 * the WT_CURSOR::remove call, the cursor ends with no position, and a
	 * subsequent call to the WT_CURSOR::next (WT_CURSOR::prev) method will
	 * iterate from the beginning (end) of the table.
	 *
	 * @snippet ex_all.c Remove a record and fail if DNE
	 *
	 * Removing a record in a fixed-length bit field column-store
	 * (that is, a store with an 'r' type key and 't' type value) is
	 * identical to setting the record's value to 0.
	 *
	 * @param cursor the cursor handle
	 * @errors
	 * In particular, if \c overwrite=false is configured and no record
	 * with the specified key exists, ::WT_NOTFOUND is returned.
	 */
	int __F(remove)(WT_CURSOR *cursor);

	/*!
	 * Reserve an existing record so a subsequent write is less likely to
	 * fail due to a conflict between concurrent operations.
	 *
	 * The key must first be set and the record must already exist.
	 *
	 * Note that reserve works by doing a special update operation that is
	 * not logged and does not change the value of the record. This update
	 * is aborted when the enclosing transaction ends regardless of whether
	 * it commits or rolls back. Given that, reserve can only be used to
	 * detect conflicts between transactions that execute concurrently. It
	 * cannot detect all logical conflicts between transactions. For that,
	 * some update to the record must be committed.
	 *
	 * @snippet ex_all.c Reserve a record
	 *
	 * On success, the cursor ends positioned at the specified record; to
	 * minimize cursor resources, the WT_CURSOR::reset method should be
	 * called as soon as the cursor no longer needs that position.
	 *
	 * @param cursor the cursor handle
	 * @errors
	 */
	int __F(reserve)(WT_CURSOR *cursor);
	/*! @} */

	/*!
	 * Close the cursor.
	 *
	 * This releases the resources associated with the cursor handle.
	 * Cursors are closed implicitly by ending the enclosing connection or
	 * closing the session in which they were opened.
	 *
	 * @snippet ex_all.c Close the cursor
	 *
	 * @param cursor the cursor handle
	 * @errors
	 */
	int __F(close)(WT_HANDLE_CLOSED(WT_CURSOR) *cursor);

	/*!
	 * Reconfigure the cursor.
	 *
	 * The cursor is reset.
	 *
	 * @snippet ex_all.c Reconfigure a cursor
	 *
	 * @param cursor the cursor handle
	 * @configstart{WT_CURSOR.reconfigure, see dist/api_data.py}
	 * @config{append, append the value as a new record\, creating a new record number key;
	 * valid only for cursors with record number keys., a boolean flag; default \c false.}
	 * @config{overwrite, configures whether the cursor's insert\, update and remove methods
	 * check the existing state of the record.  If \c overwrite is \c false\, WT_CURSOR::insert
	 * fails with ::WT_DUPLICATE_KEY if the record exists\, WT_CURSOR::update and
	 * WT_CURSOR::remove fail with ::WT_NOTFOUND if the record does not exist., a boolean flag;
	 * default \c true.}
	 * @configend
	 * @errors
	 */
	int __F(reconfigure)(WT_CURSOR *cursor, const char *config);

	/*
	 * Protected fields, only to be used by cursor implementations.
	 */
#if !defined(SWIG) && !defined(DOXYGEN)
	int __F(cache)(WT_CURSOR *cursor);	/* Cache the cursor */
						/* Reopen a cached cursor */
	int __F(reopen)(WT_CURSOR *cursor, bool check_only);

	uint64_t uri_hash;			/* Hash of URI */

	/*
	 * !!!
	 * Explicit representations of structures from queue.h.
	 * TAILQ_ENTRY(wt_cursor) q;
	 */
	struct {
		WT_CURSOR *tqe_next;
		WT_CURSOR **tqe_prev;
	} q;				/* Linked list of WT_CURSORs. */

	uint64_t recno;			/* Record number, normal and raw mode */
	uint8_t raw_recno_buf[WT_INTPACK64_MAXSIZE];

	void	*json_private;		/* JSON specific storage */
	void	*lang_private;		/* Language specific private storage */

	WT_ITEM key, value;
	int saved_err;			/* Saved error in set_{key,value}. */
	/*
	 * URI used internally, may differ from the URI provided by the
	 * user on open.
	 */
	const char *internal_uri;

/* AUTOMATIC FLAG VALUE GENERATION START */
#define	WT_CURSTD_APPEND		0x000001u
#define	WT_CURSTD_BULK			0x000002u
#define	WT_CURSTD_CACHEABLE		0x000004u
#define	WT_CURSTD_CACHED		0x000008u
#define	WT_CURSTD_DEAD			0x000010u
#define	WT_CURSTD_DEBUG_COPY_KEY	0x000020u
#define	WT_CURSTD_DEBUG_COPY_VALUE	0x000040u
#define	WT_CURSTD_DUMP_HEX		0x000080u
#define	WT_CURSTD_DUMP_JSON		0x000100u
#define	WT_CURSTD_DUMP_PRINT		0x000200u
#define	WT_CURSTD_IGNORE_TOMBSTONE	0x000400u
#define	WT_CURSTD_JOINED		0x000800u
#define	WT_CURSTD_KEY_EXT		0x001000u	/* Key points out of tree. */
#define	WT_CURSTD_KEY_INT		0x002000u	/* Key points into tree. */
#define	WT_CURSTD_META_INUSE		0x004000u
#define	WT_CURSTD_OPEN			0x008000u
#define	WT_CURSTD_OVERWRITE		0x010000u
#define	WT_CURSTD_RAW			0x020000u
#define	WT_CURSTD_RAW_SEARCH		0x040000u
#define	WT_CURSTD_UPDATE_LOCAL		0x080000u
#define	WT_CURSTD_VALUE_EXT		0x100000u	/* Value points out of tree. */
#define	WT_CURSTD_VALUE_INT		0x200000u	/* Value points into tree. */
/* AUTOMATIC FLAG VALUE GENERATION STOP */
#define	WT_CURSTD_KEY_SET	(WT_CURSTD_KEY_EXT | WT_CURSTD_KEY_INT)
#define	WT_CURSTD_VALUE_SET	(WT_CURSTD_VALUE_EXT | WT_CURSTD_VALUE_INT)
	uint32_t flags;
#endif
};

/*! Asynchronous operation types. */
typedef enum {
	WT_AOP_NONE=0,	/*!< No operation type set */
	WT_AOP_COMPACT, /*!< WT_ASYNC_OP::compact */
	WT_AOP_INSERT,	/*!< WT_ASYNC_OP::insert */
	WT_AOP_REMOVE,	/*!< WT_ASYNC_OP::remove */
	WT_AOP_SEARCH,	/*!< WT_ASYNC_OP::search */
	WT_AOP_UPDATE	/*!< WT_ASYNC_OP::update */
} WT_ASYNC_OPTYPE;

/*!
 * A WT_ASYNC_OP handle is the interface to an asynchronous operation.
 *
 * An asynchronous operation describes a data manipulation to be performed
 * asynchronously by a WiredTiger worker thread.  These operations implement
 * the CRUD (create, read, update and delete) operations.  Each operation
 * is a self-contained work unit.  The operation will be performed in the
 * context of the worker thread's session.  Each operation is performed
 * within the context of a transaction.  The application is notified of its
 * completion with a callback.  The transaction is resolved once the callback
 * returns.
 *
 * The table referenced in an operation must already exist.
 *
 * Raw data is represented by key/value pairs of WT_ITEM structures, but
 * operations can also provide access to fields within the key and value if
 * the formats are described in the WT_SESSION::create method.
 *
 * <b>Thread safety:</b> A WT_ASYNC_OP handle may not be shared between
 * threads, see @ref threads for more information.
 */
struct __wt_async_op {
	/*! The connection for this operation. */
	WT_CONNECTION *connection;

	/*!
	 * The format of the data packed into key items.  See @ref packing for
	 * details.  If not set, a default value of "u" is assumed, and
	 * applications must use WT_ITEM structures to manipulate untyped byte
	 * arrays.
	 */
	const char *key_format;

	/*!
	 * The format of the data packed into value items.  See @ref packing
	 * for details.  If not set, a default value of "u" is assumed, and
	 * applications must use WT_ITEM structures to manipulate untyped byte
	 * arrays.
	 */
	const char *value_format;

	/*
	 * Don't expose app_private to non-C language bindings - they have
	 * their own way to attach data to an operation.
	 */
#if !defined(SWIG)
	/*!
	 * A location for applications to store information that will be
	 * available in the callback from an async operation.
	 */
	void *app_private;
#endif

	/*!
	 * @name Data access
	 * @{
	 */
	/*!
	 * Invoke the underlying WT_CURSOR::get_key method; see that method
	 * for configuration, return and error values.
	 *
	 * @param op the operation handle
	 * @returns as described for WT_CURSOR::get_key
	 */
	int __F(get_key)(WT_ASYNC_OP *op, ...);

	/*!
	 * Invoke the underlying WT_CURSOR::get_value method; see that method
	 * for configuration, return and error values.
	 *
	 * @param op the operation handle
	 * @returns as described for WT_CURSOR::get_value
	 */
	int __F(get_value)(WT_ASYNC_OP *op, ...);

	/*!
	 * Invoke the underlying WT_CURSOR::set_key method; see that method
	 * for configuration, return and error values.
	 *
	 * @param op the operation handle
	 */
	void __F(set_key)(WT_ASYNC_OP *op, ...);

	/*!
	 * Invoke the underlying WT_CURSOR::set_value method; see that method
	 * for configuration, return and error values.
	 *
	 * @param op the operation handle
	 */
	void __F(set_value)(WT_ASYNC_OP *op, ...);
	/*! @} */

	/*!
	 * @name Positioning
	 * @{
	 */
	/*!
	 * Invoke the underlying WT_CURSOR::search method; see that method
	 * for configuration, return and error values.
	 *
	 * @param op the operation handle
	 * @returns via the callback as described for WT_CURSOR::search
	 */
	int __F(search)(WT_ASYNC_OP *op);
	/*! @} */

	/*!
	 * @name Data modification
	 * @{
	 */
	/*!
	 * Invoke the underlying WT_CURSOR::insert method; see that method
	 * for configuration, return and error values.
	 *
	 * @param op the operation handle
	 * @returns via the callback as described for WT_CURSOR::insert
	 */
	int __F(insert)(WT_ASYNC_OP *op);

	/*!
	 * Invoke the underlying WT_CURSOR::update method; see that method
	 * for configuration, return and error values.
	 *
	 * @param op the operation handle
	 * @returns via the callback as described for WT_CURSOR::update
	 */
	int __F(update)(WT_ASYNC_OP *op);

	/*!
	 * Invoke the underlying WT_CURSOR::remove method; see that method
	 * for configuration, return and error values.
	 *
	 * @param op the operation handle
	 * @returns via the callback as described for WT_CURSOR::remove
	 */
	int __F(remove)(WT_ASYNC_OP *op);
	/*! @} */

	/*!
	 * @name Table operations
	 * @{
	 */
	/*!
	 * Invoke the underlying WT_SESSION::compact method; see that method
	 * for configuration, return and error values.
	 *
	 * @param op the operation handle
	 * @returns via the callback as described for WT_SESSION::compact
	 */
	int __F(compact)(WT_ASYNC_OP *op);
	/*! @} */

	/*!
	 * Get the unique identifier for this operation.
	 *
	 * @snippet ex_async.c async get identifier
	 *
	 * @param op the operation handle
	 * @returns the id of the operation
	 */
	uint64_t __F(get_id)(WT_ASYNC_OP *op);

	/*!
	 * Get the type for this operation.
	 *
	 * @snippet ex_async.c async get type
	 *
	 * @param op the operation handle
	 * @returns the ::WT_ASYNC_OPTYPE of the operation
	 */
	WT_ASYNC_OPTYPE __F(get_type)(WT_ASYNC_OP *op);

	/*
	 * Protected fields, only to be used by internal implementation.
	 * Everything we need for maintaining the key/value is part of
	 * a cursor.  So, include one here so that we can use the cursor
	 * functions to manage them.
	 */
#if !defined(SWIG) && !defined(DOXYGEN)
	WT_CURSOR	c;
#endif
};

/*!
 * All data operations are performed in the context of a WT_SESSION.  This
 * encapsulates the thread and transactional context of the operation.
 *
 * <b>Thread safety:</b> A WT_SESSION handle is not usually shared between
 * threads, see @ref threads for more information.
 */
struct __wt_session {
	/*! The connection for this session. */
	WT_CONNECTION *connection;

	/*
	 * Don't expose app_private to non-C language bindings - they have
	 * their own way to attach data to an operation.
	 */
#if !defined(SWIG)
	/*!
	 * A location for applications to store information that will be
	 * available in callbacks taking a WT_SESSION handle.
	 */
	void *app_private;
#endif

	/*!
	 * Close the session handle.
	 *
	 * This will release the resources associated with the session handle,
	 * including rolling back any active transactions and closing any
	 * cursors that remain open in the session.
	 *
	 * @snippet ex_all.c Close a session
	 *
	 * @param session the session handle
	 * @configempty{WT_SESSION.close, see dist/api_data.py}
	 * @errors
	 */
	int __F(close)(WT_HANDLE_CLOSED(WT_SESSION) *session,
	    const char *config);

	/*!
	 * Reconfigure a session handle.
	 *
	 * @snippet ex_all.c Reconfigure a session
	 *
	 * WT_SESSION::reconfigure will fail if a transaction is in progress
	 * in the session.
	 *
	 * All cursors are reset.
	 *
	 * @param session the session handle
	 * @configstart{WT_SESSION.reconfigure, see dist/api_data.py}
	 * @config{cache_cursors, enable caching of cursors for reuse.  Any calls to
	 * WT_CURSOR::close for a cursor created in this session will mark the cursor as cached and
	 * keep it available to be reused for later calls to WT_SESSION::open_cursor.  Cached
	 * cursors may be eventually closed.  This value is inherited from ::wiredtiger_open \c
	 * cache_cursors., a boolean flag; default \c true.}
	 * @config{ignore_cache_size, when set\, operations performed by this session ignore the
	 * cache size and are not blocked when the cache is full.  Note that use of this option for
	 * operations that create cache pressure can starve ordinary sessions that obey the cache
	 * size., a boolean flag; default \c false.}
	 * @config{isolation, the default isolation level for operations in this session., a
	 * string\, chosen from the following options: \c "read-uncommitted"\, \c "read-committed"\,
	 * \c "snapshot"; default \c read-committed.}
	 * @configend
	 * @errors
	 */
	int __F(reconfigure)(WT_SESSION *session, const char *config);

	/*!
	 * Return information about an error as a string.
	 *
	 * @snippet ex_all.c Display an error thread safe
	 *
	 * @param session the session handle
	 * @param error a return value from a WiredTiger, ISO C, or POSIX
	 * standard API
	 * @returns a string representation of the error
	 */
	const char *__F(strerror)(WT_SESSION *session, int error);

	/*!
	 * @name Cursor handles
	 * @{
	 */

	/*!
	 * Open a new cursor on a data source or duplicate an existing cursor.
	 *
	 * @snippet ex_all.c Open a cursor
	 *
	 * An existing cursor can be duplicated by passing it as the \c to_dup
	 * parameter and setting the \c uri parameter to \c NULL:
	 *
	 * @snippet ex_all.c Duplicate a cursor
	 *
	 * Cursors being duplicated must have a key set, and successfully
	 * duplicated cursors are positioned at the same place in the data
	 * source as the original.
	 *
	 * Cursor handles should be discarded by calling WT_CURSOR::close.
	 *
	 * Cursors capable of supporting transactional operations operate in the
	 * context of the current transaction, if any.
	 *
	 * WT_SESSION::rollback_transaction implicitly resets all cursors.
	 *
	 * Cursors are relatively light-weight objects but may hold references
	 * to heavier-weight objects; applications should re-use cursors when
	 * possible, but instantiating new cursors is not so expensive that
	 * applications need to cache cursors at all cost.
	 *
	 * @param session the session handle
	 * @param uri the data source on which the cursor operates; cursors
	 *  are usually opened on tables, however, cursors can be opened on
	 *  any data source, regardless of whether it is ultimately stored
	 *  in a table.  Some cursor types may have limited functionality
	 *  (for example, they may be read-only or not support transactional
	 *  updates).  See @ref data_sources for more information.
	 *  <br>
	 *  @copydoc doc_cursor_types
	 * @param to_dup a cursor to duplicate or gather statistics on
	 * @configstart{WT_SESSION.open_cursor, see dist/api_data.py}
	 * @config{append, append the value as a new record\, creating a new record number key;
	 * valid only for cursors with record number keys., a boolean flag; default \c false.}
	 * @config{bulk, configure the cursor for bulk-loading\, a fast\, initial load path (see
	 * @ref tune_bulk_load for more information). Bulk-load may only be used for newly created
	 * objects and applications should use the WT_CURSOR::insert method to insert rows.  When
	 * bulk-loading\, rows must be loaded in sorted order.  The value is usually a true/false
	 * flag; when bulk-loading fixed-length column store objects\, the special value \c bitmap
	 * allows chunks of a memory resident bitmap to be loaded directly into a file by passing a
	 * \c WT_ITEM to WT_CURSOR::set_value where the \c size field indicates the number of
	 * records in the bitmap (as specified by the object's \c value_format configuration).
	 * Bulk-loaded bitmap values must end on a byte boundary relative to the bit count (except
	 * for the last set of values loaded)., a string; default \c false.}
	 * @config{checkpoint, the name of a checkpoint to open (the reserved name
	 * "WiredTigerCheckpoint" opens the most recent internal checkpoint taken for the object).
	 * The cursor does not support data modification., a string; default empty.}
	 * @config{dump, configure the cursor for dump format inputs and outputs: "hex" selects a
	 * simple hexadecimal format\, "json" selects a JSON format with each record formatted as
	 * fields named by column names if available\, and "print" selects a format where only
	 * non-printing characters are hexadecimal encoded.  These formats are compatible with the
	 * @ref util_dump and @ref util_load commands., a string\, chosen from the following
	 * options: \c "hex"\, \c "json"\, \c "print"; default empty.}
	 * @config{incremental = (, configure the cursor for block incremental backup usage.  These
	 * formats are only compatible with the backup data source; see @ref backup., a set of
	 * related configuration options defined below.}
	 * @config{&nbsp;&nbsp;&nbsp;&nbsp;enabled,
	 * whether to configure this backup as the starting point for a subsequent incremental
	 * backup., a boolean flag; default \c false.}
	 * @config{&nbsp;&nbsp;&nbsp;&nbsp;file, the
	 * file name when opening a duplicate incremental backup cursor.  That duplicate cursor will
	 * return the block modifications relevant to the given file name., a string; default
	 * empty.}
	 * @config{&nbsp;&nbsp;&nbsp;&nbsp;force_stop, causes all block incremental backup
	 * information to be released.  This is on an open_cursor call and the resources will be
	 * released when this cursor is closed.  No other operations should be done on this open
	 * cursor., a boolean flag; default \c false.}
	 * @config{&nbsp;&nbsp;&nbsp;&nbsp;granularity,
	 * this setting manages the granularity of how WiredTiger maintains modification maps
	 * internally.  The larger the granularity\, the smaller amount of information WiredTiger
	 * need to maintain., an integer between 1MB and 2GB; default \c 16MB.}
	 * @config{&nbsp;&nbsp;&nbsp;&nbsp;src_id, a string that identifies a previous checkpoint
	 * backup source as the source of this incremental backup.  This identifier must have
	 * already been created by use of the 'this_id' configuration in an earlier backup.  A
	 * source id is required to begin an incremental backup., a string; default empty.}
	 * @config{&nbsp;&nbsp;&nbsp;&nbsp;this_id, a string that identifies the current system
	 * state as a future backup source for an incremental backup via 'src_id'. This identifier
	 * is required when opening an incremental backup cursor and an error will be returned if
	 * one is not provided., a string; default empty.}
	 * @config{ ),,}
	 * @config{next_random, configure the cursor to return a pseudo-random record from the
	 * object when the WT_CURSOR::next method is called; valid only for row-store cursors.  See
	 * @ref cursor_random for details., a boolean flag; default \c false.}
	 * @config{next_random_sample_size, cursors configured by \c next_random to return
	 * pseudo-random records from the object randomly select from the entire object\, by
	 * default.  Setting \c next_random_sample_size to a non-zero value sets the number of
	 * samples the application expects to take using the \c next_random cursor.  A cursor
	 * configured with both \c next_random and \c next_random_sample_size attempts to divide the
	 * object into \c next_random_sample_size equal-sized pieces\, and each retrieval returns a
	 * record from one of those pieces.  See @ref cursor_random for details., a string; default
	 * \c 0.}
	 * @config{overwrite, configures whether the cursor's insert\, update and remove methods
	 * check the existing state of the record.  If \c overwrite is \c false\, WT_CURSOR::insert
	 * fails with ::WT_DUPLICATE_KEY if the record exists\, WT_CURSOR::update and
	 * WT_CURSOR::remove fail with ::WT_NOTFOUND if the record does not exist., a boolean flag;
	 * default \c true.}
	 * @config{raw, ignore the encodings for the key and value\, manage data as if the formats
	 * were \c "u". See @ref cursor_raw for details., a boolean flag; default \c false.}
	 * @config{read_once, results that are brought into cache from disk by this cursor will be
	 * given less priority in the cache., a boolean flag; default \c false.}
	 * @config{readonly, only query operations are supported by this cursor.  An error is
	 * returned if a modification is attempted using the cursor.  The default is false for all
	 * cursor types except for log and metadata cursors., a boolean flag; default \c false.}
	 * @config{statistics, Specify the statistics to be gathered.  Choosing "all" gathers
	 * statistics regardless of cost and may include traversing on-disk files; "fast" gathers a
	 * subset of relatively inexpensive statistics.  The selection must agree with the database
	 * \c statistics configuration specified to ::wiredtiger_open or WT_CONNECTION::reconfigure.
	 * For example\, "all" or "fast" can be configured when the database is configured with
	 * "all"\, but the cursor open will fail if "all" is specified when the database is
	 * configured with "fast"\, and the cursor open will fail in all cases when the database is
	 * configured with "none". If "size" is configured\, only the underlying size of the object
	 * on disk is filled in and the object is not opened.  If \c statistics is not configured\,
	 * the default configuration is the database configuration.  The "clear" configuration
	 * resets statistics after gathering them\, where appropriate (for example\, a cache size
	 * statistic is not cleared\, while the count of cursor insert operations will be cleared).
	 * See @ref statistics for more information., a list\, with values chosen from the following
	 * options: \c "all"\, \c "cache_walk"\, \c "fast"\, \c "clear"\, \c "size"\, \c
	 * "tree_walk"; default empty.}
	 * @config{target, if non-empty\, backup the list of objects; valid only for a backup data
	 * source., a list of strings; default empty.}
	 * @configend
	 * @param[out] cursorp a pointer to the newly opened cursor
	 * @errors
	 */
	int __F(open_cursor)(WT_SESSION *session,
	    const char *uri, WT_HANDLE_NULLABLE(WT_CURSOR) *to_dup,
	    const char *config, WT_CURSOR **cursorp);
	/*! @} */

	/*!
	 * @name Table operations
	 * @{
	 */
	/*!
	 * Alter a table.
	 *
	 * This will allow modification of some table settings after
	 * creation.
	 *
	 * @exclusive
	 *
	 * @snippet ex_all.c Alter a table
	 *
	 * @param session the session handle
	 * @param name the URI of the object to alter, such as \c "table:stock"
	 * @configstart{WT_SESSION.alter, see dist/api_data.py}
	 * @config{access_pattern_hint, It is recommended that workloads that consist primarily of
	 * updates and/or point queries specify \c random.  Workloads that do many cursor scans
	 * through large ranges of data specify \c sequential and other workloads specify \c none.
	 * The option leads to an advisory call to an appropriate operating system API where
	 * available., a string\, chosen from the following options: \c "none"\, \c "random"\, \c
	 * "sequential"; default \c none.}
	 * @config{app_metadata, application-owned metadata for this object., a string; default
	 * empty.}
	 * @config{cache_resident, do not ever evict the object's pages from cache.  Not compatible
	 * with LSM tables; see @ref tuning_cache_resident for more information., a boolean flag;
	 * default \c false.}
	 * @config{log = (, the transaction log configuration for this object.  Only valid if log is
	 * enabled in ::wiredtiger_open., a set of related configuration options defined below.}
	 * @config{&nbsp;&nbsp;&nbsp;&nbsp;enabled, if false\, this object has checkpoint-level
	 * durability., a boolean flag; default \c true.}
	 * @config{ ),,}
	 * @config{os_cache_dirty_max, maximum dirty system buffer cache usage\, in bytes.  If
	 * non-zero\, schedule writes for dirty blocks belonging to this object in the system buffer
	 * cache after that many bytes from this object are written into the buffer cache., an
	 * integer greater than or equal to 0; default \c 0.}
	 * @config{os_cache_max, maximum system buffer cache usage\, in bytes.  If non-zero\, evict
	 * object blocks from the system buffer cache after that many bytes from this object are
	 * read or written into the buffer cache., an integer greater than or equal to 0; default \c
	 * 0.}
	 * @configend
	 * @errors
	 */
	int __F(alter)(WT_SESSION *session,
	    const char *name, const char *config);

	/*!
	 * Create a table, column group, index or file.
	 *
	 * @not_transactional
	 *
	 * @snippet ex_all.c Create a table
	 *
	 * @param session the session handle
	 * @param name the URI of the object to create, such as
	 * \c "table:stock". For a description of URI formats
	 * see @ref data_sources.
	 * @configstart{WT_SESSION.create, see dist/api_data.py}
	 * @config{access_pattern_hint, It is recommended that workloads that consist primarily of
	 * updates and/or point queries specify \c random.  Workloads that do many cursor scans
	 * through large ranges of data specify \c sequential and other workloads specify \c none.
	 * The option leads to an advisory call to an appropriate operating system API where
	 * available., a string\, chosen from the following options: \c "none"\, \c "random"\, \c
	 * "sequential"; default \c none.}
	 * @config{allocation_size, the file unit allocation size\, in bytes\, must a power-of-two;
	 * smaller values decrease the file space required by overflow items\, and the default value
	 * of 4KB is a good choice absent requirements from the operating system or storage device.,
	 * an integer between 512B and 128MB; default \c 4KB.}
	 * @config{app_metadata, application-owned metadata for this object., a string; default
	 * empty.}
	 * @config{block_allocation, configure block allocation.  Permitted values are \c "first" or
	 * \c "best"; the \c "first" configuration uses a first-available algorithm during block
	 * allocation\, the \c "best" configuration uses a best-fit algorithm., a string\, chosen
	 * from the following options: \c "first"\, \c "best"; default \c best.}
	 * @config{block_compressor, configure a compressor for file blocks.  Permitted values are
	 * \c "none" or custom compression engine name created with WT_CONNECTION::add_compressor.
	 * If WiredTiger has builtin support for \c "lz4"\, \c "snappy"\, \c "zlib" or \c "zstd"
	 * compression\, these names are also available.  See @ref compression for more
	 * information., a string; default \c none.}
	 * @config{cache_resident, do not ever evict the object's pages from cache.  Not compatible
	 * with LSM tables; see @ref tuning_cache_resident for more information., a boolean flag;
	 * default \c false.}
	 * @config{checksum, configure block checksums; permitted values are <code>on</code>
	 * (checksum all blocks)\, <code>off</code> (checksum no blocks) and
	 * <code>uncompresssed</code> (checksum only blocks which are not compressed for any
	 * reason). The \c uncompressed setting is for applications which can rely on decompression
	 * to fail if a block has been corrupted., a string\, chosen from the following options: \c
	 * "on"\, \c "off"\, \c "uncompressed"; default \c uncompressed.}
	 * @config{colgroups, comma-separated list of names of column groups.  Each column group is
	 * stored separately\, keyed by the primary key of the table.  If no column groups are
	 * specified\, all columns are stored together in a single file.  All value columns in the
	 * table must appear in at least one column group.  Each column group must be created with a
	 * separate call to WT_SESSION::create., a list of strings; default empty.}
	 * @config{collator, configure custom collation for keys.  Permitted values are \c "none" or
	 * a custom collator name created with WT_CONNECTION::add_collator., a string; default \c
	 * none.}
	 * @config{columns, list of the column names.  Comma-separated list of the form
	 * <code>(column[\,...])</code>. For tables\, the number of entries must match the total
	 * number of values in \c key_format and \c value_format.  For colgroups and indices\, all
	 * column names must appear in the list of columns for the table., a list of strings;
	 * default empty.}
	 * @config{dictionary, the maximum number of unique values remembered in the Btree row-store
	 * leaf page value dictionary; see @ref file_formats_compression for more information., an
	 * integer greater than or equal to 0; default \c 0.}
	 * @config{encryption = (, configure an encryptor for file blocks.  When a table is
	 * created\, its encryptor is not implicitly used for any related indices or column groups.,
	 * a set of related configuration options defined below.}
	 * @config{&nbsp;&nbsp;&nbsp;&nbsp;
	 * keyid, An identifier that identifies a unique instance of the encryptor.  It is stored in
	 * clear text\, and thus is available when the wiredtiger database is reopened.  On the
	 * first use of a (name\, keyid) combination\, the WT_ENCRYPTOR::customize function is
	 * called with the keyid as an argument., a string; default empty.}
	 * @config{&nbsp;&nbsp;&nbsp;&nbsp;name, Permitted values are \c "none" or custom encryption
	 * engine name created with WT_CONNECTION::add_encryptor.  See @ref encryption for more
	 * information., a string; default \c none.}
	 * @config{ ),,}
	 * @config{exclusive, fail if the object exists.  When false (the default)\, if the object
	 * exists\, check that its settings match the specified configuration., a boolean flag;
	 * default \c false.}
	 * @config{extractor, configure custom extractor for indices.  Permitted values are \c
	 * "none" or an extractor name created with WT_CONNECTION::add_extractor., a string; default
	 * \c none.}
	 * @config{format, the file format., a string\, chosen from the following options: \c
	 * "btree"; default \c btree.}
	 * @config{huffman_key, configure Huffman encoding for keys.  Permitted values are \c
	 * "none"\, \c "english"\, \c "utf8<file>" or \c "utf16<file>". See @ref huffman for more
	 * information., a string; default \c none.}
	 * @config{huffman_value, configure Huffman encoding for values.  Permitted values are \c
	 * "none"\, \c "english"\, \c "utf8<file>" or \c "utf16<file>". See @ref huffman for more
	 * information., a string; default \c none.}
	 * @config{ignore_in_memory_cache_size, allow update and insert operations to proceed even
	 * if the cache is already at capacity.  Only valid in conjunction with in-memory databases.
	 * Should be used with caution - this configuration allows WiredTiger to consume memory over
	 * the configured cache limit., a boolean flag; default \c false.}
	 * @config{immutable, configure the index to be immutable - that is an index is not changed
	 * by any update to a record in the table., a boolean flag; default \c false.}
	 * @config{internal_key_max, the largest key stored in an internal node\, in bytes.  If
	 * set\, keys larger than the specified size are stored as overflow items (which may require
	 * additional I/O to access). The default and the maximum allowed value are both one-tenth
	 * the size of a newly split internal page., an integer greater than or equal to 0; default
	 * \c 0.}
	 * @config{internal_key_truncate, configure internal key truncation\, discarding unnecessary
	 * trailing bytes on internal keys (ignored for custom collators)., a boolean flag; default
	 * \c true.}
	 * @config{internal_page_max, the maximum page size for internal nodes\, in bytes; the size
	 * must be a multiple of the allocation size and is significant for applications wanting to
	 * avoid excessive L2 cache misses while searching the tree.  The page maximum is the bytes
	 * of uncompressed data\, that is\, the limit is applied before any block compression is
	 * done., an integer between 512B and 512MB; default \c 4KB.}
	 * @config{key_format, the format of the data packed into key items.  See @ref
	 * schema_format_types for details.  By default\, the key_format is \c 'u' and applications
	 * use WT_ITEM structures to manipulate raw byte arrays.  By default\, records are stored in
	 * row-store files: keys of type \c 'r' are record numbers and records referenced by record
	 * number are stored in column-store files., a format string; default \c u.}
	 * @config{leaf_key_max, the largest key stored in a leaf node\, in bytes.  If set\, keys
	 * larger than the specified size are stored as overflow items (which may require additional
	 * I/O to access). The default value is one-tenth the size of a newly split leaf page., an
	 * integer greater than or equal to 0; default \c 0.}
	 * @config{leaf_page_max, the maximum page size for leaf nodes\, in bytes; the size must be
	 * a multiple of the allocation size\, and is significant for applications wanting to
	 * maximize sequential data transfer from a storage device.  The page maximum is the bytes
	 * of uncompressed data\, that is\, the limit is applied before any block compression is
	 * done., an integer between 512B and 512MB; default \c 32KB.}
	 * @config{leaf_value_max, the largest value stored in a leaf node\, in bytes.  If set\,
	 * values larger than the specified size are stored as overflow items (which may require
	 * additional I/O to access). If the size is larger than the maximum leaf page size\, the
	 * page size is temporarily ignored when large values are written.  The default is one-half
	 * the size of a newly split leaf page., an integer greater than or equal to 0; default \c
	 * 0.}
	 * @config{log = (, the transaction log configuration for this object.  Only valid if log is
	 * enabled in ::wiredtiger_open., a set of related configuration options defined below.}
	 * @config{&nbsp;&nbsp;&nbsp;&nbsp;enabled, if false\, this object has checkpoint-level
	 * durability., a boolean flag; default \c true.}
	 * @config{ ),,}
	 * @config{lsm = (, options only relevant for LSM data sources., a set of related
	 * configuration options defined below.}
	 * @config{&nbsp;&nbsp;&nbsp;&nbsp;auto_throttle,
	 * Throttle inserts into LSM trees if flushing to disk isn't keeping up., a boolean flag;
	 * default \c true.}
	 * @config{&nbsp;&nbsp;&nbsp;&nbsp;bloom, create bloom filters on LSM tree
	 * chunks as they are merged., a boolean flag; default \c true.}
	 * @config{&nbsp;&nbsp;&nbsp;&nbsp;bloom_bit_count, the number of bits used per item for LSM
	 * bloom filters., an integer between 2 and 1000; default \c 16.}
	 * @config{&nbsp;&nbsp;&nbsp;&nbsp;bloom_config, config string used when creating Bloom
	 * filter files\, passed to WT_SESSION::create., a string; default empty.}
	 * @config{&nbsp;&nbsp;&nbsp;&nbsp;bloom_hash_count, the number of hash values per item used
	 * for LSM bloom filters., an integer between 2 and 100; default \c 8.}
	 * @config{&nbsp;&nbsp;&nbsp;&nbsp;bloom_oldest, create a bloom filter on the oldest LSM
	 * tree chunk.  Only supported if bloom filters are enabled., a boolean flag; default \c
	 * false.}
	 * @config{&nbsp;&nbsp;&nbsp;&nbsp;chunk_count_limit, the maximum number of chunks
	 * to allow in an LSM tree.  This option automatically times out old data.  As new chunks
	 * are added old chunks will be removed.  Enabling this option disables LSM background
	 * merges., an integer; default \c 0.}
	 * @config{&nbsp;&nbsp;&nbsp;&nbsp;chunk_max, the
	 * maximum size a single chunk can be.  Chunks larger than this size are not considered for
	 * further merges.  This is a soft limit\, and chunks larger than this value can be created.
	 * Must be larger than chunk_size., an integer between 100MB and 10TB; default \c 5GB.}
	 * @config{&nbsp;&nbsp;&nbsp;&nbsp;chunk_size, the maximum size of the in-memory chunk of an
	 * LSM tree.  This limit is soft - it is possible for chunks to be temporarily larger than
	 * this value.  This overrides the \c memory_page_max setting., an integer between 512K and
	 * 500MB; default \c 10MB.}
	 * @config{&nbsp;&nbsp;&nbsp;&nbsp;merge_custom = (, configure the
	 * tree to merge into a custom data source., a set of related configuration options defined
	 * below.}
	 * @config{&nbsp;&nbsp;&nbsp;&nbsp;&nbsp;&nbsp;&nbsp;&nbsp;prefix, custom data
	 * source prefix instead of \c "file"., a string; default empty.}
	 * @config{&nbsp;&nbsp;&nbsp;&nbsp;&nbsp;&nbsp;&nbsp;&nbsp;start_generation, merge
	 * generation at which the custom data source is used (zero indicates no custom data
	 * source)., an integer between 0 and 10; default \c 0.}
	 * @config{&nbsp;&nbsp;&nbsp;&nbsp;&nbsp;&nbsp;&nbsp;&nbsp;suffix, custom data source suffix
	 * instead of \c ".lsm"., a string; default empty.}
	 * @config{ ),,}
	 * @config{&nbsp;&nbsp;&nbsp;&nbsp;merge_max, the maximum number of chunks to include in a
	 * merge operation., an integer between 2 and 100; default \c 15.}
	 * @config{&nbsp;&nbsp;&nbsp;&nbsp;merge_min, the minimum number of chunks to include in a
	 * merge operation.  If set to 0 or 1 half the value of merge_max is used., an integer no
	 * more than 100; default \c 0.}
	 * @config{ ),,}
	 * @config{memory_page_image_max, the maximum in-memory page image represented by a single
	 * storage block.  Depending on compression efficiency\, compression can create storage
	 * blocks which require significant resources to re-instantiate in the cache\, penalizing
	 * the performance of future point updates.  The value limits the maximum in-memory page
	 * image a storage block will need.  If set to 0\, a default of 4 times \c leaf_page_max is
	 * used., an integer greater than or equal to 0; default \c 0.}
	 * @config{memory_page_max, the maximum size a page can grow to in memory before being
	 * reconciled to disk.  The specified size will be adjusted to a lower bound of
	 * <code>leaf_page_max</code>\, and an upper bound of <code>cache_size / 10</code>. This
	 * limit is soft - it is possible for pages to be temporarily larger than this value.  This
	 * setting is ignored for LSM trees\, see \c chunk_size., an integer between 512B and 10TB;
	 * default \c 5MB.}
	 * @config{os_cache_dirty_max, maximum dirty system buffer cache usage\, in bytes.  If
	 * non-zero\, schedule writes for dirty blocks belonging to this object in the system buffer
	 * cache after that many bytes from this object are written into the buffer cache., an
	 * integer greater than or equal to 0; default \c 0.}
	 * @config{os_cache_max, maximum system buffer cache usage\, in bytes.  If non-zero\, evict
	 * object blocks from the system buffer cache after that many bytes from this object are
	 * read or written into the buffer cache., an integer greater than or equal to 0; default \c
	 * 0.}
	 * @config{prefix_compression, configure prefix compression on row-store leaf pages., a
	 * boolean flag; default \c false.}
	 * @config{prefix_compression_min, minimum gain before prefix compression will be used on
	 * row-store leaf pages., an integer greater than or equal to 0; default \c 4.}
	 * @config{split_pct, the Btree page split size as a percentage of the maximum Btree page
	 * size\, that is\, when a Btree page is split\, it will be split into smaller pages\, where
	 * each page is the specified percentage of the maximum Btree page size., an integer between
	 * 50 and 100; default \c 90.}
	 * @config{type, set the type of data source used to store a column group\, index or simple
	 * table.  By default\, a \c "file:" URI is derived from the object name.  The \c type
	 * configuration can be used to switch to a different data source\, such as LSM or an
	 * extension configured by the application., a string; default \c file.}
	 * @config{value_format, the format of the data packed into value items.  See @ref
	 * schema_format_types for details.  By default\, the value_format is \c 'u' and
	 * applications use a WT_ITEM structure to manipulate raw byte arrays.  Value items of type
	 * 't' are bitfields\, and when configured with record number type keys\, will be stored
	 * using a fixed-length store., a format string; default \c u.}
	 * @configend
	 * @errors
	 */
	int __F(create)(WT_SESSION *session,
	    const char *name, const char *config);

#if !defined(SWIG) && !defined(DOXYGEN)
	/*!
	 * Import a file.
	 *
	 * @snippet ex_all.c Import a file
	 *
	 * @param session the session handle
	 * @param name the URI of the object to import
	 * @configempty{WT_SESSION.import, see dist/api_data.py}
	 * @errors
	 */
	int __F(import)(WT_SESSION *session,
	    const char *name, const char *config);
#endif

	/*!
	 * Compact a live row- or column-store btree or LSM tree.
	 *
	 * @snippet ex_all.c Compact a table
	 *
	 * @param session the session handle
	 * @param name the URI of the object to compact, such as
	 * \c "table:stock"
	 * @configstart{WT_SESSION.compact, see dist/api_data.py}
	 * @config{timeout, maximum amount of time to allow for compact in seconds.  The actual
	 * amount of time spent in compact may exceed the configured value.  A value of zero
	 * disables the timeout., an integer; default \c 1200.}
	 * @configend
	 * @errors
	 */
	int __F(compact)(WT_SESSION *session,
	    const char *name, const char *config);

	/*!
	 * Drop (delete) an object.
	 *
	 * @exclusive
	 *
	 * @not_transactional
	 *
	 * @snippet ex_all.c Drop a table
	 *
	 * @param session the session handle
	 * @param name the URI of the object to drop, such as \c "table:stock"
	 * @configstart{WT_SESSION.drop, see dist/api_data.py}
	 * @config{force, return success if the object does not exist., a boolean flag; default \c
	 * false.}
	 * @config{remove_files, if the underlying files should be removed., a boolean flag; default
	 * \c true.}
	 * @configend
	 * @ebusy_errors
	 */
	int __F(drop)(WT_SESSION *session,
	    const char *name, const char *config);

	/*!
	 * Join a join cursor with a reference cursor.
	 *
	 * @snippet ex_schema.c Join cursors
	 *
	 * @param session the session handle
	 * @param join_cursor a cursor that was opened using a
	 * \c "join:" URI. It may not have been used for any operations
	 * other than other join calls.
	 * @param ref_cursor an index cursor having the same base table
	 * as the join_cursor, or a table cursor open on the same base table,
	 * or another join cursor. Unless the ref_cursor is another join
	 * cursor, it must be positioned.
	 *
	 * The ref_cursor limits the results seen by iterating the
	 * join_cursor to table items referred to by the key in this
	 * index. The set of keys referred to is modified by the compare
	 * config option.
	 *
	 * Multiple join calls builds up a set of ref_cursors, and
	 * by default, the results seen by iteration are the intersection
	 * of the cursor ranges participating in the join. When configured
	 * with \c "operation=or", the results seen are the union of
	 * the participating cursor ranges.
	 *
	 * After the join call completes, the ref_cursor cursor may not be
	 * used for any purpose other than get_key and get_value. Any other
	 * cursor method (e.g. next, prev,close) will fail. When the
	 * join_cursor is closed, the ref_cursor is made available for
	 * general use again. The application should close ref_cursor when
	 * finished with it, although not before the join_cursor is closed.
	 *
	 * @configstart{WT_SESSION.join, see dist/api_data.py}
	 * @config{bloom_bit_count, the number of bits used per item for the bloom filter., an
	 * integer between 2 and 1000; default \c 16.}
	 * @config{bloom_false_positives, return all values that pass the bloom filter\, without
	 * eliminating any false positives., a boolean flag; default \c false.}
	 * @config{bloom_hash_count, the number of hash values per item for the bloom filter., an
	 * integer between 2 and 100; default \c 8.}
	 * @config{compare, modifies the set of items to be returned so that the index key satisfies
	 * the given comparison relative to the key set in this cursor., a string\, chosen from the
	 * following options: \c "eq"\, \c "ge"\, \c "gt"\, \c "le"\, \c "lt"; default \c "eq".}
	 * @config{count, set an approximate count of the elements that would be included in the
	 * join.  This is used in sizing the bloom filter\, and also influences evaluation order for
	 * cursors in the join.  When the count is equal for multiple bloom filters in a composition
	 * of joins\, the bloom filter may be shared., an integer; default \c .}
	 * @config{operation, the operation applied between this and other joined cursors.  When
	 * "operation=and" is specified\, all the conditions implied by joins must be satisfied for
	 * an entry to be returned by the join cursor; when "operation=or" is specified\, only one
	 * must be satisfied.  All cursors joined to a join cursor must have matching operations., a
	 * string\, chosen from the following options: \c "and"\, \c "or"; default \c "and".}
	 * @config{strategy, when set to bloom\, a bloom filter is created and populated for this
	 * index.  This has an up front cost but may reduce the number of accesses to the main table
	 * when iterating the joined cursor.  The bloom setting requires that count be set., a
	 * string\, chosen from the following options: \c "bloom"\, \c "default"; default empty.}
	 * @configend
	 * @errors
	 */
	int __F(join)(WT_SESSION *session, WT_CURSOR *join_cursor,
	    WT_CURSOR *ref_cursor, const char *config);

	/*!
	 * Flush the log.
	 *
	 * @param session the session handle
	 * @configstart{WT_SESSION.log_flush, see dist/api_data.py}
	 * @config{sync, forcibly flush the log and wait for it to achieve the synchronization level
	 * specified.  The \c background setting initiates a background synchronization intended to
	 * be used with a later call to WT_SESSION::transaction_sync.  The \c off setting forces any
	 * buffered log records to be written to the file system.  The \c on setting forces log
	 * records to be written to the storage device., a string\, chosen from the following
	 * options: \c "background"\, \c "off"\, \c "on"; default \c on.}
	 * @configend
	 * @errors
	 */
	int __F(log_flush)(WT_SESSION *session, const char *config);

	/*!
	 * Insert a ::WT_LOGREC_MESSAGE type record in the database log files
	 * (the database must be configured for logging when this method is
	 * called).
	 *
	 * @param session the session handle
	 * @param format a printf format specifier
	 * @errors
	 */
	int __F(log_printf)(WT_SESSION *session, const char *format, ...);

	/*!
	 * Rebalance a table or file, see @ref rebalance.
	 *
	 * @exclusive
	 *
	 * @snippet ex_all.c Rebalance a table
	 *
	 * @param session the session handle
	 * @param uri the current URI of the object, such as \c "table:mytable"
	 * @configempty{WT_SESSION.rebalance, see dist/api_data.py}
	 * @ebusy_errors
	 */
	int __F(rebalance)(
	    WT_SESSION *session, const char *uri, const char *config);

	/*!
	 * Rename an object.
	 *
	 * @not_transactional
	 *
	 * @snippet ex_all.c Rename a table
	 *
	 * @exclusive
	 *
	 * @param session the session handle
	 * @param uri the current URI of the object, such as \c "table:old"
	 * @param newuri the new URI of the object, such as \c "table:new"
	 * @configempty{WT_SESSION.rename, see dist/api_data.py}
	 * @ebusy_errors
	 */
	int __F(rename)(WT_SESSION *session,
	    const char *uri, const char *newuri, const char *config);

	/*!
	 * Reset the session handle.
	 *
	 * This method resets all cursors associated with this session and
	 * discards cached resources.  The session can be re-used immediately
	 * after this call returns. If a transaction is running on this
	 * session, then this call takes no action and return an error.
	 *
	 * @snippet ex_all.c Reset the session
	 *
	 * @param session the session handle
	 * @errors
	 */
	int __F(reset)(WT_SESSION *session);

	/*!
	 * Salvage a table or file.
	 *
	 * Salvage rebuilds the file, or files of which a table is comprised,
	 * discarding any corrupted file blocks.
	 *
	 * Previously deleted records may re-appear, and inserted records may
	 * disappear, when salvage is done, so salvage should not be run
	 * unless it is known to be necessary.  Normally, salvage should be
	 * called after a table or file has been corrupted, as reported by the
	 * WT_SESSION::verify method.
	 *
	 * Files are rebuilt in place, the salvage method overwrites the
	 * existing files.
	 *
	 * @exclusive
	 *
	 * @snippet ex_all.c Salvage a table
	 *
	 * @param session the session handle
	 * @param name the URI of the table or file to salvage
	 * @configstart{WT_SESSION.salvage, see dist/api_data.py}
	 * @config{force, force salvage even of files that do not appear to be WiredTiger files., a
	 * boolean flag; default \c false.}
	 * @configend
	 * @ebusy_errors
	 */
	int __F(salvage)(WT_SESSION *session,
	    const char *name, const char *config);

	/*!
	 * Truncate a file, table, cursor range, or backup cursor
	 *
	 * Truncate a table or file.
	 * @snippet ex_all.c Truncate a table
	 *
	 * Truncate a cursor range.  When truncating based on a cursor position,
	 * it is not required the cursor reference a record in the object, only
	 * that the key be set.  This allows applications to discard portions of
	 * the object name space without knowing exactly what records the object
	 * contains.
	 * @snippet ex_all.c Truncate a range
	 *
	 * Any specified cursors end with no position, and subsequent calls to
	 * the WT_CURSOR::next (WT_CURSOR::prev) method will iterate from the
	 * beginning (end) of the table.
	 *
	 * When a range truncate is in progress, and another transaction inserts
	 * a key into that range, the behavior is not well defined - a conflict
	 * may be detected or both transactions may be permitted to commit. If
	 * they do commit, and if there is a crash and recovery runs, the result
	 * may be different than what was in cache before the crash.
	 *
	 * Truncate a backup cursor.  This operation removes all log files that
	 * have been returned by the backup cursor.  It can be used to remove log
	 * files after copying them during @ref backup_incremental.
	 * @snippet ex_backup.c Truncate a backup cursor
	 *
	 * @param session the session handle
	 * @param name the URI of the table or file to truncate, or \c "log:"
	 * for a backup cursor
	 * @param start optional cursor marking the first record discarded;
	 * if <code>NULL</code>, the truncate starts from the beginning of
	 * the object; must be provided when truncating a backup cursor
	 * @param stop optional cursor marking the last record discarded;
	 * if <code>NULL</code>, the truncate continues to the end of the
	 * object; ignored when truncating a backup cursor
	 * @configempty{WT_SESSION.truncate, see dist/api_data.py}
	 * @errors
	 */
	int __F(truncate)(WT_SESSION *session,
	    const char *name,
	    WT_HANDLE_NULLABLE(WT_CURSOR) *start,
	    WT_HANDLE_NULLABLE(WT_CURSOR) *stop,
	    const char *config);

	/*!
	 * Upgrade a table or file.
	 *
	 * Upgrade upgrades a table or file, if upgrade is required.
	 *
	 * @exclusive
	 *
	 * @snippet ex_all.c Upgrade a table
	 *
	 * @param session the session handle
	 * @param name the URI of the table or file to upgrade
	 * @configempty{WT_SESSION.upgrade, see dist/api_data.py}
	 * @ebusy_errors
	 */
	int __F(upgrade)(WT_SESSION *session,
	    const char *name, const char *config);

	/*!
	 * Verify a table or file.
	 *
	 * Verify reports if a file, or the files of which a table is
	 * comprised, have been corrupted.  The WT_SESSION::salvage method
	 * can be used to repair a corrupted file,
	 *
	 * @snippet ex_all.c Verify a table
	 *
	 * @exclusive
	 *
	 * @param session the session handle
	 * @param name the URI of the table or file to verify, optional if verifying the history
	 * store
	 * @configstart{WT_SESSION.verify, see dist/api_data.py}
	 * @config{dump_address, Display page addresses\, start and stop time pairs and page types
	 * as pages are verified\, using the application's message handler\, intended for
	 * debugging., a boolean flag; default \c false.}
	 * @config{dump_blocks, Display the contents of on-disk blocks as they are verified\, using
	 * the application's message handler\, intended for debugging., a boolean flag; default \c
	 * false.}
	 * @config{dump_history, Display a key's values along with its start and stop time pairs as
	 * they are verified against the history store\, using the application's message handler\,
	 * intended for debugging., a boolean flag; default \c false.}
	 * @config{dump_layout, Display the layout of the files as they are verified\, using the
	 * application's message handler\, intended for debugging; requires optional support from
	 * the block manager., a boolean flag; default \c false.}
	 * @config{dump_offsets, Display the contents of specific on-disk blocks\, using the
	 * application's message handler\, intended for debugging., a list of strings; default
	 * empty.}
	 * @config{dump_pages, Display the contents of in-memory pages as they are verified\, using
	 * the application's message handler\, intended for debugging., a boolean flag; default \c
	 * false.}
	 * @config{stable_timestamp, Ensure that no data has a start timestamp after the stable
	 * timestamp\, to be run after rollback_to_stable., a boolean flag; default \c false.}
	 * @config{strict, Treat any verification problem as an error; by default\, verify will
	 * warn\, but not fail\, in the case of errors that won't affect future behavior (for
	 * example\, a leaked block)., a boolean flag; default \c false.}
	 * @configend
	 * @ebusy_errors
	 */
	int __F(verify)(WT_SESSION *session,
	    const char *name, const char *config);
	/*! @} */

	/*!
	 * @name Transactions
	 * @{
	 */
	/*!
	 * Start a transaction in this session.
	 *
	 * The transaction remains active until ended by
	 * WT_SESSION::commit_transaction or WT_SESSION::rollback_transaction.
	 * Operations performed on cursors capable of supporting transactional
	 * operations that are already open in this session, or which are opened
	 * before the transaction ends, will operate in the context of the
	 * transaction.
	 *
	 * @requires_notransaction
	 *
	 * @snippet ex_all.c transaction commit/rollback
	 *
	 * @param session the session handle
	 * @configstart{WT_SESSION.begin_transaction, see dist/api_data.py}
	 * @config{ignore_prepare, whether to ignore the updates by other prepared transactions as
	 * part of read operations of this transaction.  When \c true\, forces the transaction to be
	 * read-only.  Use \c force to ignore prepared updates and permit writes (which can cause
	 * lost updates unless the application knows something about the relationship between
	 * prepared transactions and the updates that are ignoring them)., a string\, chosen from
	 * the following options: \c "false"\, \c "force"\, \c "true"; default \c false.}
	 * @config{isolation, the isolation level for this transaction; defaults to the session's
	 * isolation level., a string\, chosen from the following options: \c "read-uncommitted"\,
	 * \c "read-committed"\, \c "snapshot"; default empty.}
	 * @config{name, name of the transaction for tracing and debugging., a string; default
	 * empty.}
	 * @config{operation_timeout_ms, when non-zero\, a requested limit on the number of elapsed
	 * real time milliseconds taken to complete database operations in this transaction.  Time
	 * is measured from the start of each WiredTiger API call.  There is no guarantee any
	 * operation will not take longer than this amount of time.  If WiredTiger notices the limit
	 * has been exceeded\, an operation may return a WT_ROLLBACK error.  Default is to have no
	 * limit., an integer greater than or equal to 1; default \c 0.}
	 * @config{priority, priority of the transaction for resolving conflicts.  Transactions with
	 * higher values are less likely to abort., an integer between -100 and 100; default \c 0.}
	 * @config{read_timestamp, read using the specified timestamp.  The supplied value must not
	 * be older than the current oldest timestamp.  See @ref transaction_timestamps., a string;
	 * default empty.}
	 * @config{roundup_timestamps = (, round up timestamps of the transaction.  This setting
	 * alters the visibility expected in a transaction.  See @ref transaction_timestamps., a set
	 * of related configuration options defined below.}
	 * @config{&nbsp;&nbsp;&nbsp;&nbsp;
	 * prepared, applicable only for prepared transactions.  Indicates if the prepare timestamp
	 * and the commit timestamp of this transaction can be rounded up.  If the prepare timestamp
	 * is less than the oldest timestamp\, the prepare timestamp will be rounded to the oldest
	 * timestamp.  If the commit timestamp is less than the prepare timestamp\, the commit
	 * timestamp will be rounded up to the prepare timestamp., a boolean flag; default \c
	 * false.}
	 * @config{&nbsp;&nbsp;&nbsp;&nbsp;read, if the read timestamp is less than the
	 * oldest timestamp\, the read timestamp will be rounded up to the oldest timestamp., a
	 * boolean flag; default \c false.}
	 * @config{ ),,}
	 * @config{sync, whether to sync log records when the transaction commits\, inherited from
	 * ::wiredtiger_open \c transaction_sync., a boolean flag; default empty.}
	 * @configend
	 * @errors
	 */
	int __F(begin_transaction)(WT_SESSION *session, const char *config);

	/*!
	 * Commit the current transaction.
	 *
	 * A transaction must be in progress when this method is called.
	 *
	 * If WT_SESSION::commit_transaction returns an error, the transaction
	 * was rolled back, not committed.
	 *
	 * @requires_transaction
	 *
	 * @snippet ex_all.c transaction commit/rollback
	 *
	 * @param session the session handle
	 * @configstart{WT_SESSION.commit_transaction, see dist/api_data.py}
	 * @config{commit_timestamp, set the commit timestamp for the current transaction.  The
	 * supplied value must not be older than the first commit timestamp set for the current
	 * transaction.  The value must also not be older than the current oldest and stable
	 * timestamps.  See @ref transaction_timestamps., a string; default empty.}
	 * @config{durable_timestamp, set the durable timestamp for the current transaction.  The
	 * supplied value must not be older than the commit timestamp set for the current
	 * transaction.  The value must also not be older than the current stable timestamp.  See
	 * @ref transaction_timestamps., a string; default empty.}
	 * @config{sync, override whether to sync log records when the transaction commits\,
	 * inherited from ::wiredtiger_open \c transaction_sync.  The \c background setting
	 * initiates a background synchronization intended to be used with a later call to
	 * WT_SESSION::transaction_sync.  The \c off setting does not wait for record to be written
	 * or synchronized.  The \c on setting forces log records to be written to the storage
	 * device., a string\, chosen from the following options: \c "background"\, \c "off"\, \c
	 * "on"; default empty.}
	 * @configend
	 * @errors
	 */
	int __F(commit_transaction)(WT_SESSION *session, const char *config);

	/*!
	 * Prepare the current transaction.
	 *
	 * A transaction must be in progress when this method is called.
	 *
	 * Preparing a transaction will guarantee a subsequent commit will
	 * succeed. Only commit and rollback are allowed on a transaction after
	 * it has been prepared. The transaction prepare API is designed to
	 * support MongoDB exclusively, and guarantees update conflicts have
	 * been resolved, but does not guarantee durability.
	 *
	 * @requires_transaction
	 *
	 * @snippet ex_all.c transaction prepare
	 *
	 * @param session the session handle
	 * @configstart{WT_SESSION.prepare_transaction, see dist/api_data.py}
	 * @config{prepare_timestamp, set the prepare timestamp for the updates of the current
	 * transaction.  The supplied value must not be older than any active read timestamps.  See
	 * @ref transaction_timestamps., a string; default empty.}
	 * @configend
	 * @errors
	 */
	int __F(prepare_transaction)(WT_SESSION *session, const char *config);

	/*!
	 * Roll back the current transaction.
	 *
	 * A transaction must be in progress when this method is called.
	 *
	 * All cursors are reset.
	 *
	 * @requires_transaction
	 *
	 * @snippet ex_all.c transaction commit/rollback
	 *
	 * @param session the session handle
	 * @configempty{WT_SESSION.rollback_transaction, see dist/api_data.py}
	 * @errors
	 */
	int __F(rollback_transaction)(WT_SESSION *session, const char *config);

	/*!
	 * Set a timestamp on a transaction.
	 *
	 * @snippet ex_all.c transaction timestamp
	 *
	 * @requires_transaction
	 *
	 * @param session the session handle
	 * @configstart{WT_SESSION.timestamp_transaction, see dist/api_data.py}
	 * @config{commit_timestamp, set the commit timestamp for the current transaction.  The
	 * supplied value must not be older than the first commit timestamp set for the current
	 * transaction.  The value must also not be older than the current oldest and stable
	 * timestamps.  See @ref transaction_timestamps., a string; default empty.}
	 * @config{durable_timestamp, set the durable timestamp for the current transaction.  The
	 * supplied value must not be older than the commit timestamp set for the current
	 * transaction.  The value must also not be older than the current stable timestamp.  See
	 * @ref transaction_timestamps., a string; default empty.}
	 * @config{prepare_timestamp, set the prepare timestamp for the updates of the current
	 * transaction.  The supplied value must not be older than any active read timestamps.  See
	 * @ref transaction_timestamps., a string; default empty.}
	 * @config{read_timestamp, read using the specified timestamp.  The supplied value must not
	 * be older than the current oldest timestamp.  This can only be set once for a transaction.
	 * See @ref transaction_timestamps., a string; default empty.}
	 * @configend
	 * @errors
	 */
	int __F(timestamp_transaction)(WT_SESSION *session, const char *config);

	/*!
	 * Query the session's transaction timestamp state.
	 *
	 * @param session the session handle
	 * @param[out] hex_timestamp a buffer that will be set to the
	 * hexadecimal encoding of the timestamp being queried.  Must be large
	 * enough to hold a NUL terminated, hex-encoded 8B timestamp (17 bytes).
	 * @configstart{WT_SESSION.query_timestamp, see dist/api_data.py}
	 * @config{get, specify which timestamp to query: \c commit returns the most recently set
	 * commit_timestamp.  \c first_commit returns the first set commit_timestamp.  \c prepare
	 * returns the timestamp used in preparing a transaction.  \c read returns the timestamp at
	 * which the transaction is reading at.  See @ref transaction_timestamps., a string\, chosen
	 * from the following options: \c "commit"\, \c "first_commit"\, \c "prepare"\, \c "read";
	 * default \c read.}
	 * @configend
	 * @errors
	 * If the session is not in a transaction ::WT_NOTFOUND will be
	 * returned.
	 */
	int __F(query_timestamp)(
	    WT_SESSION *session, char *hex_timestamp, const char *config);

	/*!
	 * Write a transactionally consistent snapshot of a database or set of
	 * objects.  In the absence of transaction timestamps, the checkpoint
	 * includes all transactions committed before the checkpoint starts.
	 *
	 * When timestamps are in use and a \c stable_timestamp has been set
	 * via WT_CONNECTION::set_timestamp and the checkpoint runs with
	 * \c use_timestamp=true (the default), updates committed with a
	 * timestamp larger than the \c stable_timestamp will not be included
	 * in the checkpoint for tables configured with \c log=(enabled=false).
	 * For tables with logging enabled, all committed changes will be
	 * included in the checkpoint (since recovery would roll them forward
	 * anyway).
	 *
	 * Additionally, existing named checkpoints may optionally be
	 * discarded.
	 *
	 * @requires_notransaction
	 *
	 * @snippet ex_all.c Checkpoint examples
	 *
	 * @param session the session handle
	 * @configstart{WT_SESSION.checkpoint, see dist/api_data.py}
	 * @config{drop, specify a list of checkpoints to drop.  The list may additionally contain
	 * one of the following keys: \c "from=all" to drop all checkpoints\, \c "from=<checkpoint>"
	 * to drop all checkpoints after and including the named checkpoint\, or \c
	 * "to=<checkpoint>" to drop all checkpoints before and including the named checkpoint.
	 * Checkpoints cannot be dropped if open in a cursor.  While a hot backup is in progress\,
	 * checkpoints created prior to the start of the backup cannot be dropped., a list of
	 * strings; default empty.}
	 * @config{force, if false (the default)\, checkpoints may be skipped if the underlying
	 * object has not been modified\, if true\, this option forces the checkpoint., a boolean
	 * flag; default \c false.}
	 * @config{name, if set\, specify a name for the checkpoint (note that checkpoints including
	 * LSM trees may not be named)., a string; default empty.}
	 * @config{target, if non-empty\, checkpoint the list of objects., a list of strings;
	 * default empty.}
	 * @config{use_timestamp, if true (the default)\, create the checkpoint as of the last
	 * stable timestamp if timestamps are in use\, or all current updates if there is no stable
	 * timestamp set.  If false\, this option generates a checkpoint with all updates including
	 * those later than the timestamp., a boolean flag; default \c true.}
	 * @configend
	 * @errors
	 */
	int __F(checkpoint)(WT_SESSION *session, const char *config);

	/*!
	 * Return the transaction ID range pinned by the session handle.
	 *
	 * The ID range is approximate and is calculated based on the oldest
	 * ID needed for the active transaction in this session, compared
	 * to the newest transaction in the system.
	 *
	 * @snippet ex_all.c transaction pinned range
	 *
	 * @param session the session handle
	 * @param[out] range the range of IDs pinned by this session. Zero if
	 * there is no active transaction.
	 * @errors
	 */
	int __F(transaction_pinned_range)(WT_SESSION* session, uint64_t *range);

	/*!
	 * Wait for a transaction to become synchronized.  This method is
	 * only useful when ::wiredtiger_open is configured with the
	 * \c transaction_sync setting disabled.
	 *
	 * @requires_notransaction
	 *
	 * @snippet ex_all.c Transaction sync
	 *
	 * @param session the session handle
	 * @configstart{WT_SESSION.transaction_sync, see dist/api_data.py}
	 * @config{timeout_ms, maximum amount of time to wait for background sync to complete in
	 * milliseconds.  A value of zero disables the timeout and returns immediately., an integer;
	 * default \c 1200000.}
	 * @configend
	 * @errors
	 */
	int __F(transaction_sync)(WT_SESSION *session, const char *config);
	/*! @} */

#ifndef DOXYGEN
	/*!
	 * Call into the library.
	 *
	 * This method is used for breakpoints and to set other configuration
	 * when debugging layers not directly supporting those features.
	 *
	 * @param session the session handle
	 * @errors
	 */
	int __F(breakpoint)(WT_SESSION *session);
#endif
};

/*!
 * A connection to a WiredTiger database.  The connection may be opened within
 * the same address space as the caller or accessed over a socket connection.
 *
 * Most applications will open a single connection to a database for each
 * process.  The first process to open a connection to a database will access
 * the database in its own address space.  Subsequent connections (if allowed)
 * will communicate with the first process over a socket connection to perform
 * their operations.
 *
 * <b>Thread safety:</b> A WT_CONNECTION handle may be shared between threads,
 * see @ref threads for more information.
 */
struct __wt_connection {
	/*!
	 * @name Async operation handles
	 * @{
	 */
	/*!
	 * Wait for all outstanding operations to complete.
	 *
	 * @snippet ex_async.c async flush
	 *
	 * @param connection the connection handle
	 * @errors
	 */
	int __F(async_flush)(WT_CONNECTION *connection);

	/*!
	 * Return an async operation handle
	 *
	 * @snippet ex_async.c async handle allocation
	 *
	 * @param connection the connection handle
	 * @param uri the connection handle
	 * @configstart{WT_CONNECTION.async_new_op, see dist/api_data.py}
	 * @config{append, append the value as a new record\, creating a new record number key;
	 * valid only for operations with record number keys., a boolean flag; default \c false.}
	 * @config{overwrite, configures whether the cursor's insert\, update and remove methods
	 * check the existing state of the record.  If \c overwrite is \c false\, WT_CURSOR::insert
	 * fails with ::WT_DUPLICATE_KEY if the record exists\, WT_CURSOR::update and
	 * WT_CURSOR::remove fail with ::WT_NOTFOUND if the record does not exist., a boolean flag;
	 * default \c true.}
	 * @config{raw, ignore the encodings for the key and value\, manage data as if the formats
	 * were \c "u". See @ref cursor_raw for details., a boolean flag; default \c false.}
	 * @config{timeout, maximum amount of time to allow for compact in seconds.  The actual
	 * amount of time spent in compact may exceed the configured value.  A value of zero
	 * disables the timeout., an integer; default \c 1200.}
	 * @configend
	 * @param callback the operation callback
	 * @param[out] asyncopp the new op handle
	 * @errors
	 * If there are no available handles, \c EBUSY is returned.
	 */
	int __F(async_new_op)(WT_CONNECTION *connection,
	    const char *uri, const char *config, WT_ASYNC_CALLBACK *callback,
	    WT_ASYNC_OP **asyncopp);
	/*! @} */

	/*!
	 * Close a connection.
	 *
	 * Any open sessions will be closed. This will release the resources
	 * associated with the session handle, including rolling back any
	 * active transactions and closing any cursors that remain open in the
	 * session.
	 *
	 * @snippet ex_all.c Close a connection
	 *
	 * @param connection the connection handle
	 * @configstart{WT_CONNECTION.close, see dist/api_data.py}
	 * @config{leak_memory, don't free memory during close., a boolean flag; default \c false.}
	 * @config{use_timestamp, by default\, create the close checkpoint as of the last stable
	 * timestamp if timestamps are in use\, or all current updates if there is no stable
	 * timestamp set.  If false\, this option generates a checkpoint with all updates., a
	 * boolean flag; default \c true.}
	 * @configend
	 * @errors
	 */
	int __F(close)(WT_HANDLE_CLOSED(WT_CONNECTION) *connection,
	    const char *config);

#ifndef DOXYGEN
	/*!
	 * Output debug information for various subsystems. The output format
	 * may change over time, gathering the debug information may be
	 * invasive, and the information reported may not provide a point in
	 * time view of the system.
	 *
	 * @param connection the connection handle
	 * @configstart{WT_CONNECTION.debug_info, see dist/api_data.py}
	 * @config{cache, print cache information., a boolean flag; default \c false.}
	 * @config{cursors, print all open cursor information., a boolean flag; default \c false.}
	 * @config{handles, print open handles information., a boolean flag; default \c false.}
	 * @config{log, print log information., a boolean flag; default \c false.}
	 * @config{sessions, print open session information., a boolean flag; default \c false.}
	 * @config{txn, print global txn information., a boolean flag; default \c false.}
	 * @configend
	 * @errors
	 */
	int __F(debug_info)(WT_CONNECTION *connection, const char *config);
#endif

	/*!
	 * Reconfigure a connection handle.
	 *
	 * @snippet ex_all.c Reconfigure a connection
	 *
	 * @param connection the connection handle
	 * @configstart{WT_CONNECTION.reconfigure, see dist/api_data.py}
	 * @config{async = (, asynchronous operations configuration options., a set of related
	 * configuration options defined below.}
	 * @config{&nbsp;&nbsp;&nbsp;&nbsp;enabled, enable
	 * asynchronous operation., a boolean flag; default \c false.}
	 * @config{&nbsp;&nbsp;&nbsp;&nbsp;ops_max, maximum number of expected simultaneous
	 * asynchronous operations., an integer between 1 and 4096; default \c 1024.}
	 * @config{&nbsp;&nbsp;&nbsp;&nbsp;threads, the number of worker threads to service
	 * asynchronous requests.  Each worker thread uses a session from the configured
	 * session_max., an integer between 1 and 20; default \c 2.}
	 * @config{ ),,}
	 * @config{cache_max_wait_ms, the maximum number of milliseconds an application thread will
	 * wait for space to be available in cache before giving up.  Default will wait forever., an
	 * integer greater than or equal to 0; default \c 0.}
	 * @config{cache_overflow = (, cache overflow configuration options., a set of related
	 * configuration options defined below.}
	 * @config{&nbsp;&nbsp;&nbsp;&nbsp;file_max, The
	 * maximum number of bytes that WiredTiger is allowed to use for its cache overflow
	 * mechanism.  If the cache overflow file exceeds this size\, a panic will be triggered.
	 * The default value means that the cache overflow file is unbounded and may use as much
	 * space as the filesystem will accommodate.  The minimum non-zero setting is 100MB., an
	 * integer greater than or equal to 0; default \c 0.}
	 * @config{ ),,}
	 * @config{cache_overhead, assume the heap allocator overhead is the specified percentage\,
	 * and adjust the cache usage by that amount (for example\, if there is 10GB of data in
	 * cache\, a percentage of 10 means WiredTiger treats this as 11GB). This value is
	 * configurable because different heap allocators have different overhead and different
	 * workloads will have different heap allocation sizes and patterns\, therefore applications
	 * may need to adjust this value based on allocator choice and behavior in measured
	 * workloads., an integer between 0 and 30; default \c 8.}
	 * @config{cache_size, maximum heap memory to allocate for the cache.  A database should
	 * configure either \c cache_size or \c shared_cache but not both., an integer between 1MB
	 * and 10TB; default \c 100MB.}
	 * @config{checkpoint = (, periodically checkpoint the database.  Enabling the checkpoint
	 * server uses a session from the configured session_max., a set of related configuration
	 * options defined below.}
	 * @config{&nbsp;&nbsp;&nbsp;&nbsp;log_size, wait for this amount of
	 * log record bytes to be written to the log between each checkpoint.  If non-zero\, this
	 * value will use a minimum of the log file size.  A database can configure both log_size
	 * and wait to set an upper bound for checkpoints; setting this value above 0 configures
	 * periodic checkpoints., an integer between 0 and 2GB; default \c 0.}
	 * @config{&nbsp;&nbsp;&nbsp;&nbsp;wait, seconds to wait between each checkpoint; setting
	 * this value above 0 configures periodic checkpoints., an integer between 0 and 100000;
	 * default \c 0.}
	 * @config{ ),,}
	 * @config{compatibility = (, set compatibility version of database.  Changing the
	 * compatibility version requires that there are no active operations for the duration of
	 * the call., a set of related configuration options defined below.}
	 * @config{&nbsp;&nbsp;&nbsp;&nbsp;release, compatibility release version string., a string;
	 * default empty.}
	 * @config{ ),,}
	 * @config{debug_mode = (, control the settings of various extended debugging features., a
	 * set of related configuration options defined below.}
	 * @config{&nbsp;&nbsp;&nbsp;&nbsp;
	 * checkpoint_retention, adjust log archiving to retain the log records of this number of
	 * checkpoints.  Zero or one means perform normal archiving., an integer between 0 and 1024;
	 * default \c 0.}
	 * @config{&nbsp;&nbsp;&nbsp;&nbsp;cursor_copy, if true\, use the system
	 * allocator to make a copy of any data returned by a cursor operation and return the copy
	 * instead.  The copy is freed on the next cursor operation.  This allows memory sanitizers
	 * to detect inappropriate references to memory owned by cursors., a boolean flag; default
	 * \c false.}
	 * @config{&nbsp;&nbsp;&nbsp;&nbsp;eviction, if true\, modify internal algorithms
	 * to change skew to force history store eviction to happen more aggressively.  This
	 * includes but is not limited to not skewing newest\, not favoring leaf pages\, and
	 * modifying the eviction score mechanism., a boolean flag; default \c false.}
	 * @config{&nbsp;&nbsp;&nbsp;&nbsp;realloc_exact, if true\, reallocation of memory will only
	 * provide the exact amount requested.  This will help with spotting memory allocation
	 * issues more easily., a boolean flag; default \c false.}
	 * @config{&nbsp;&nbsp;&nbsp;&nbsp;
	 * rollback_error, return a WT_ROLLBACK error from a transaction operation about every Nth
	 * operation to simulate a collision., an integer between 0 and 10M; default \c 0.}
	 * @config{&nbsp;&nbsp;&nbsp;&nbsp;slow_checkpoint, if true\, slow down checkpoint creation
	 * by slowing down internal page processing., a boolean flag; default \c false.}
	 * @config{&nbsp;&nbsp;&nbsp;&nbsp;table_logging, if true\, write transaction related
	 * information to the log for all operations\, even operations for tables with logging
	 * turned off.  This setting introduces a log format change that may break older versions of
	 * WiredTiger.  These operations are informational and skipped in recovery., a boolean flag;
	 * default \c false.}
	 * @config{ ),,}
	 * @config{error_prefix, prefix string for error messages., a string; default empty.}
	 * @config{eviction = (, eviction configuration options., a set of related configuration
	 * options defined below.}
	 * @config{&nbsp;&nbsp;&nbsp;&nbsp;threads_max, maximum number of
	 * threads WiredTiger will start to help evict pages from cache.  The number of threads
	 * started will vary depending on the current eviction load.  Each eviction worker thread
	 * uses a session from the configured session_max., an integer between 1 and 20; default \c
	 * 8.}
	 * @config{&nbsp;&nbsp;&nbsp;&nbsp;threads_min, minimum number of threads WiredTiger
	 * will start to help evict pages from cache.  The number of threads currently running will
	 * vary depending on the current eviction load., an integer between 1 and 20; default \c 1.}
	 * @config{ ),,}
	 * @config{eviction_checkpoint_target, perform eviction at the beginning of checkpoints to
	 * bring the dirty content in cache to this level.  It is a percentage of the cache size if
	 * the value is within the range of 0 to 100 or an absolute size when greater than 100. The
	 * value is not allowed to exceed the \c cache_size.  Ignored if set to zero or \c in_memory
	 * is \c true., an integer between 0 and 10TB; default \c 1.}
	 * @config{eviction_dirty_target, perform eviction in worker threads when the cache contains
	 * at least this much dirty content.  It is a percentage of the cache size if the value is
	 * within the range of 1 to 100 or an absolute size when greater than 100. The value is not
	 * allowed to exceed the \c cache_size., an integer between 1 and 10TB; default \c 5.}
	 * @config{eviction_dirty_trigger, trigger application threads to perform eviction when the
	 * cache contains at least this much dirty content.  It is a percentage of the cache size if
	 * the value is within the range of 1 to 100 or an absolute size when greater than 100. The
	 * value is not allowed to exceed the \c cache_size.  This setting only alters behavior if
	 * it is lower than eviction_trigger., an integer between 1 and 10TB; default \c 20.}
	 * @config{eviction_target, perform eviction in worker threads when the cache contains at
	 * least this much content.  It is a percentage of the cache size if the value is within the
	 * range of 10 to 100 or an absolute size when greater than 100. The value is not allowed to
	 * exceed the \c cache_size., an integer between 10 and 10TB; default \c 80.}
	 * @config{eviction_trigger, trigger application threads to perform eviction when the cache
	 * contains at least this much content.  It is a percentage of the cache size if the value
	 * is within the range of 10 to 100 or an absolute size when greater than 100. The value is
	 * not allowed to exceed the \c cache_size., an integer between 10 and 10TB; default \c 95.}
	 * @config{file_manager = (, control how file handles are managed., a set of related
	 * configuration options defined below.}
	 * @config{&nbsp;&nbsp;&nbsp;&nbsp;
	 * close_handle_minimum, number of handles open before the file manager will look for
	 * handles to close., an integer greater than or equal to 0; default \c 250.}
	 * @config{&nbsp;&nbsp;&nbsp;&nbsp;close_idle_time, amount of time in seconds a file handle
	 * needs to be idle before attempting to close it.  A setting of 0 means that idle handles
	 * are not closed., an integer between 0 and 100000; default \c 30.}
	 * @config{&nbsp;&nbsp;&nbsp;&nbsp;close_scan_interval, interval in seconds at which to
	 * check for files that are inactive and close them., an integer between 1 and 100000;
	 * default \c 10.}
	 * @config{ ),,}
	 * @config{history_store = (, history store configuration options., a set of related
	 * configuration options defined below.}
	 * @config{&nbsp;&nbsp;&nbsp;&nbsp;file_max, The
	 * maximum number of bytes that WiredTiger is allowed to use for its history store
	 * mechanism.  If the history store file exceeds this size\, a panic will be triggered.  The
	 * default value means that the history store file is unbounded and may use as much space as
	 * the filesystem will accommodate.  The minimum non-zero setting is 100MB., an integer
	 * greater than or equal to 0; default \c 0.}
	 * @config{ ),,}
	 * @config{io_capacity = (, control how many bytes per second are written and read.
	 * Exceeding the capacity results in throttling., a set of related configuration options
	 * defined below.}
	 * @config{&nbsp;&nbsp;&nbsp;&nbsp;total, number of bytes per second
	 * available to all subsystems in total.  When set\, decisions about what subsystems are
	 * throttled\, and in what proportion\, are made internally.  The minimum non-zero setting
	 * is 1MB., an integer between 0 and 1TB; default \c 0.}
	 * @config{ ),,}
	 * @config{log = (, enable logging.  Enabling logging uses three sessions from the
	 * configured session_max., a set of related configuration options defined below.}
	 * @config{&nbsp;&nbsp;&nbsp;&nbsp;archive, automatically archive unneeded log files., a
	 * boolean flag; default \c true.}
	 * @config{&nbsp;&nbsp;&nbsp;&nbsp;os_cache_dirty_pct,
	 * maximum dirty system buffer cache usage\, as a percentage of the log's \c file_max.  If
	 * non-zero\, schedule writes for dirty blocks belonging to the log in the system buffer
	 * cache after that percentage of the log has been written into the buffer cache without an
	 * intervening file sync., an integer between 0 and 100; default \c 0.}
	 * @config{&nbsp;&nbsp;&nbsp;&nbsp;prealloc, pre-allocate log files., a boolean flag;
	 * default \c true.}
	 * @config{&nbsp;&nbsp;&nbsp;&nbsp;zero_fill, manually write zeroes into
	 * log files., a boolean flag; default \c false.}
	 * @config{ ),,}
	 * @config{lsm_manager = (, configure database wide options for LSM tree management.  The
	 * LSM manager is started automatically the first time an LSM tree is opened.  The LSM
	 * manager uses a session from the configured session_max., a set of related configuration
	 * options defined below.}
	 * @config{&nbsp;&nbsp;&nbsp;&nbsp;merge, merge LSM chunks where
	 * possible., a boolean flag; default \c true.}
	 * @config{&nbsp;&nbsp;&nbsp;&nbsp;
	 * worker_thread_max, Configure a set of threads to manage merging LSM trees in the
	 * database.  Each worker thread uses a session handle from the configured session_max., an
	 * integer between 3 and 20; default \c 4.}
	 * @config{ ),,}
	 * @config{operation_timeout_ms, when non-zero\, a requested limit on the number of elapsed
	 * real time milliseconds application threads will take to complete database operations.
	 * Time is measured from the start of each WiredTiger API call.  There is no guarantee any
	 * operation will not take longer than this amount of time.  If WiredTiger notices the limit
	 * has been exceeded\, an operation may return a WT_ROLLBACK error.  Default is to have no
	 * limit., an integer greater than or equal to 1; default \c 0.}
	 * @config{operation_tracking = (, enable tracking of performance-critical functions.  See
	 * @ref operation_tracking for more information., a set of related configuration options
	 * defined below.}
	 * @config{&nbsp;&nbsp;&nbsp;&nbsp;enabled, enable operation tracking
	 * subsystem., a boolean flag; default \c false.}
	 * @config{&nbsp;&nbsp;&nbsp;&nbsp;path, the
	 * name of a directory into which operation tracking files are written.  The directory must
	 * already exist.  If the value is not an absolute path\, the path is relative to the
	 * database home (see @ref absolute_path for more information)., a string; default \c ".".}
	 * @config{ ),,}
	 * @config{shared_cache = (, shared cache configuration options.  A database should
	 * configure either a cache_size or a shared_cache not both.  Enabling a shared cache uses a
	 * session from the configured session_max.  A shared cache can not have absolute values
	 * configured for cache eviction settings., a set of related configuration options defined
	 * below.}
	 * @config{&nbsp;&nbsp;&nbsp;&nbsp;chunk, the granularity that a shared cache is
	 * redistributed., an integer between 1MB and 10TB; default \c 10MB.}
	 * @config{&nbsp;&nbsp;&nbsp;&nbsp;name, the name of a cache that is shared between
	 * databases or \c "none" when no shared cache is configured., a string; default \c none.}
	 * @config{&nbsp;&nbsp;&nbsp;&nbsp;quota, maximum size of cache this database can be
	 * allocated from the shared cache.  Defaults to the entire shared cache size., an integer;
	 * default \c 0.}
	 * @config{&nbsp;&nbsp;&nbsp;&nbsp;reserve, amount of cache this database is
	 * guaranteed to have available from the shared cache.  This setting is per database.
	 * Defaults to the chunk size., an integer; default \c 0.}
	 * @config{&nbsp;&nbsp;&nbsp;&nbsp;
	 * size, maximum memory to allocate for the shared cache.  Setting this will update the
	 * value if one is already set., an integer between 1MB and 10TB; default \c 500MB.}
	 * @config{ ),,}
	 * @config{statistics, Maintain database statistics\, which may impact performance.
	 * Choosing "all" maintains all statistics regardless of cost\, "fast" maintains a subset of
	 * statistics that are relatively inexpensive\, "none" turns off all statistics.  The
	 * "clear" configuration resets statistics after they are gathered\, where appropriate (for
	 * example\, a cache size statistic is not cleared\, while the count of cursor insert
	 * operations will be cleared). When "clear" is configured for the database\, gathered
	 * statistics are reset each time a statistics cursor is used to gather statistics\, as well
	 * as each time statistics are logged using the \c statistics_log configuration.  See @ref
	 * statistics for more information., a list\, with values chosen from the following options:
	 * \c "all"\, \c "cache_walk"\, \c "fast"\, \c "none"\, \c "clear"\, \c "tree_walk"; default
	 * \c none.}
	 * @config{statistics_log = (, log any statistics the database is configured to maintain\,
	 * to a file.  See @ref statistics for more information.  Enabling the statistics log server
	 * uses a session from the configured session_max., a set of related configuration options
	 * defined below.}
	 * @config{&nbsp;&nbsp;&nbsp;&nbsp;json, encode statistics in JSON format.,
	 * a boolean flag; default \c false.}
	 * @config{&nbsp;&nbsp;&nbsp;&nbsp;on_close, log
	 * statistics on database close., a boolean flag; default \c false.}
	 * @config{&nbsp;&nbsp;&nbsp;&nbsp;sources, if non-empty\, include statistics for the list
	 * of data source URIs\, if they are open at the time of the statistics logging.  The list
	 * may include URIs matching a single data source ("table:mytable")\, or a URI matching all
	 * data sources of a particular type ("table:")., a list of strings; default empty.}
	 * @config{&nbsp;&nbsp;&nbsp;&nbsp;timestamp, a timestamp prepended to each log record\, may
	 * contain strftime conversion specifications\, when \c json is configured\, defaults to \c
	 * "%FT%Y.000Z"., a string; default \c "%b %d %H:%M:%S".}
	 * @config{&nbsp;&nbsp;&nbsp;&nbsp;
	 * wait, seconds to wait between each write of the log records; setting this value above 0
	 * configures statistics logging., an integer between 0 and 100000; default \c 0.}
	 * @config{
	 * ),,}
	 * @config{verbose, enable messages for various events.  Options are given as a list\, such
	 * as <code>"verbose=[evictserver\,read]"</code>., a list\, with values chosen from the
	 * following options: \c "api"\, \c "backup"\, \c "block"\, \c "checkpoint"\, \c
	 * "checkpoint_gc"\, \c "checkpoint_progress"\, \c "compact"\, \c "compact_progress"\, \c
	 * "error_returns"\, \c "evict"\, \c "evict_stuck"\, \c "evictserver"\, \c "fileops"\, \c
	 * "handleops"\, \c "log"\, \c "history_store"\, \c "history_store_activity"\, \c "lsm"\, \c
	 * "lsm_manager"\, \c "metadata"\, \c "mutex"\, \c "overflow"\, \c "read"\, \c "rebalance"\,
	 * \c "reconcile"\, \c "recovery"\, \c "recovery_progress"\, \c "rts"\, \c "salvage"\, \c
	 * "shared_cache"\, \c "split"\, \c "temporary"\, \c "thread_group"\, \c "timestamp"\, \c
	 * "transaction"\, \c "verify"\, \c "version"\, \c "write"; default empty.}
	 * @configend
	 * @errors
	 */
	int __F(reconfigure)(WT_CONNECTION *connection, const char *config);

	/*!
	 * The home directory of the connection.
	 *
	 * @snippet ex_all.c Get the database home directory
	 *
	 * @param connection the connection handle
	 * @returns a pointer to a string naming the home directory
	 */
	const char *__F(get_home)(WT_CONNECTION *connection);

	/*!
	 * Add configuration options for a method.  See
	 * @ref custom_ds_config_add for more information.
	 *
	 * @snippet ex_all.c Configure method configuration
	 *
	 * @param connection the connection handle
	 * @param method the method being configured
	 * @param uri the object type or NULL for all object types
	 * @param config the additional configuration's name and default value
	 * @param type the additional configuration's type (must be one of
	 * \c "boolean"\, \c "int", \c "list" or \c "string")
	 * @param check the additional configuration check string, or NULL if
	 * none
	 * @errors
	 */
	int __F(configure_method)(WT_CONNECTION *connection,
	    const char *method, const char *uri,
	    const char *config, const char *type, const char *check);

	/*!
	 * Return if opening this handle created the database.
	 *
	 * @snippet ex_all.c Check if the database is newly created
	 *
	 * @param connection the connection handle
	 * @returns false (zero) if the connection existed before the call to
	 * ::wiredtiger_open, true (non-zero) if it was created by opening this
	 * handle.
	 */
	int __F(is_new)(WT_CONNECTION *connection);

	/*!
	 * @name Session handles
	 * @{
	 */
	/*!
	 * Open a session.
	 *
	 * @snippet ex_all.c Open a session
	 *
	 * @param connection the connection handle
	 * @param event_handler An event handler. If <code>NULL</code>, the
	 * connection's event handler is used. See @ref event_message_handling
	 * for more information.
	 * @configstart{WT_CONNECTION.open_session, see dist/api_data.py}
	 * @config{cache_cursors, enable caching of cursors for reuse.  Any calls to
	 * WT_CURSOR::close for a cursor created in this session will mark the cursor as cached and
	 * keep it available to be reused for later calls to WT_SESSION::open_cursor.  Cached
	 * cursors may be eventually closed.  This value is inherited from ::wiredtiger_open \c
	 * cache_cursors., a boolean flag; default \c true.}
	 * @config{ignore_cache_size, when set\, operations performed by this session ignore the
	 * cache size and are not blocked when the cache is full.  Note that use of this option for
	 * operations that create cache pressure can starve ordinary sessions that obey the cache
	 * size., a boolean flag; default \c false.}
	 * @config{isolation, the default isolation level for operations in this session., a
	 * string\, chosen from the following options: \c "read-uncommitted"\, \c "read-committed"\,
	 * \c "snapshot"; default \c read-committed.}
	 * @configend
	 * @param[out] sessionp the new session handle
	 * @errors
	 */
	int __F(open_session)(WT_CONNECTION *connection,
	    WT_EVENT_HANDLER *event_handler, const char *config,
	    WT_SESSION **sessionp);
	/*! @} */

	/*!
	 * @name Transactions
	 * @{
	 */
	/*!
	 * Query the global transaction timestamp state.
	 *
	 * @snippet ex_all.c query timestamp
	 *
	 * @param connection the connection handle
	 * @param[out] hex_timestamp a buffer that will be set to the
	 * hexadecimal encoding of the timestamp being queried.  Must be large
	 * enough to hold a NUL terminated, hex-encoded 8B timestamp (17 bytes).
	 * @configstart{WT_CONNECTION.query_timestamp, see dist/api_data.py}
	 * @config{get, specify which timestamp to query: \c all_durable returns the largest
	 * timestamp such that all timestamps up to that value have been made durable\, \c
	 * last_checkpoint returns the timestamp of the most recent stable checkpoint\, \c oldest
	 * returns the most recent \c oldest_timestamp set with WT_CONNECTION::set_timestamp\, \c
	 * oldest_reader returns the minimum of the read timestamps of all active readers \c pinned
	 * returns the minimum of the \c oldest_timestamp and the read timestamps of all active
	 * readers\, \c recovery returns the timestamp of the most recent stable checkpoint taken
	 * prior to a shutdown and \c stable returns the most recent \c stable_timestamp set with
	 * WT_CONNECTION::set_timestamp.  See @ref transaction_timestamps., a string\, chosen from
	 * the following options: \c "all_durable"\, \c "last_checkpoint"\, \c "oldest"\, \c
	 * "oldest_reader"\, \c "pinned"\, \c "recovery"\, \c "stable"; default \c all_durable.}
	 * @configend
	 * @errors
	 * If there is no matching timestamp (e.g., if this method is called
	 * before timestamps are used) ::WT_NOTFOUND will be returned.
	 */
	int __F(query_timestamp)(
	    WT_CONNECTION *connection, char *hex_timestamp, const char *config);

	/*!
	 * Set a global transaction timestamp.
	 *
	 * @snippet ex_all.c set commit timestamp
	 *
	 * @snippet ex_all.c set oldest timestamp
	 *
	 * @snippet ex_all.c set stable timestamp
	 *
	 * @param connection the connection handle
	 * @configstart{WT_CONNECTION.set_timestamp, see dist/api_data.py}
	 * @config{commit_timestamp, (deprecated) reset the maximum commit timestamp tracked by
	 * WiredTiger.  This will cause future calls to WT_CONNECTION::query_timestamp to ignore
	 * commit timestamps greater than the specified value until the next commit moves the
	 * tracked commit timestamp forwards.  This is only intended for use where the application
	 * is rolling back locally committed transactions.  The supplied value must not be older
	 * than the current oldest and stable timestamps.  See @ref transaction_timestamps., a
	 * string; default empty.}
	 * @config{durable_timestamp, reset the maximum durable timestamp tracked by WiredTiger.
	 * This will cause future calls to WT_CONNECTION::query_timestamp to ignore durable
	 * timestamps greater than the specified value until the next durable timestamp moves the
	 * tracked durable timestamp forwards.  This is only intended for use where the application
	 * is rolling back locally committed transactions.  The supplied value must not be older
	 * than the current oldest and stable timestamps.  See @ref transaction_timestamps., a
	 * string; default empty.}
	 * @config{force, set timestamps even if they violate normal ordering requirements.  For
	 * example allow the \c oldest_timestamp to move backwards., a boolean flag; default \c
	 * false.}
	 * @config{oldest_timestamp, future commits and queries will be no earlier than the
	 * specified timestamp.  Supplied values must be monotonically increasing\, any attempt to
	 * set the value to older than the current is silently ignored.  The supplied value must not
	 * be newer than the current stable timestamp.  See @ref transaction_timestamps., a string;
	 * default empty.}
	 * @config{stable_timestamp, checkpoints will not include commits that are newer than the
	 * specified timestamp in tables configured with \c log=(enabled=false). Supplied values
	 * must be monotonically increasing\, any attempt to set the value to older than the current
	 * is silently ignored.  The supplied value must not be older than the current oldest
	 * timestamp.  See @ref transaction_timestamps., a string; default empty.}
	 * @configend
	 * @errors
	 */
	int __F(set_timestamp)(
	    WT_CONNECTION *connection, const char *config);

	/*!
	 * Rollback in-memory non-logged state to an earlier point in time.
	 *
	 * This method uses a timestamp to define the rollback point, and requires the application
	 * use timestamps, the stable_timestamp have been set via a call to
	 * WT_CONNECTION::set_timestamp, and a checkpoint operating on the last stable timestamp
	 * to have completed. Any updates to checkpoint durable tables that are more recent than
	 * the stable timestamp are removed.
	 *
	 * This method requires that there are no active operations for the duration of the call.
	 *
	 * Any updates made to logged tables will not be rolled back. Any updates made without an
	 * associated timestamp will not be rolled back. See @ref transaction_timestamps.
	 *
	 * @snippet ex_all.c rollback to stable
	 *
	 * @param connection the connection handle
	 * @configempty{WT_CONNECTION.rollback_to_stable, see dist/api_data.py}
	 * @errors
	 */
	int __F(rollback_to_stable)(
	    WT_CONNECTION *connection, const char *config);

	/*! @} */

	/*!
	 * @name Extensions
	 * @{
	 */
	/*!
	 * Load an extension.
	 *
	 * @snippet ex_all.c Load an extension
	 *
	 * @param connection the connection handle
	 * @param path the filename of the extension module, or \c "local" to
	 * search the current application binary for the initialization
	 * function, see @ref extensions for more details.
	 * @configstart{WT_CONNECTION.load_extension, see dist/api_data.py}
	 * @config{config, configuration string passed to the entry point of the extension as its
	 * WT_CONFIG_ARG argument., a string; default empty.}
	 * @config{early_load, whether this extension should be loaded at the beginning of
	 * ::wiredtiger_open.  Only applicable to extensions loaded via the wiredtiger_open
	 * configurations string., a boolean flag; default \c false.}
	 * @config{entry, the entry point of the extension\, called to initialize the extension when
	 * it is loaded.  The signature of the function must match ::wiredtiger_extension_init., a
	 * string; default \c wiredtiger_extension_init.}
	 * @config{terminate, an optional function in the extension that is called before the
	 * extension is unloaded during WT_CONNECTION::close.  The signature of the function must
	 * match ::wiredtiger_extension_terminate., a string; default \c
	 * wiredtiger_extension_terminate.}
	 * @configend
	 * @errors
	 */
	int __F(load_extension)(WT_CONNECTION *connection,
	    const char *path, const char *config);

	/*!
	 * Add a custom data source.  See @ref custom_data_sources for more
	 * information.
	 *
	 * The application must first implement the WT_DATA_SOURCE interface
	 * and then register the implementation with WiredTiger:
	 *
	 * @snippet ex_data_source.c WT_DATA_SOURCE register
	 *
	 * @param connection the connection handle
	 * @param prefix the URI prefix for this data source, e.g., "file:"
	 * @param data_source the application-supplied implementation of
	 *	WT_DATA_SOURCE to manage this data source.
	 * @configempty{WT_CONNECTION.add_data_source, see dist/api_data.py}
	 * @errors
	 */
	int __F(add_data_source)(WT_CONNECTION *connection, const char *prefix,
	    WT_DATA_SOURCE *data_source, const char *config);

	/*!
	 * Add a custom collation function.
	 *
	 * The application must first implement the WT_COLLATOR interface and
	 * then register the implementation with WiredTiger:
	 *
	 * @snippet ex_all.c WT_COLLATOR register
	 *
	 * @param connection the connection handle
	 * @param name the name of the collation to be used in calls to
	 * 	WT_SESSION::create, may not be \c "none"
	 * @param collator the application-supplied collation handler
	 * @configempty{WT_CONNECTION.add_collator, see dist/api_data.py}
	 * @errors
	 */
	int __F(add_collator)(WT_CONNECTION *connection,
	    const char *name, WT_COLLATOR *collator, const char *config);

	/*!
	 * Add a compression function.
	 *
	 * The application must first implement the WT_COMPRESSOR interface
	 * and then register the implementation with WiredTiger:
	 *
	 * @snippet nop_compress.c WT_COMPRESSOR initialization structure
	 *
	 * @snippet nop_compress.c WT_COMPRESSOR initialization function
	 *
	 * @param connection the connection handle
	 * @param name the name of the compression function to be used in calls
	 *	to WT_SESSION::create, may not be \c "none"
	 * @param compressor the application-supplied compression handler
	 * @configempty{WT_CONNECTION.add_compressor, see dist/api_data.py}
	 * @errors
	 */
	int __F(add_compressor)(WT_CONNECTION *connection,
	    const char *name, WT_COMPRESSOR *compressor, const char *config);

	/*!
	 * Add an encryption function.
	 *
	 * The application must first implement the WT_ENCRYPTOR interface
	 * and then register the implementation with WiredTiger:
	 *
	 * @snippet nop_encrypt.c WT_ENCRYPTOR initialization structure
	 *
	 * @snippet nop_encrypt.c WT_ENCRYPTOR initialization function
	 *
	 * @param connection the connection handle
	 * @param name the name of the encryption function to be used in calls
	 *	to WT_SESSION::create, may not be \c "none"
	 * @param encryptor the application-supplied encryption handler
	 * @configempty{WT_CONNECTION.add_encryptor, see dist/api_data.py}
	 * @errors
	 */
	int __F(add_encryptor)(WT_CONNECTION *connection,
	    const char *name, WT_ENCRYPTOR *encryptor, const char *config);

	/*!
	 * Add a custom extractor for index keys or column groups.
	 *
	 * The application must first implement the WT_EXTRACTOR interface and
	 * then register the implementation with WiredTiger:
	 *
	 * @snippet ex_all.c WT_EXTRACTOR register
	 *
	 * @param connection the connection handle
	 * @param name the name of the extractor to be used in calls to
	 * 	WT_SESSION::create, may not be \c "none"
	 * @param extractor the application-supplied extractor
	 * @configempty{WT_CONNECTION.add_extractor, see dist/api_data.py}
	 * @errors
	 */
	int __F(add_extractor)(WT_CONNECTION *connection, const char *name,
	    WT_EXTRACTOR *extractor, const char *config);

	/*!
	 * Configure a custom file system.
	 *
	 * This method can only be called from an early loaded extension
	 * module. The application must first implement the WT_FILE_SYSTEM
	 * interface and then register the implementation with WiredTiger:
	 *
	 * @snippet ex_file_system.c WT_FILE_SYSTEM register
	 *
	 * @param connection the connection handle
	 * @param fs the populated file system structure
	 * @configempty{WT_CONNECTION.set_file_system, see dist/api_data.py}
	 * @errors
	 */
	int __F(set_file_system)(
	    WT_CONNECTION *connection, WT_FILE_SYSTEM *fs, const char *config);

	/*!
	 * Return a reference to the WiredTiger extension functions.
	 *
	 * @snippet ex_data_source.c WT_EXTENSION_API declaration
	 *
	 * @param wt_conn the WT_CONNECTION handle
	 * @returns a reference to a WT_EXTENSION_API structure.
	 */
	WT_EXTENSION_API *__F(get_extension_api)(WT_CONNECTION *wt_conn);
	/*! @} */
};

/*!
 * Open a connection to a database.
 *
 * @snippet ex_all.c Open a connection
 *
 * @param home The path to the database home directory.  See @ref home
 * for more information.
 * @param event_handler An event handler. If <code>NULL</code>, a default
 * event handler is installed that writes error messages to stderr. See
 * @ref event_message_handling for more information.
 * @configstart{wiredtiger_open, see dist/api_data.py}
 * @config{async = (, asynchronous operations configuration options., a set of related configuration
 * options defined below.}
 * @config{&nbsp;&nbsp;&nbsp;&nbsp;enabled, enable asynchronous operation.,
 * a boolean flag; default \c false.}
 * @config{&nbsp;&nbsp;&nbsp;&nbsp;ops_max, maximum number of
 * expected simultaneous asynchronous operations., an integer between 1 and 4096; default \c 1024.}
 * @config{&nbsp;&nbsp;&nbsp;&nbsp;threads, the number of worker threads to service asynchronous
 * requests.  Each worker thread uses a session from the configured session_max., an integer between
 * 1 and 20; default \c 2.}
 * @config{ ),,}
 * @config{big_hash_array_size, size of several connection-level arrays which are considered big.,
 * an integer between 512 and 1048576; default \c 512.}
 * @config{buffer_alignment, in-memory alignment (in bytes) for buffers used for I/O. The default
 * value of -1 indicates a platform-specific alignment value should be used (4KB on Linux systems
 * when direct I/O is configured\, zero elsewhere)., an integer between -1 and 1MB; default \c -1.}
 * @config{builtin_extension_config, A structure where the keys are the names of builtin extensions
 * and the values are passed to WT_CONNECTION::load_extension as the \c config parameter (for
 * example\, <code>builtin_extension_config={zlib={compression_level=3}}</code>)., a string; default
 * empty.}
 * @config{cache_cursors, enable caching of cursors for reuse.  This is the default value for any
 * sessions created\, and can be overridden in configuring \c cache_cursors in
 * WT_CONNECTION.open_session., a boolean flag; default \c true.}
 * @config{cache_max_wait_ms, the maximum number of milliseconds an application thread will wait for
 * space to be available in cache before giving up.  Default will wait forever., an integer greater
 * than or equal to 0; default \c 0.}
 * @config{cache_overflow = (, cache overflow configuration options., a set of related configuration
 * options defined below.}
 * @config{&nbsp;&nbsp;&nbsp;&nbsp;file_max, The maximum number of bytes
 * that WiredTiger is allowed to use for its cache overflow mechanism.  If the cache overflow file
 * exceeds this size\, a panic will be triggered.  The default value means that the cache overflow
 * file is unbounded and may use as much space as the filesystem will accommodate.  The minimum
 * non-zero setting is 100MB., an integer greater than or equal to 0; default \c 0.}
 * @config{ ),,}
 * @config{cache_overhead, assume the heap allocator overhead is the specified percentage\, and
 * adjust the cache usage by that amount (for example\, if there is 10GB of data in cache\, a
 * percentage of 10 means WiredTiger treats this as 11GB). This value is configurable because
 * different heap allocators have different overhead and different workloads will have different
 * heap allocation sizes and patterns\, therefore applications may need to adjust this value based
 * on allocator choice and behavior in measured workloads., an integer between 0 and 30; default \c
 * 8.}
 * @config{cache_size, maximum heap memory to allocate for the cache.  A database should configure
 * either \c cache_size or \c shared_cache but not both., an integer between 1MB and 10TB; default
 * \c 100MB.}
 * @config{checkpoint = (, periodically checkpoint the database.  Enabling the checkpoint server
 * uses a session from the configured session_max., a set of related configuration options defined
 * below.}
 * @config{&nbsp;&nbsp;&nbsp;&nbsp;log_size, wait for this amount of log record bytes to be
 * written to the log between each checkpoint.  If non-zero\, this value will use a minimum of the
 * log file size.  A database can configure both log_size and wait to set an upper bound for
 * checkpoints; setting this value above 0 configures periodic checkpoints., an integer between 0
 * and 2GB; default \c 0.}
 * @config{&nbsp;&nbsp;&nbsp;&nbsp;wait, seconds to wait between each
 * checkpoint; setting this value above 0 configures periodic checkpoints., an integer between 0 and
 * 100000; default \c 0.}
 * @config{ ),,}
 * @config{checkpoint_sync, flush files to stable storage when closing or writing checkpoints., a
 * boolean flag; default \c true.}
 * @config{compatibility = (, set compatibility version of database.  Changing the compatibility
 * version requires that there are no active operations for the duration of the call., a set of
 * related configuration options defined below.}
 * @config{&nbsp;&nbsp;&nbsp;&nbsp;release,
 * compatibility release version string., a string; default empty.}
 * @config{&nbsp;&nbsp;&nbsp;&nbsp;
 * require_max, required maximum compatibility version of existing data files.  Must be greater than
 * or equal to any release version set in the \c release setting.  Has no effect if creating the
 * database., a string; default empty.}
 * @config{&nbsp;&nbsp;&nbsp;&nbsp;require_min, required
 * minimum compatibility version of existing data files.  Must be less than or equal to any release
 * version set in the \c release setting.  Has no effect if creating the database., a string;
 * default empty.}
 * @config{ ),,}
 * @config{config_base, write the base configuration file if creating the database.  If \c false in
 * the config passed directly to ::wiredtiger_open\, will ignore any existing base configuration
 * file in addition to not creating one.  See @ref config_base for more information., a boolean
 * flag; default \c true.}
 * @config{create, create the database if it does not exist., a boolean flag; default \c false.}
 * @config{debug_mode = (, control the settings of various extended debugging features., a set of
 * related configuration options defined below.}
 * @config{&nbsp;&nbsp;&nbsp;&nbsp;
 * checkpoint_retention, adjust log archiving to retain the log records of this number of
 * checkpoints.  Zero or one means perform normal archiving., an integer between 0 and 1024; default
 * \c 0.}
 * @config{&nbsp;&nbsp;&nbsp;&nbsp;cursor_copy, if true\, use the system allocator to make a
 * copy of any data returned by a cursor operation and return the copy instead.  The copy is freed
 * on the next cursor operation.  This allows memory sanitizers to detect inappropriate references
 * to memory owned by cursors., a boolean flag; default \c false.}
 * @config{&nbsp;&nbsp;&nbsp;&nbsp;
 * eviction, if true\, modify internal algorithms to change skew to force history store eviction to
 * happen more aggressively.  This includes but is not limited to not skewing newest\, not favoring
 * leaf pages\, and modifying the eviction score mechanism., a boolean flag; default \c false.}
 * @config{&nbsp;&nbsp;&nbsp;&nbsp;realloc_exact, if true\, reallocation of memory will only provide
 * the exact amount requested.  This will help with spotting memory allocation issues more easily.,
 * a boolean flag; default \c false.}
 * @config{&nbsp;&nbsp;&nbsp;&nbsp;rollback_error, return a
 * WT_ROLLBACK error from a transaction operation about every Nth operation to simulate a
 * collision., an integer between 0 and 10M; default \c 0.}
 * @config{&nbsp;&nbsp;&nbsp;&nbsp;
 * slow_checkpoint, if true\, slow down checkpoint creation by slowing down internal page
 * processing., a boolean flag; default \c false.}
 * @config{&nbsp;&nbsp;&nbsp;&nbsp;table_logging, if
 * true\, write transaction related information to the log for all operations\, even operations for
 * tables with logging turned off.  This setting introduces a log format change that may break older
 * versions of WiredTiger.  These operations are informational and skipped in recovery., a boolean
 * flag; default \c false.}
 * @config{ ),,}
 * @config{direct_io, Use \c O_DIRECT on POSIX systems\, and \c FILE_FLAG_NO_BUFFERING on Windows to
 * access files.  Options are given as a list\, such as <code>"direct_io=[data]"</code>. Configuring
 * \c direct_io requires care\, see @ref tuning_system_buffer_cache_direct_io for important
 * warnings.  Including \c "data" will cause WiredTiger data files to use direct I/O\, including \c
 * "log" will cause WiredTiger log files to use direct I/O\, and including \c "checkpoint" will
 * cause WiredTiger data files opened at a checkpoint (i.e: read-only) to use direct I/O. \c
 * direct_io should be combined with \c write_through to get the equivalent of \c O_DIRECT on
 * Windows., a list\, with values chosen from the following options: \c "checkpoint"\, \c "data"\,
 * \c "log"; default empty.}
 * @config{encryption = (, configure an encryptor for system wide metadata and logs.  If a system
 * wide encryptor is set\, it is also used for encrypting data files and tables\, unless encryption
 * configuration is explicitly set for them when they are created with WT_SESSION::create., a set of
 * related configuration options defined below.}
 * @config{&nbsp;&nbsp;&nbsp;&nbsp;keyid, An
 * identifier that identifies a unique instance of the encryptor.  It is stored in clear text\, and
 * thus is available when the wiredtiger database is reopened.  On the first use of a (name\, keyid)
 * combination\, the WT_ENCRYPTOR::customize function is called with the keyid as an argument., a
 * string; default empty.}
 * @config{&nbsp;&nbsp;&nbsp;&nbsp;name, Permitted values are \c "none" or
 * custom encryption engine name created with WT_CONNECTION::add_encryptor.  See @ref encryption for
 * more information., a string; default \c none.}
 * @config{&nbsp;&nbsp;&nbsp;&nbsp;secretkey, A
 * string that is passed to the WT_ENCRYPTOR::customize function.  It is never stored in clear
 * text\, so must be given to any subsequent ::wiredtiger_open calls to reopen the database.  It
 * must also be provided to any "wt" commands used with this database., a string; default empty.}
 * @config{ ),,}
 * @config{error_prefix, prefix string for error messages., a string; default empty.}
 * @config{eviction = (, eviction configuration options., a set of related configuration options
 * defined below.}
 * @config{&nbsp;&nbsp;&nbsp;&nbsp;threads_max, maximum number of threads WiredTiger
 * will start to help evict pages from cache.  The number of threads started will vary depending on
 * the current eviction load.  Each eviction worker thread uses a session from the configured
 * session_max., an integer between 1 and 20; default \c 8.}
 * @config{&nbsp;&nbsp;&nbsp;&nbsp;
 * threads_min, minimum number of threads WiredTiger will start to help evict pages from cache.  The
 * number of threads currently running will vary depending on the current eviction load., an integer
 * between 1 and 20; default \c 1.}
 * @config{ ),,}
 * @config{eviction_checkpoint_target, perform eviction at the beginning of checkpoints to bring the
 * dirty content in cache to this level.  It is a percentage of the cache size if the value is
 * within the range of 0 to 100 or an absolute size when greater than 100. The value is not allowed
 * to exceed the \c cache_size.  Ignored if set to zero or \c in_memory is \c true., an integer
 * between 0 and 10TB; default \c 1.}
 * @config{eviction_dirty_target, perform eviction in worker threads when the cache contains at
 * least this much dirty content.  It is a percentage of the cache size if the value is within the
 * range of 1 to 100 or an absolute size when greater than 100. The value is not allowed to exceed
 * the \c cache_size., an integer between 1 and 10TB; default \c 5.}
 * @config{eviction_dirty_trigger, trigger application threads to perform eviction when the cache
 * contains at least this much dirty content.  It is a percentage of the cache size if the value is
 * within the range of 1 to 100 or an absolute size when greater than 100. The value is not allowed
 * to exceed the \c cache_size.  This setting only alters behavior if it is lower than
 * eviction_trigger., an integer between 1 and 10TB; default \c 20.}
 * @config{eviction_target, perform eviction in worker threads when the cache contains at least this
 * much content.  It is a percentage of the cache size if the value is within the range of 10 to 100
 * or an absolute size when greater than 100. The value is not allowed to exceed the \c cache_size.,
 * an integer between 10 and 10TB; default \c 80.}
 * @config{eviction_trigger, trigger application threads to perform eviction when the cache contains
 * at least this much content.  It is a percentage of the cache size if the value is within the
 * range of 10 to 100 or an absolute size when greater than 100. The value is not allowed to exceed
 * the \c cache_size., an integer between 10 and 10TB; default \c 95.}
 * @config{exclusive, fail if the database already exists\, generally used with the \c create
 * option., a boolean flag; default \c false.}
 * @config{extensions, list of shared library extensions to load (using dlopen). Any values
 * specified to a library extension are passed to WT_CONNECTION::load_extension as the \c config
 * parameter (for example\, <code>extensions=(/path/ext.so={entry=my_entry})</code>)., a list of
 * strings; default empty.}
 * @config{file_close_sync, control whether to flush modified files to storage independent of a
 * global checkpoint when closing file handles to acquire exclusive access to a table.  If set to
 * false\, and logging is disabled\, API calls that require exclusive access to tables will return
 * EBUSY if there have been changes made to the table since the last global checkpoint.  When
 * logging is enabled\, the value for <code>file_close_sync</code> has no effect\, and\, modified
 * file is always flushed to storage when closing file handles to acquire exclusive access to the
 * table., a boolean flag; default \c true.}
 * @config{file_extend, file extension configuration.  If set\, extend files of the set type in
 * allocations of the set size\, instead of a block at a time as each new block is written.  For
 * example\, <code>file_extend=(data=16MB)</code>. If set to 0\, disable the file extension for the
 * set type.  For log files\, the allowed range is between 100KB and 2GB; values larger than the
 * configured maximum log size and the default config would extend log files in allocations of the
 * maximum log file size., a list\, with values chosen from the following options: \c "data"\, \c
 * "log"; default empty.}
 * @config{file_manager = (, control how file handles are managed., a set of related configuration
 * options defined below.}
 * @config{&nbsp;&nbsp;&nbsp;&nbsp;close_handle_minimum, number of handles
 * open before the file manager will look for handles to close., an integer greater than or equal to
 * 0; default \c 250.}
 * @config{&nbsp;&nbsp;&nbsp;&nbsp;close_idle_time, amount of time in seconds a
 * file handle needs to be idle before attempting to close it.  A setting of 0 means that idle
 * handles are not closed., an integer between 0 and 100000; default \c 30.}
 * @config{&nbsp;&nbsp;&nbsp;&nbsp;close_scan_interval, interval in seconds at which to check for
 * files that are inactive and close them., an integer between 1 and 100000; default \c 10.}
 * @config{ ),,}
 * @config{history_store = (, history store configuration options., a set of related configuration
 * options defined below.}
 * @config{&nbsp;&nbsp;&nbsp;&nbsp;file_max, The maximum number of bytes
 * that WiredTiger is allowed to use for its history store mechanism.  If the history store file
 * exceeds this size\, a panic will be triggered.  The default value means that the history store
 * file is unbounded and may use as much space as the filesystem will accommodate.  The minimum
 * non-zero setting is 100MB., an integer greater than or equal to 0; default \c 0.}
 * @config{ ),,}
 * @config{in_memory, keep data in-memory only.  See @ref in_memory for more information., a boolean
 * flag; default \c false.}
 * @config{io_capacity = (, control how many bytes per second are written and read.  Exceeding the
 * capacity results in throttling., a set of related configuration options defined below.}
 * @config{&nbsp;&nbsp;&nbsp;&nbsp;total, number of bytes per second available to all subsystems in
 * total.  When set\, decisions about what subsystems are throttled\, and in what proportion\, are
 * made internally.  The minimum non-zero setting is 1MB., an integer between 0 and 1TB; default \c
 * 0.}
 * @config{ ),,}
 * @config{log = (, enable logging.  Enabling logging uses three sessions from the configured
 * session_max., a set of related configuration options defined below.}
 * @config{&nbsp;&nbsp;&nbsp;&nbsp;archive, automatically archive unneeded log files., a boolean
 * flag; default \c true.}
 * @config{&nbsp;&nbsp;&nbsp;&nbsp;compressor, configure a compressor for
 * log records.  Permitted values are \c "none" or custom compression engine name created with
 * WT_CONNECTION::add_compressor.  If WiredTiger has builtin support for \c "lz4"\, \c "snappy"\, \c
 * "zlib" or \c "zstd" compression\, these names are also available.  See @ref compression for more
 * information., a string; default \c none.}
 * @config{&nbsp;&nbsp;&nbsp;&nbsp;enabled, enable logging
 * subsystem., a boolean flag; default \c false.}
 * @config{&nbsp;&nbsp;&nbsp;&nbsp;file_max, the
 * maximum size of log files., an integer between 100KB and 2GB; default \c 100MB.}
 * @config{&nbsp;&nbsp;&nbsp;&nbsp;os_cache_dirty_pct, maximum dirty system buffer cache usage\, as
 * a percentage of the log's \c file_max.  If non-zero\, schedule writes for dirty blocks belonging
 * to the log in the system buffer cache after that percentage of the log has been written into the
 * buffer cache without an intervening file sync., an integer between 0 and 100; default \c 0.}
 * @config{&nbsp;&nbsp;&nbsp;&nbsp;path, the name of a directory into which log files are written.
 * The directory must already exist.  If the value is not an absolute path\, the path is relative to
 * the database home (see @ref absolute_path for more information)., a string; default \c ".".}
 * @config{&nbsp;&nbsp;&nbsp;&nbsp;prealloc, pre-allocate log files., a boolean flag; default \c
 * true.}
 * @config{&nbsp;&nbsp;&nbsp;&nbsp;recover, run recovery or error if recovery needs to run
 * after an unclean shutdown., a string\, chosen from the following options: \c "error"\, \c "on";
 * default \c on.}
 * @config{&nbsp;&nbsp;&nbsp;&nbsp;zero_fill, manually write zeroes into log files.,
 * a boolean flag; default \c false.}
 * @config{ ),,}
 * @config{lsm_manager = (, configure database wide options for LSM tree management.  The LSM
 * manager is started automatically the first time an LSM tree is opened.  The LSM manager uses a
 * session from the configured session_max., a set of related configuration options defined below.}
 * @config{&nbsp;&nbsp;&nbsp;&nbsp;merge, merge LSM chunks where possible., a boolean flag; default
 * \c true.}
 * @config{&nbsp;&nbsp;&nbsp;&nbsp;worker_thread_max, Configure a set of threads to manage
 * merging LSM trees in the database.  Each worker thread uses a session handle from the configured
 * session_max., an integer between 3 and 20; default \c 4.}
 * @config{ ),,}
 * @config{mmap, Use memory mapping when accessing files in a read-only mode., a boolean flag;
 * default \c true.}
 * @config{mmap_all, Use memory mapping to read and write all data files., a boolean flag; default
 * \c false.}
 * @config{multiprocess, permit sharing between processes (will automatically start an RPC server
 * for primary processes and use RPC for secondary processes). <b>Not yet supported in
 * WiredTiger</b>., a boolean flag; default \c false.}
 * @config{operation_timeout_ms, when non-zero\, a requested limit on the number of elapsed real
 * time milliseconds application threads will take to complete database operations.  Time is
 * measured from the start of each WiredTiger API call.  There is no guarantee any operation will
 * not take longer than this amount of time.  If WiredTiger notices the limit has been exceeded\, an
 * operation may return a WT_ROLLBACK error.  Default is to have no limit., an integer greater than
 * or equal to 1; default \c 0.}
 * @config{operation_tracking = (, enable tracking of performance-critical functions.  See @ref
 * operation_tracking for more information., a set of related configuration options defined below.}
 * @config{&nbsp;&nbsp;&nbsp;&nbsp;enabled, enable operation tracking subsystem., a boolean flag;
 * default \c false.}
 * @config{&nbsp;&nbsp;&nbsp;&nbsp;path, the name of a directory into which
 * operation tracking files are written.  The directory must already exist.  If the value is not an
 * absolute path\, the path is relative to the database home (see @ref absolute_path for more
 * information)., a string; default \c ".".}
 * @config{ ),,}
 * @config{readonly, open connection in read-only mode.  The database must exist.  All methods that
 * may modify a database are disabled.  See @ref readonly for more information., a boolean flag;
 * default \c false.}
 * @config{salvage, open connection and salvage any WiredTiger-owned database and log files that it
 * detects as corrupted.  This API should only be used after getting an error return of
 * WT_TRY_SALVAGE. Salvage rebuilds files in place\, overwriting existing files.  We recommend
 * making a backup copy of all files with the WiredTiger prefix prior to passing this flag., a
 * boolean flag; default \c false.}
 * @config{session_cursor_cache_size, size of hash array that holds cached session cursors., an
 * integer greater than or equal to 512; default \c 512.}
 * @config{session_dhhash_size, size of hash array that holds cached session dhandles., an integer
 * greater than or equal to 512; default \c 512.}
 * @config{session_max, maximum expected number of sessions (including server threads)., an integer
 * greater than or equal to 1; default \c 100.}
 * @config{shared_cache = (, shared cache configuration options.  A database should configure either
 * a cache_size or a shared_cache not both.  Enabling a shared cache uses a session from the
 * configured session_max.  A shared cache can not have absolute values configured for cache
 * eviction settings., a set of related configuration options defined below.}
 * @config{&nbsp;&nbsp;&nbsp;&nbsp;chunk, the granularity that a shared cache is redistributed., an
 * integer between 1MB and 10TB; default \c 10MB.}
 * @config{&nbsp;&nbsp;&nbsp;&nbsp;name, the name of
 * a cache that is shared between databases or \c "none" when no shared cache is configured., a
 * string; default \c none.}
 * @config{&nbsp;&nbsp;&nbsp;&nbsp;quota, maximum size of cache this
 * database can be allocated from the shared cache.  Defaults to the entire shared cache size., an
 * integer; default \c 0.}
 * @config{&nbsp;&nbsp;&nbsp;&nbsp;reserve, amount of cache this database is
 * guaranteed to have available from the shared cache.  This setting is per database.  Defaults to
 * the chunk size., an integer; default \c 0.}
 * @config{&nbsp;&nbsp;&nbsp;&nbsp;size, maximum memory
 * to allocate for the shared cache.  Setting this will update the value if one is already set., an
 * integer between 1MB and 10TB; default \c 500MB.}
 * @config{ ),,}
 * @config{statistics, Maintain database statistics\, which may impact performance.  Choosing "all"
 * maintains all statistics regardless of cost\, "fast" maintains a subset of statistics that are
 * relatively inexpensive\, "none" turns off all statistics.  The "clear" configuration resets
 * statistics after they are gathered\, where appropriate (for example\, a cache size statistic is
 * not cleared\, while the count of cursor insert operations will be cleared). When "clear" is
 * configured for the database\, gathered statistics are reset each time a statistics cursor is used
 * to gather statistics\, as well as each time statistics are logged using the \c statistics_log
 * configuration.  See @ref statistics for more information., a list\, with values chosen from the
 * following options: \c "all"\, \c "cache_walk"\, \c "fast"\, \c "none"\, \c "clear"\, \c
 * "tree_walk"; default \c none.}
 * @config{statistics_log = (, log any statistics the database is configured to maintain\, to a
 * file.  See @ref statistics for more information.  Enabling the statistics log server uses a
 * session from the configured session_max., a set of related configuration options defined below.}
 * @config{&nbsp;&nbsp;&nbsp;&nbsp;json, encode statistics in JSON format., a boolean flag; default
 * \c false.}
 * @config{&nbsp;&nbsp;&nbsp;&nbsp;on_close, log statistics on database close., a boolean
 * flag; default \c false.}
 * @config{&nbsp;&nbsp;&nbsp;&nbsp;path, the name of a directory into which
 * statistics files are written.  The directory must already exist.  If the value is not an absolute
 * path\, the path is relative to the database home (see @ref absolute_path for more information).,
 * a string; default \c ".".}
 * @config{&nbsp;&nbsp;&nbsp;&nbsp;sources, if non-empty\, include
 * statistics for the list of data source URIs\, if they are open at the time of the statistics
 * logging.  The list may include URIs matching a single data source ("table:mytable")\, or a URI
 * matching all data sources of a particular type ("table:")., a list of strings; default empty.}
 * @config{&nbsp;&nbsp;&nbsp;&nbsp;timestamp, a timestamp prepended to each log record\, may contain
 * strftime conversion specifications\, when \c json is configured\, defaults to \c "%FT%Y.000Z"., a
 * string; default \c "%b %d %H:%M:%S".}
 * @config{&nbsp;&nbsp;&nbsp;&nbsp;wait, seconds to wait
 * between each write of the log records; setting this value above 0 configures statistics logging.,
 * an integer between 0 and 100000; default \c 0.}
 * @config{ ),,}
 * @config{transaction_sync = (, how to sync log records when the transaction commits., a set of
 * related configuration options defined below.}
 * @config{&nbsp;&nbsp;&nbsp;&nbsp;enabled, whether to
 * sync the log on every commit by default\, can be overridden by the \c sync setting to
 * WT_SESSION::commit_transaction., a boolean flag; default \c false.}
 * @config{&nbsp;&nbsp;&nbsp;&nbsp;method, the method used to ensure log records are stable on
 * disk\, see @ref tune_durability for more information., a string\, chosen from the following
 * options: \c "dsync"\, \c "fsync"\, \c "none"; default \c fsync.}
 * @config{ ),,}
 * @config{use_environment, use the \c WIREDTIGER_CONFIG and \c WIREDTIGER_HOME environment
 * variables if the process is not running with special privileges.  See @ref home for more
 * information., a boolean flag; default \c true.}
 * @config{use_environment_priv, use the \c WIREDTIGER_CONFIG and \c WIREDTIGER_HOME environment
 * variables even if the process is running with special privileges.  See @ref home for more
 * information., a boolean flag; default \c false.}
 * @config{verbose, enable messages for various events.  Options are given as a list\, such as
 * <code>"verbose=[evictserver\,read]"</code>., a list\, with values chosen from the following
 * options: \c "api"\, \c "backup"\, \c "block"\, \c "checkpoint"\, \c "checkpoint_gc"\, \c
 * "checkpoint_progress"\, \c "compact"\, \c "compact_progress"\, \c "error_returns"\, \c "evict"\,
 * \c "evict_stuck"\, \c "evictserver"\, \c "fileops"\, \c "handleops"\, \c "log"\, \c
 * "history_store"\, \c "history_store_activity"\, \c "lsm"\, \c "lsm_manager"\, \c "metadata"\, \c
 * "mutex"\, \c "overflow"\, \c "read"\, \c "rebalance"\, \c "reconcile"\, \c "recovery"\, \c
 * "recovery_progress"\, \c "rts"\, \c "salvage"\, \c "shared_cache"\, \c "split"\, \c "temporary"\,
 * \c "thread_group"\, \c "timestamp"\, \c "transaction"\, \c "verify"\, \c "version"\, \c "write";
 * default empty.}
 * @config{verify_metadata, open connection and verify any WiredTiger metadata.  This API allows
 * verification and detection of corruption in WiredTiger metadata., a boolean flag; default \c
 * false.}
 * @config{write_through, Use \c FILE_FLAG_WRITE_THROUGH on Windows to write to files.  Ignored on
 * non-Windows systems.  Options are given as a list\, such as <code>"write_through=[data]"</code>.
 * Configuring \c write_through requires care\, see @ref tuning_system_buffer_cache_direct_io for
 * important warnings.  Including \c "data" will cause WiredTiger data files to write through
 * cache\, including \c "log" will cause WiredTiger log files to write through cache.  \c
 * write_through should be combined with \c direct_io to get the equivalent of POSIX \c O_DIRECT on
 * Windows., a list\, with values chosen from the following options: \c "data"\, \c "log"; default
 * empty.}
 * @configend
 * Additionally, if files named \c WiredTiger.config or \c WiredTiger.basecfg
 * appear in the WiredTiger home directory, they are read for configuration
 * values (see @ref config_file and @ref config_base for details).
 * See @ref config_order for ordering of the configuration mechanisms.
 * @param[out] connectionp A pointer to the newly opened connection handle
 * @errors
 */
int wiredtiger_open(const char *home,
    WT_EVENT_HANDLER *event_handler, const char *config,
    WT_CONNECTION **connectionp) WT_ATTRIBUTE_LIBRARY_VISIBLE;

/*!
 * Return information about a WiredTiger error as a string (see
 * WT_SESSION::strerror for a thread-safe API).
 *
 * @snippet ex_all.c Display an error
 *
 * @param error a return value from a WiredTiger, ISO C, or POSIX standard API
 * @returns a string representation of the error
 */
const char *wiredtiger_strerror(int error) WT_ATTRIBUTE_LIBRARY_VISIBLE;

#if !defined(SWIG)
/*!
 * The interface implemented by applications to accept notifications
 * of the completion of asynchronous operations.
 *
 * Applications register their implementation with WiredTiger by calling
 * WT_CONNECTION::async_new_op.
 *
 * @snippet ex_async.c async handle allocation
 */
struct __wt_async_callback {
	/*!
	 * Callback to receive completion notification.
	 *
	 * @param[in] op the operation handle
	 * @param[in] op_ret the result of the async operation
	 * @param[in] flags currently unused
	 * @returns zero for success, non-zero to indicate an error.
	 *
	 * @snippet ex_async.c async example callback implementation
	 */
	int (*notify)(WT_ASYNC_CALLBACK *cb, WT_ASYNC_OP *op,
	    int op_ret, uint32_t flags);
};
#endif

/*!
 * The interface implemented by applications to handle error, informational and
 * progress messages.  Entries set to NULL are ignored and the default handlers
 * will continue to be used.
 */
struct __wt_event_handler {
	/*!
	 * Callback to handle error messages; by default, error messages are
	 * written to the stderr stream. See @ref event_message_handling for
	 * more information.
	 *
	 * Errors that require the application to exit and restart will have
	 * their \c error value set to \c WT_PANIC. The application can exit
	 * immediately when \c WT_PANIC is passed to an event handler, there
	 * is no reason to return into WiredTiger.
	 *
	 * Event handler returns are not ignored: if the handler returns
	 * non-zero, the error may cause the WiredTiger function posting the
	 * event to fail, and may even cause operation or library failure.
	 *
	 * @param session the WiredTiger session handle in use when the error
	 * was generated. The handle may have been created by the application
	 * or automatically by WiredTiger.
	 * @param error a return value from a WiredTiger, ISO C, or
	 * POSIX standard API, which can be converted to a string using
	 * WT_SESSION::strerror
	 * @param message an error string
	 */
	int (*handle_error)(WT_EVENT_HANDLER *handler,
	    WT_SESSION *session, int error, const char *message);

	/*!
	 * Callback to handle informational messages; by default, informational
	 * messages are written to the stdout stream. See
	 * @ref event_message_handling for more information.
	 *
	 * Message handler returns are not ignored: if the handler returns
	 * non-zero, the error may cause the WiredTiger function posting the
	 * event to fail, and may even cause operation or library failure.
	 *
	 * @param session the WiredTiger session handle in use when the message
	 * was generated. The handle may have been created by the application
	 * or automatically by WiredTiger.
	 * @param message an informational string
	 */
	int (*handle_message)(WT_EVENT_HANDLER *handler,
	    WT_SESSION *session, const char *message);

	/*!
	 * Callback to handle progress messages; by default, progress messages
	 * are not written. See @ref event_message_handling for more
	 * information.
	 *
	 * Progress handler returns are not ignored: if the handler returns
	 * non-zero, the error may cause the WiredTiger function posting the
	 * event to fail, and may even cause operation or library failure.
	 *
	 * @param session the WiredTiger session handle in use when the
	 * progress message was generated. The handle may have been created by
	 * the application or automatically by WiredTiger.
	 * @param operation a string representation of the operation
	 * @param progress a counter
	 */
	int (*handle_progress)(WT_EVENT_HANDLER *handler,
	    WT_SESSION *session, const char *operation, uint64_t progress);

	/*!
	 * Callback to handle automatic close of a WiredTiger handle.
	 *
	 * Close handler returns are not ignored: if the handler returns
	 * non-zero, the error may cause the WiredTiger function posting the
	 * event to fail, and may even cause operation or library failure.
	 *
	 * @param session The session handle that is being closed if the
	 * cursor parameter is NULL.
	 * @param cursor The cursor handle that is being closed, or NULL if
	 * it is a session handle being closed.
	 */
	int (*handle_close)(WT_EVENT_HANDLER *handler,
	    WT_SESSION *session, WT_CURSOR *cursor);
};

/*!
 * @name Data packing and unpacking
 * @{
 */

/*!
 * Pack a structure into a buffer.
 *
 * See @ref packing for a description of the permitted format strings.
 *
 * @section pack_examples Packing Examples
 *
 * For example, the string <code>"iSh"</code> will pack a 32-bit integer
 * followed by a NUL-terminated string, followed by a 16-bit integer.  The
 * default, big-endian encoding will be used, with no alignment.  This could be
 * used in C as follows:
 *
 * @snippet ex_all.c Pack fields into a buffer
 *
 * Then later, the values can be unpacked as follows:
 *
 * @snippet ex_all.c Unpack fields from a buffer
 *
 * @param session the session handle
 * @param buffer a pointer to a packed byte array
 * @param len the number of valid bytes in the buffer
 * @param format the data format, see @ref packing
 * @errors
 */
int wiredtiger_struct_pack(WT_SESSION *session,
    void *buffer, size_t len, const char *format, ...)
    WT_ATTRIBUTE_LIBRARY_VISIBLE;

/*!
 * Calculate the size required to pack a structure.
 *
 * Note that for variable-sized fields including variable-sized strings and
 * integers, the calculated sized merely reflects the expected sizes specified
 * in the format string itself.
 *
 * @snippet ex_all.c Get the packed size
 *
 * @param session the session handle
 * @param lenp a location where the number of bytes needed for the
 * matching call to ::wiredtiger_struct_pack is returned
 * @param format the data format, see @ref packing
 * @errors
 */
int wiredtiger_struct_size(WT_SESSION *session,
    size_t *lenp, const char *format, ...) WT_ATTRIBUTE_LIBRARY_VISIBLE;

/*!
 * Unpack a structure from a buffer.
 *
 * Reverse of ::wiredtiger_struct_pack: gets values out of a
 * packed byte string.
 *
 * @snippet ex_all.c Unpack fields from a buffer
 *
 * @param session the session handle
 * @param buffer a pointer to a packed byte array
 * @param len the number of valid bytes in the buffer
 * @param format the data format, see @ref packing
 * @errors
 */
int wiredtiger_struct_unpack(WT_SESSION *session,
    const void *buffer, size_t len, const char *format, ...)
    WT_ATTRIBUTE_LIBRARY_VISIBLE;

#if !defined(SWIG)

/*!
 * Streaming interface to packing.
 *
 * This allows applications to pack or unpack records one field at a time.
 * This is an opaque handle returned by ::wiredtiger_pack_start or
 * ::wiredtiger_unpack_start.  It must be closed with ::wiredtiger_pack_close.
 */
typedef struct __wt_pack_stream WT_PACK_STREAM;

/*!
 * Start a packing operation into a buffer with the given format string.  This
 * should be followed by a series of calls to ::wiredtiger_pack_item,
 * ::wiredtiger_pack_int, ::wiredtiger_pack_str or ::wiredtiger_pack_uint
 * to fill in the values.
 *
 * @param session the session handle
 * @param format the data format, see @ref packing
 * @param buffer a pointer to memory to hold the packed data
 * @param size the size of the buffer
 * @param[out] psp the new packing stream handle
 * @errors
 */
int wiredtiger_pack_start(WT_SESSION *session,
    const char *format, void *buffer, size_t size, WT_PACK_STREAM **psp)
    WT_ATTRIBUTE_LIBRARY_VISIBLE;

/*!
 * Start an unpacking operation from a buffer with the given format string.
 * This should be followed by a series of calls to ::wiredtiger_unpack_item,
 * ::wiredtiger_unpack_int, ::wiredtiger_unpack_str or ::wiredtiger_unpack_uint
 * to retrieve the packed values.
 *
 * @param session the session handle
 * @param format the data format, see @ref packing
 * @param buffer a pointer to memory holding the packed data
 * @param size the size of the buffer
 * @param[out] psp the new packing stream handle
 * @errors
 */
int wiredtiger_unpack_start(WT_SESSION *session,
    const char *format, const void *buffer, size_t size, WT_PACK_STREAM **psp)
    WT_ATTRIBUTE_LIBRARY_VISIBLE;

/*!
 * Close a packing stream.
 *
 * @param ps the packing stream handle
 * @param[out] usedp the number of bytes in the buffer used by the stream
 * @errors
 */
int wiredtiger_pack_close(WT_PACK_STREAM *ps, size_t *usedp)
    WT_ATTRIBUTE_LIBRARY_VISIBLE;

/*!
 * Pack an item into a packing stream.
 *
 * @param ps the packing stream handle
 * @param item an item to pack
 * @errors
 */
int wiredtiger_pack_item(WT_PACK_STREAM *ps, WT_ITEM *item)
    WT_ATTRIBUTE_LIBRARY_VISIBLE;

/*!
 * Pack a signed integer into a packing stream.
 *
 * @param ps the packing stream handle
 * @param i a signed integer to pack
 * @errors
 */
int wiredtiger_pack_int(WT_PACK_STREAM *ps, int64_t i)
    WT_ATTRIBUTE_LIBRARY_VISIBLE;

/*!
 * Pack a string into a packing stream.
 *
 * @param ps the packing stream handle
 * @param s a string to pack
 * @errors
 */
int wiredtiger_pack_str(WT_PACK_STREAM *ps, const char *s)
    WT_ATTRIBUTE_LIBRARY_VISIBLE;

/*!
 * Pack an unsigned integer into a packing stream.
 *
 * @param ps the packing stream handle
 * @param u an unsigned integer to pack
 * @errors
 */
int wiredtiger_pack_uint(WT_PACK_STREAM *ps, uint64_t u)
    WT_ATTRIBUTE_LIBRARY_VISIBLE;

/*!
 * Unpack an item from a packing stream.
 *
 * @param ps the packing stream handle
 * @param item an item to unpack
 * @errors
 */
int wiredtiger_unpack_item(WT_PACK_STREAM *ps, WT_ITEM *item)
    WT_ATTRIBUTE_LIBRARY_VISIBLE;

/*!
 * Unpack a signed integer from a packing stream.
 *
 * @param ps the packing stream handle
 * @param[out] ip the unpacked signed integer
 * @errors
 */
int wiredtiger_unpack_int(WT_PACK_STREAM *ps, int64_t *ip)
    WT_ATTRIBUTE_LIBRARY_VISIBLE;

/*!
 * Unpack a string from a packing stream.
 *
 * @param ps the packing stream handle
 * @param[out] sp the unpacked string
 * @errors
 */
int wiredtiger_unpack_str(WT_PACK_STREAM *ps, const char **sp)
    WT_ATTRIBUTE_LIBRARY_VISIBLE;

/*!
 * Unpack an unsigned integer from a packing stream.
 *
 * @param ps the packing stream handle
 * @param[out] up the unpacked unsigned integer
 * @errors
 */
int wiredtiger_unpack_uint(WT_PACK_STREAM *ps, uint64_t *up)
    WT_ATTRIBUTE_LIBRARY_VISIBLE;
/*! @} */

/*!
 * @name Configuration strings
 * @{
 */

/*!
 * The configuration information returned by the WiredTiger configuration
 * parsing functions in the WT_EXTENSION_API and the public API.
 */
struct __wt_config_item {
	/*!
	 * The value of a configuration string.
	 *
	 * Regardless of the type of the configuration string (boolean, int,
	 * list or string), the \c str field will reference the value of the
	 * configuration string.
	 *
	 * The bytes referenced by \c str are <b>not</b> nul-terminated,
	 * use the \c len field instead of a terminating nul byte.
	 */
	const char *str;

	/*! The number of bytes in the value referenced by \c str. */
	size_t len;

	/*!
	 * The numeric value of a configuration boolean or integer.
	 *
	 * If the configuration string's value is "true" or "false", the
	 * \c val field will be set to 1 (true), or 0 (false).
	 *
	 * If the configuration string can be legally interpreted as an integer,
	 * using the strtoll function rules as specified in ISO/IEC 9899:1990
	 * ("ISO C90"), that integer will be stored in the \c val field.
	 */
	int64_t val;

	/*! Permitted values of the \c type field. */
	enum {
		/*! A string value with quotes stripped. */
		WT_CONFIG_ITEM_STRING,
		/*! A boolean literal ("true" or "false"). */
		WT_CONFIG_ITEM_BOOL,
		/*! An unquoted identifier: a string value without quotes. */
		WT_CONFIG_ITEM_ID,
		/*! A numeric value. */
		WT_CONFIG_ITEM_NUM,
		/*! A nested structure or list, including brackets. */
		WT_CONFIG_ITEM_STRUCT
	}
	/*!
	 * The type of value determined by the parser.  In all cases,
	 * the \c str and \c len fields are set.
	 */
	type;
};

#if !defined(SWIG) && !defined(DOXYGEN)
/*!
 * Validate a configuration string for a WiredTiger API.
 * This API is outside the scope of a WiredTiger connection handle, since
 * applications may need to validate configuration strings prior to calling
 * ::wiredtiger_open.
 * @param session the session handle (may be \c NULL if the database not yet
 * opened).
 * @param event_handler An event handler (used if \c session is \c NULL; if both
 * \c session and \c event_handler are \c NULL, error messages will be written
 * to stderr).
 * @param name the WiredTiger function or method to validate.
 * @param config the configuration string being parsed.
 * @returns zero for success, non-zero to indicate an error.
 *
 * @snippet ex_all.c Validate a configuration string
 */
int wiredtiger_config_validate(WT_SESSION *session,
    WT_EVENT_HANDLER *event_handler, const char *name, const char *config)
    WT_ATTRIBUTE_LIBRARY_VISIBLE;
#endif

/*!
 * Create a handle that can be used to parse or create configuration strings
 * compatible with WiredTiger APIs.
 * This API is outside the scope of a WiredTiger connection handle, since
 * applications may need to generate configuration strings prior to calling
 * ::wiredtiger_open.
 * @param session the session handle to be used for error reporting (if NULL,
 *	error messages will be written to stderr).
 * @param config the configuration string being parsed. The string must
 *	remain valid for the lifetime of the parser handle.
 * @param len the number of valid bytes in \c config
 * @param[out] config_parserp A pointer to the newly opened handle
 * @errors
 *
 * @snippet ex_config_parse.c Create a configuration parser
 */
int wiredtiger_config_parser_open(WT_SESSION *session,
    const char *config, size_t len, WT_CONFIG_PARSER **config_parserp)
    WT_ATTRIBUTE_LIBRARY_VISIBLE;

/*!
 * A handle that can be used to search and traverse configuration strings
 * compatible with WiredTiger APIs.
 * To parse the contents of a list or nested configuration string use a new
 * configuration parser handle based on the content of the ::WT_CONFIG_ITEM
 * retrieved from the parent configuration string.
 *
 * @section config_parse_examples Configuration String Parsing examples
 *
 * This could be used in C to create a configuration parser as follows:
 *
 * @snippet ex_config_parse.c Create a configuration parser
 *
 * Once the parser has been created the content can be queried directly:
 *
 * @snippet ex_config_parse.c get
 *
 * Or the content can be traversed linearly:
 *
 * @snippet ex_config_parse.c next
 *
 * Nested configuration values can be queried using a shorthand notation:
 *
 * @snippet ex_config_parse.c nested get
 *
 * Nested configuration values can be traversed using multiple
 * ::WT_CONFIG_PARSER handles:
 *
 * @snippet ex_config_parse.c nested traverse
 */
struct __wt_config_parser {

	/*!
	 * Close the configuration scanner releasing any resources.
	 *
	 * @param config_parser the configuration parser handle
	 * @errors
	 *
	 */
	int __F(close)(WT_CONFIG_PARSER *config_parser);

	/*!
	 * Return the next key/value pair.
	 *
	 * If an item has no explicitly assigned value, the item will be
	 * returned in \c key and the \c value will be set to the boolean
	 * \c "true" value.
	 *
	 * @param config_parser the configuration parser handle
	 * @param key the returned key
	 * @param value the returned value
	 * @errors
	 * When iteration would pass the end of the configuration string
	 * ::WT_NOTFOUND will be returned.
	 */
	int __F(next)(WT_CONFIG_PARSER *config_parser,
	    WT_CONFIG_ITEM *key, WT_CONFIG_ITEM *value);

	/*!
	 * Return the value of an item in the configuration string.
	 *
	 * @param config_parser the configuration parser handle
	 * @param key configuration key string
	 * @param value the returned value
	 * @errors
	 *
	 */
	int __F(get)(WT_CONFIG_PARSER *config_parser,
	    const char *key, WT_CONFIG_ITEM *value);
};

/*! @} */

/*!
 * @name Support functions
 * @anchor support_functions
 * @{
 */

/*!
 * Return a pointer to a function that calculates a CRC32C checksum.
 *
 * The WiredTiger library CRC32C checksum function uses hardware support where
 * available, else it falls back to a software implementation.
 *
 * @snippet ex_all.c Checksum a buffer
 *
 * @returns a pointer to a function that takes a buffer and length and returns
 * the CRC32C checksum
 */
uint32_t (*wiredtiger_crc32c_func(void))(const void *, size_t)
    WT_ATTRIBUTE_LIBRARY_VISIBLE;

#endif /* !defined(SWIG) */

/*!
 * Calculate a set of WT_MODIFY operations to represent an update.
 * This call will calculate a set of modifications to an old value that produce
 * the new value.  If more modifications are required than fit in the array
 * passed in by the caller, or if more bytes have changed than the \c maxdiff
 * parameter, the call will fail.  The matching algorithm is approximate, so it
 * may fail and return WT_NOTFOUND if a matching set of WT_MODIFY operations
 * is not found.
 *
 * The \c maxdiff parameter bounds how much work will be done searching for a
 * match: to ensure a match is found, it may need to be set larger than actual
 * number of bytes that differ between the old and new values.  In particular,
 * repeated patterns of bytes in the values can lead to suboptimal matching,
 * and matching ranges less than 64 bytes long will not be detected.
 *
 * If the call succeeds, the WT_MODIFY operations will point into \c newv,
 * which must remain valid until WT_CURSOR::modify is called.
 *
 * @snippet ex_all.c Calculate a modify operation
 *
 * @param session the current WiredTiger session (may be NULL)
 * @param oldv old value
 * @param newv new value
 * @param maxdiff maximum bytes difference
 * @param[out] entries array of modifications producing the new value
 * @param[in,out] nentriesp size of \c entries array passed in,
 *	set to the number of entries used
 * @errors
 */
int wiredtiger_calc_modify(WT_SESSION *session,
    const WT_ITEM *oldv, const WT_ITEM *newv,
    size_t maxdiff, WT_MODIFY *entries, int *nentriesp)
    WT_ATTRIBUTE_LIBRARY_VISIBLE;

/*!
 * Get version information.
 *
 * @snippet ex_all.c Get the WiredTiger library version #1
 * @snippet ex_all.c Get the WiredTiger library version #2
 *
 * @param majorp a location where the major version number is returned
 * @param minorp a location where the minor version number is returned
 * @param patchp a location where the patch version number is returned
 * @returns a string representation of the version
 */
const char *wiredtiger_version(int *majorp, int *minorp, int *patchp)
    WT_ATTRIBUTE_LIBRARY_VISIBLE;

/*! @} */

/*******************************************
 * Error returns
 *******************************************/
/*!
 * @name Error returns
 * Most functions and methods in WiredTiger return an integer code indicating
 * whether the operation succeeded or failed.  A return of zero indicates
 * success, all non-zero return values indicate some kind of failure.
 *
 * WiredTiger reserves all values from -31,800 to -31,999 as possible error
 * return values.  WiredTiger may also return C99/POSIX error codes such as
 * \c ENOMEM, \c EINVAL and \c ENOTSUP, with the usual meanings.
 *
 * The following are all of the WiredTiger-specific error returns:
 * @{
 */
/*
 * DO NOT EDIT: automatically built by dist/api_err.py.
 * Error return section: BEGIN
 */
/*!
 * Conflict between concurrent operations.
 * This error is generated when an operation cannot be completed due to a
 * conflict with concurrent operations.  The operation may be retried; if a
 * transaction is in progress, it should be rolled back and the operation
 * retried in a new transaction.
 */
#define	WT_ROLLBACK	(-31800)
/*!
 * Attempt to insert an existing key.
 * This error is generated when the application attempts to insert a record with
 * the same key as an existing record without the 'overwrite' configuration to
 * WT_SESSION::open_cursor.
 */
#define	WT_DUPLICATE_KEY	(-31801)
/*!
 * Non-specific WiredTiger error.
 * This error is returned when an error is not covered by a specific error
 * return.
 */
#define	WT_ERROR	(-31802)
/*!
 * Item not found.
 * This error indicates an operation did not find a value to return.  This
 * includes cursor search and other operations where no record matched the
 * cursor's search key such as WT_CURSOR::update or WT_CURSOR::remove.
 */
#define	WT_NOTFOUND	(-31803)
/*!
 * WiredTiger library panic.
 * This error indicates an underlying problem that requires a database restart.
 * The application may exit immediately, no further WiredTiger calls are
 * required (and further calls will themselves immediately fail).
 */
#define	WT_PANIC	(-31804)
/*! @cond internal */
/*! Restart the operation (internal). */
#define	WT_RESTART	(-31805)
/*! @endcond */
/*!
 * Recovery must be run to continue.
 * This error is generated when wiredtiger_open is configured to return an error
 * if recovery is required to use the database.
 */
#define	WT_RUN_RECOVERY	(-31806)
/*!
 * Operation would overflow cache.
 * This error is only generated when wiredtiger_open is configured to run in-
 * memory, and an insert or update operation requires more than the configured
 * cache size to complete. The operation may be retried; if a transaction is in
 * progress, it should be rolled back and the operation retried in a new
 * transaction.
 */
#define	WT_CACHE_FULL	(-31807)
/*!
 * Conflict with a prepared update.
 * This error is generated when the application attempts to update an already
 * updated record which is in prepared state. An updated record will be in
 * prepared state, when the transaction that performed the update is in prepared
 * state.
 */
#define	WT_PREPARE_CONFLICT	(-31808)
/*!
 * Database corruption detected.
 * This error is generated when corruption is detected in an on-disk file.
 * During normal operations, this may occur in rare circumstances as a result of
 * a system crash. The application may choose to salvage the file or retry
 * wiredtiger_open with the 'salvage=true' configuration setting.
 */
#define	WT_TRY_SALVAGE	(-31809)
/*
 * Error return section: END
 * DO NOT EDIT: automatically built by dist/api_err.py.
 */
/*! @} */

#ifndef DOXYGEN
#define	WT_DEADLOCK	WT_ROLLBACK		/* Backward compatibility */
#endif

/*! @} */

/*!
 * @defgroup wt_ext WiredTiger Extension API
 * The functions and interfaces applications use to customize and extend the
 * behavior of WiredTiger.
 * @{
 */

/*******************************************
 * Forward structure declarations for the extension API
 *******************************************/
struct __wt_config_arg;	typedef struct __wt_config_arg WT_CONFIG_ARG;

/*!
 * The interface implemented by applications to provide custom ordering of
 * records.
 *
 * Applications register their implementation with WiredTiger by calling
 * WT_CONNECTION::add_collator.  See @ref custom_collators for more
 * information.
 *
 * @snippet ex_extending.c add collator nocase
 *
 * @snippet ex_extending.c add collator prefix10
 */
struct __wt_collator {
	/*!
	 * Callback to compare keys.
	 *
	 * @param[out] cmp set to -1 if <code>key1 < key2</code>,
	 * 	0 if <code>key1 == key2</code>,
	 * 	1 if <code>key1 > key2</code>.
	 * @returns zero for success, non-zero to indicate an error.
	 *
	 * @snippet ex_all.c Implement WT_COLLATOR
	 *
	 * @snippet ex_extending.c case insensitive comparator
	 *
	 * @snippet ex_extending.c n character comparator
	 */
	int (*compare)(WT_COLLATOR *collator, WT_SESSION *session,
	    const WT_ITEM *key1, const WT_ITEM *key2, int *cmp);

	/*!
	 * If non-NULL, this callback is called to customize the collator
	 * for each data source.  If the callback returns a non-NULL
	 * collator, that instance is used instead of this one for all
	 * comparisons.
	 */
	int (*customize)(WT_COLLATOR *collator, WT_SESSION *session,
	    const char *uri, WT_CONFIG_ITEM *passcfg, WT_COLLATOR **customp);

	/*!
	 * If non-NULL a callback performed when the data source is closed
	 * for customized extractors otherwise when the database is closed.
	 *
	 * The WT_COLLATOR::terminate callback is intended to allow cleanup,
	 * the handle will not be subsequently accessed by WiredTiger.
	 */
	int (*terminate)(WT_COLLATOR *collator, WT_SESSION *session);
};

/*!
 * The interface implemented by applications to provide custom compression.
 *
 * Compressors must implement the WT_COMPRESSOR interface: the
 * WT_COMPRESSOR::compress and WT_COMPRESSOR::decompress callbacks must be
 * specified, and WT_COMPRESSOR::pre_size is optional.  To build your own
 * compressor, use one of the compressors in \c ext/compressors as a template:
 * \c ext/nop_compress is a simple compressor that passes through data
 * unchanged, and is a reasonable starting point.
 *
 * Applications register their implementation with WiredTiger by calling
 * WT_CONNECTION::add_compressor.
 *
 * @snippet nop_compress.c WT_COMPRESSOR initialization structure
 * @snippet nop_compress.c WT_COMPRESSOR initialization function
 */
struct __wt_compressor {
	/*!
	 * Callback to compress a chunk of data.
	 *
	 * WT_COMPRESSOR::compress takes a source buffer and a destination
	 * buffer, by default of the same size.  If the callback can compress
	 * the buffer to a smaller size in the destination, it does so, sets
	 * the \c compression_failed return to 0 and returns 0.  If compression
	 * does not produce a smaller result, the callback sets the
	 * \c compression_failed return to 1 and returns 0. If another
	 * error occurs, it returns an errno or WiredTiger error code.
	 *
	 * On entry, \c src will point to memory, with the length of the memory
	 * in \c src_len.  After successful completion, the callback should
	 * return \c 0 and set \c result_lenp to the number of bytes required
	 * for the compressed representation.
	 *
	 * On entry, \c dst points to the destination buffer with a length
	 * of \c dst_len.  If the WT_COMPRESSOR::pre_size method is specified,
	 * the destination buffer will be at least the size returned by that
	 * method; otherwise, the destination buffer will be at least as large
	 * as the length of the data to compress.
	 *
	 * If compression would not shrink the data or the \c dst buffer is not
	 * large enough to hold the compressed data, the callback should set
	 * \c compression_failed to a non-zero value and return 0.
	 *
	 * @param[in] src the data to compress
	 * @param[in] src_len the length of the data to compress
	 * @param[in] dst the destination buffer
	 * @param[in] dst_len the length of the destination buffer
	 * @param[out] result_lenp the length of the compressed data
	 * @param[out] compression_failed non-zero if compression did not
	 * decrease the length of the data (compression may not have completed)
	 * @returns zero for success, non-zero to indicate an error.
	 *
	 * @snippet nop_compress.c WT_COMPRESSOR compress
	 */
	int (*compress)(WT_COMPRESSOR *compressor, WT_SESSION *session,
	    uint8_t *src, size_t src_len,
	    uint8_t *dst, size_t dst_len,
	    size_t *result_lenp, int *compression_failed);

	/*!
	 * Callback to decompress a chunk of data.
	 *
	 * WT_COMPRESSOR::decompress takes a source buffer and a destination
	 * buffer.  The contents are switched from \c compress: the
	 * source buffer is the compressed value, and the destination buffer is
	 * sized to be the original size.  If the callback successfully
	 * decompresses the source buffer to the destination buffer, it returns
	 * 0.  If an error occurs, it returns an errno or WiredTiger error code.
	 * The source buffer that WT_COMPRESSOR::decompress takes may have a
	 * size that is rounded up from the size originally produced by
	 * WT_COMPRESSOR::compress, with the remainder of the buffer set to
	 * zeroes. Most compressors do not care about this difference if the
	 * size to be decompressed can be implicitly discovered from the
	 * compressed data.  If your compressor cares, you may need to allocate
	 * space for, and store, the actual size in the compressed buffer.  See
	 * the source code for the included snappy compressor for an example.
	 *
	 * On entry, \c src will point to memory, with the length of the memory
	 * in \c src_len.  After successful completion, the callback should
	 * return \c 0 and set \c result_lenp to the number of bytes required
	 * for the decompressed representation.
	 *
	 * If the \c dst buffer is not big enough to hold the decompressed
	 * data, the callback should return an error.
	 *
	 * @param[in] src the data to decompress
	 * @param[in] src_len the length of the data to decompress
	 * @param[in] dst the destination buffer
	 * @param[in] dst_len the length of the destination buffer
	 * @param[out] result_lenp the length of the decompressed data
	 * @returns zero for success, non-zero to indicate an error.
	 *
	 * @snippet nop_compress.c WT_COMPRESSOR decompress
	 */
	int (*decompress)(WT_COMPRESSOR *compressor, WT_SESSION *session,
	    uint8_t *src, size_t src_len,
	    uint8_t *dst, size_t dst_len,
	    size_t *result_lenp);

	/*!
	 * Callback to size a destination buffer for compression
	 *
	 * WT_COMPRESSOR::pre_size is an optional callback that, given the
	 * source buffer and size, produces the size of the destination buffer
	 * to be given to WT_COMPRESSOR::compress.  This is useful for
	 * compressors that assume that the output buffer is sized for the
	 * worst case and thus no overrun checks are made.  If your compressor
	 * works like this, WT_COMPRESSOR::pre_size will need to be defined.
	 * See the source code for the snappy compressor for an example.
	 * However, if your compressor detects and avoids overruns against its
	 * target buffer, you will not need to define WT_COMPRESSOR::pre_size.
	 * When WT_COMPRESSOR::pre_size is set to NULL, the destination buffer
	 * is sized the same as the source buffer.  This is always sufficient,
	 * since a compression result that is larger than the source buffer is
	 * discarded by WiredTiger.
	 *
	 * If not NULL, this callback is called before each call to
	 * WT_COMPRESSOR::compress to determine the size of the destination
	 * buffer to provide.  If the callback is NULL, the destination
	 * buffer will be the same size as the source buffer.
	 *
	 * The callback should set \c result_lenp to a suitable buffer size
	 * for compression, typically the maximum length required by
	 * WT_COMPRESSOR::compress.
	 *
	 * This callback function is for compressors that require an output
	 * buffer larger than the source buffer (for example, that do not
	 * check for buffer overflow during compression).
	 *
	 * @param[in] src the data to compress
	 * @param[in] src_len the length of the data to compress
	 * @param[out] result_lenp the required destination buffer size
	 * @returns zero for success, non-zero to indicate an error.
	 *
	 * @snippet nop_compress.c WT_COMPRESSOR presize
	 */
	int (*pre_size)(WT_COMPRESSOR *compressor, WT_SESSION *session,
	    uint8_t *src, size_t src_len, size_t *result_lenp);

	/*!
	 * If non-NULL, a callback performed when the database is closed.
	 *
	 * The WT_COMPRESSOR::terminate callback is intended to allow cleanup,
	 * the handle will not be subsequently accessed by WiredTiger.
	 *
	 * @snippet nop_compress.c WT_COMPRESSOR terminate
	 */
	int (*terminate)(WT_COMPRESSOR *compressor, WT_SESSION *session);
};

/*!
 * Applications can extend WiredTiger by providing new implementations of the
 * WT_DATA_SOURCE class.  Each data source supports a different URI scheme for
 * data sources to WT_SESSION::create, WT_SESSION::open_cursor and related
 * methods.  See @ref custom_data_sources for more information.
 *
 * <b>Thread safety:</b> WiredTiger may invoke methods on the WT_DATA_SOURCE
 * interface from multiple threads concurrently.  It is the responsibility of
 * the implementation to protect any shared data.
 *
 * Applications register their implementation with WiredTiger by calling
 * WT_CONNECTION::add_data_source.
 *
 * @snippet ex_data_source.c WT_DATA_SOURCE register
 */
struct __wt_data_source {
	/*!
	 * Callback to alter an object.
	 *
	 * @snippet ex_data_source.c WT_DATA_SOURCE alter
	 */
	int (*alter)(WT_DATA_SOURCE *dsrc, WT_SESSION *session,
	    const char *uri, WT_CONFIG_ARG *config);

	/*!
	 * Callback to create a new object.
	 *
	 * @snippet ex_data_source.c WT_DATA_SOURCE create
	 */
	int (*create)(WT_DATA_SOURCE *dsrc, WT_SESSION *session,
	    const char *uri, WT_CONFIG_ARG *config);

	/*!
	 * Callback to compact an object.
	 *
	 * @snippet ex_data_source.c WT_DATA_SOURCE compact
	 */
	int (*compact)(WT_DATA_SOURCE *dsrc, WT_SESSION *session,
	    const char *uri, WT_CONFIG_ARG *config);

	/*!
	 * Callback to drop an object.
	 *
	 * @snippet ex_data_source.c WT_DATA_SOURCE drop
	 */
	int (*drop)(WT_DATA_SOURCE *dsrc, WT_SESSION *session,
	    const char *uri, WT_CONFIG_ARG *config);

	/*!
	 * Callback to initialize a cursor.
	 *
	 * @snippet ex_data_source.c WT_DATA_SOURCE open_cursor
	 */
	int (*open_cursor)(WT_DATA_SOURCE *dsrc, WT_SESSION *session,
	    const char *uri, WT_CONFIG_ARG *config, WT_CURSOR **new_cursor);

	/*!
	 * Callback to rename an object.
	 *
	 * @snippet ex_data_source.c WT_DATA_SOURCE rename
	 */
	int (*rename)(WT_DATA_SOURCE *dsrc, WT_SESSION *session,
	    const char *uri, const char *newuri, WT_CONFIG_ARG *config);

	/*!
	 * Callback to salvage an object.
	 *
	 * @snippet ex_data_source.c WT_DATA_SOURCE salvage
	 */
	int (*salvage)(WT_DATA_SOURCE *dsrc, WT_SESSION *session,
	    const char *uri, WT_CONFIG_ARG *config);

	/*!
	 * Callback to get the size of an object.
	 *
	 * @snippet ex_data_source.c WT_DATA_SOURCE size
	 */
	int (*size)(WT_DATA_SOURCE *dsrc, WT_SESSION *session,
	    const char *uri, wt_off_t *size);

	/*!
	 * Callback to truncate an object.
	 *
	 * @snippet ex_data_source.c WT_DATA_SOURCE truncate
	 */
	int (*truncate)(WT_DATA_SOURCE *dsrc, WT_SESSION *session,
	    const char *uri, WT_CONFIG_ARG *config);

	/*!
	 * Callback to truncate a range of an object.
	 *
	 * @snippet ex_data_source.c WT_DATA_SOURCE range truncate
	 */
	int (*range_truncate)(WT_DATA_SOURCE *dsrc, WT_SESSION *session,
	    WT_CURSOR *start, WT_CURSOR *stop);

	/*!
	 * Callback to verify an object.
	 *
	 * @snippet ex_data_source.c WT_DATA_SOURCE verify
	 */
	int (*verify)(WT_DATA_SOURCE *dsrc, WT_SESSION *session,
	    const char *uri, WT_CONFIG_ARG *config);

	/*!
	 * Callback to checkpoint the database.
	 *
	 * @snippet ex_data_source.c WT_DATA_SOURCE checkpoint
	 */
	int (*checkpoint)(
	    WT_DATA_SOURCE *dsrc, WT_SESSION *session, WT_CONFIG_ARG *config);

	/*!
	 * If non-NULL, a callback performed when the database is closed.
	 *
	 * The WT_DATA_SOURCE::terminate callback is intended to allow cleanup,
	 * the handle will not be subsequently accessed by WiredTiger.
	 *
	 * @snippet ex_data_source.c WT_DATA_SOURCE terminate
	 */
	int (*terminate)(WT_DATA_SOURCE *dsrc, WT_SESSION *session);

	/*!
	 * If non-NULL, a callback performed before an LSM merge.
	 *
	 * @param[in] source a cursor configured with the data being merged
	 * @param[in] dest a cursor on the new object being filled by the merge
	 *
	 * @snippet ex_data_source.c WT_DATA_SOURCE lsm_pre_merge
	 */
	int (*lsm_pre_merge)(
	    WT_DATA_SOURCE *dsrc, WT_CURSOR *source, WT_CURSOR *dest);
};

/*!
 * The interface implemented by applications to provide custom encryption.
 *
 * Encryptors must implement the WT_ENCRYPTOR interface: the
 * WT_ENCRYPTOR::encrypt, WT_ENCRYPTOR::decrypt and WT_ENCRYPTOR::sizing
 * callbacks must be specified, WT_ENCRYPTOR::customize and
 * WT_ENCRYPTOR::terminate are optional.  To build your own encryptor, use
 * one of the encryptors in \c ext/encryptors as a template:
 * \c ext/encryptors/nop_encrypt is a simple encryptor that passes through
 * data unchanged, and is a reasonable starting point;
 * \c ext/encryptors/rotn_encrypt is an encryptor implementing
 * a simple rotation cipher, it shows the use of \c keyid, \c secretkey,
 * and implements the WT_ENCRYPTOR::customize and
 * WT_ENCRYPTOR::terminate callbacks.
 *
 * Applications register their implementation with WiredTiger by calling
 * WT_CONNECTION::add_encryptor.
 *
 * @snippet nop_encrypt.c WT_ENCRYPTOR initialization structure
 * @snippet nop_encrypt.c WT_ENCRYPTOR initialization function
 */
struct __wt_encryptor {
	/*!
	 * Callback to encrypt a chunk of data.
	 *
	 * WT_ENCRYPTOR::encrypt takes a source buffer and a destination
	 * buffer.  The callback encrypts the source buffer (plain text)
	 * into the destination buffer.
	 *
	 * On entry, \c src will point to memory, with the length of the memory
	 * in \c src_len.  After successful completion, the callback should
	 * return \c 0 and set \c result_lenp to the number of bytes required
	 * for the encrypted representation.
	 *
	 * On entry, \c dst points to the destination buffer with a length
	 * of \c dst_len.  The destination buffer will be at least src_len
	 * plus the size returned by that WT_ENCRYPT::sizing.
	 *
	 * This callback cannot be NULL.
	 *
	 * @param[in] src the data to encrypt
	 * @param[in] src_len the length of the data to encrypt
	 * @param[in] dst the destination buffer
	 * @param[in] dst_len the length of the destination buffer
	 * @param[out] result_lenp the length of the encrypted data
	 * @returns zero for success, non-zero to indicate an error.
	 *
	 * @snippet nop_encrypt.c WT_ENCRYPTOR encrypt
	 */
	int (*encrypt)(WT_ENCRYPTOR *encryptor, WT_SESSION *session,
	    uint8_t *src, size_t src_len,
	    uint8_t *dst, size_t dst_len,
	    size_t *result_lenp);

	/*!
	 * Callback to decrypt a chunk of data.
	 *
	 * WT_ENCRYPTOR::decrypt takes a source buffer and a destination
	 * buffer.  The contents are switched from \c encrypt: the
	 * source buffer is the encrypted value, and the destination buffer is
	 * sized to be the original size.  If the callback successfully
	 * decrypts the source buffer to the destination buffer, it returns
	 * 0.  If an error occurs, it returns an errno or WiredTiger error code.
	 *
	 * On entry, \c src will point to memory, with the length of the memory
	 * in \c src_len.  After successful completion, the callback should
	 * return \c 0 and set \c result_lenp to the number of bytes required
	 * for the decrypted representation.
	 *
	 * If the \c dst buffer is not big enough to hold the decrypted
	 * data, the callback should return an error.
	 *
	 * This callback cannot be NULL.
	 *
	 * @param[in] src the data to decrypt
	 * @param[in] src_len the length of the data to decrypt
	 * @param[in] dst the destination buffer
	 * @param[in] dst_len the length of the destination buffer
	 * @param[out] result_lenp the length of the decrypted data
	 * @returns zero for success, non-zero to indicate an error.
	 *
	 * @snippet nop_encrypt.c WT_ENCRYPTOR decrypt
	 */
	int (*decrypt)(WT_ENCRYPTOR *encryptor, WT_SESSION *session,
	    uint8_t *src, size_t src_len,
	    uint8_t *dst, size_t dst_len,
	    size_t *result_lenp);

	/*!
	 * Callback to size a destination buffer for encryption.
	 *
	 * WT_ENCRYPTOR::sizing is an callback that returns the number
	 * of additional bytes that is needed when encrypting a
	 * text buffer.  This is always necessary, since encryptors
	 * typically generate encrypted text that is larger than the
	 * plain text input. Without such a call, WiredTiger would
	 * have no way to know the worst case for the encrypted buffer size.
	 * The WiredTiger encryption infrastructure assumes that
	 * buffer sizing is not dependent on the number of bytes
	 * of input, that there is a one to one relationship in number
	 * of bytes needed between input and output.
	 *
	 * This callback cannot be NULL.
	 *
	 * The callback should set \c expansion_constantp to the additional
	 * number of bytes needed.
	 *
	 * @param[out] expansion_constantp the additional number of bytes needed
	 *    when encrypting.
	 * @returns zero for success, non-zero to indicate an error.
	 *
	 * @snippet nop_encrypt.c WT_ENCRYPTOR sizing
	 */
	int (*sizing)(WT_ENCRYPTOR *encryptor, WT_SESSION *session,
	    size_t *expansion_constantp);

	/*!
	 * If non-NULL, this callback is called to customize the encryptor.
	 * The customize function is called whenever a keyid is used for the
	 * first time with this encryptor, whether it be in
	 * the ::wiredtiger_open call or the WT_SESSION::create
	 * call. This gives the algorithm an
	 * opportunity to retrieve and save keys in a customized encryptor.
	 * If the callback returns a non-NULL encryptor, that instance
	 * is used instead of this one for any callbacks.
	 *
	 * @param[in] encrypt_config the "encryption" portion of the
	 *    configuration from the wiredtiger_open or WT_SESSION::create call
	 * @param[out] customp the new modified encryptor, or NULL.
	 * @returns zero for success, non-zero to indicate an error.
	 */
	int (*customize)(WT_ENCRYPTOR *encryptor, WT_SESSION *session,
	    WT_CONFIG_ARG *encrypt_config, WT_ENCRYPTOR **customp);

	/*!
	 * If non-NULL, a callback performed when the database is closed.
	 * It is called for each encryptor that was added using
	 * WT_CONNECTION::add_encryptor or returned by the
	 * WT_ENCRYPTOR::customize callback.
	 *
	 * The WT_ENCRYPTOR::terminate callback is intended to allow cleanup,
	 * the handle will not be subsequently accessed by WiredTiger.
	 *
	 * @snippet nop_encrypt.c WT_ENCRYPTOR terminate
	 */
	int (*terminate)(WT_ENCRYPTOR *encryptor, WT_SESSION *session);

	/*!
	 * If non-NULL, this callback is called when new session is created
	 * on existing encryptor. It is used to allow encryptor to generate
	 * or load new encryption key if the old key was dropped but keyid
	 * is reused.
	 * In current implementation it is not called for the very first session,
	 * that is for the session for which customize and sizing are called.
	 * This can be fixed if necessary.
	 *
	 * @param[in] encrypt_config the "encryption" portion of the
	 *    configuration from the wiredtiger_open or WT_SESSION::create call
	 * @returns zero for success, non-zero to indicate an error.
	 */
	int (*sessioncreate)(WT_ENCRYPTOR *encryptor, WT_SESSION *session,
	    WT_CONFIG_ARG *encrypt_config);
};

/*!
 * The interface implemented by applications to provide custom extraction of
 * index keys or column group values.
 *
 * Applications register implementations with WiredTiger by calling
 * WT_CONNECTION::add_extractor.  See @ref custom_extractors for more
 * information.
 *
 * @snippet ex_all.c WT_EXTRACTOR register
 */
struct __wt_extractor {
	/*!
	 * Callback to extract a value for an index or column group.
	 *
	 * @errors
	 *
	 * @snippet ex_all.c WT_EXTRACTOR
	 *
	 * @param extractor the WT_EXTRACTOR implementation
	 * @param session the current WiredTiger session
	 * @param key the table key in raw format, see @ref cursor_raw for
	 *	details
	 * @param value the table value in raw format, see @ref cursor_raw for
	 *	details
	 * @param[out] result_cursor the method should call WT_CURSOR::set_key
	 *	and WT_CURSOR::insert on this cursor to return a key.  The \c
	 *	key_format of the cursor will match that passed to
	 *	WT_SESSION::create for the index.  Multiple index keys can be
	 *	created for each record by calling WT_CURSOR::insert multiple
	 *	times.
	 */
	int (*extract)(WT_EXTRACTOR *extractor, WT_SESSION *session,
	    const WT_ITEM *key, const WT_ITEM *value,
	    WT_CURSOR *result_cursor);

	/*!
	 * If non-NULL, this callback is called to customize the extractor for
	 * each index.  If the callback returns a non-NULL extractor, that
	 * instance is used instead of this one for all comparisons.
	 */
	int (*customize)(WT_EXTRACTOR *extractor, WT_SESSION *session,
	    const char *uri, WT_CONFIG_ITEM *appcfg, WT_EXTRACTOR **customp);

	/*!
	 * If non-NULL a callback performed when the index or column group
	 * is closed for customized extractors otherwise when the database
	 * is closed.
	 *
	 * The WT_EXTRACTOR::terminate callback is intended to allow cleanup,
	 * the handle will not be subsequently accessed by WiredTiger.
	 */
	int (*terminate)(WT_EXTRACTOR *extractor, WT_SESSION *session);
};

#if !defined(SWIG)
/*! WT_FILE_SYSTEM::open_file file types */
typedef enum {
	WT_FS_OPEN_FILE_TYPE_CHECKPOINT,/*!< open a data file checkpoint */
	WT_FS_OPEN_FILE_TYPE_DATA,	/*!< open a data file */
	WT_FS_OPEN_FILE_TYPE_DIRECTORY,	/*!< open a directory */
	WT_FS_OPEN_FILE_TYPE_LOG,	/*!< open a log file */
	WT_FS_OPEN_FILE_TYPE_REGULAR	/*!< open a regular file */
} WT_FS_OPEN_FILE_TYPE;

#ifdef DOXYGEN
/*! WT_FILE_SYSTEM::open_file flags: random access pattern */
#define	WT_FS_OPEN_ACCESS_RAND	0x0
/*! WT_FILE_SYSTEM::open_file flags: sequential access pattern */
#define	WT_FS_OPEN_ACCESS_SEQ	0x0
/*! WT_FILE_SYSTEM::open_file flags: create if does not exist */
#define	WT_FS_OPEN_CREATE	0x0
/*! WT_FILE_SYSTEM::open_file flags: direct I/O requested */
#define	WT_FS_OPEN_DIRECTIO	0x0
/*! WT_FILE_SYSTEM::open_file flags: file creation must be durable */
#define	WT_FS_OPEN_DURABLE	0x0
/*!
 * WT_FILE_SYSTEM::open_file flags: return EBUSY if exclusive use not available
 */
#define	WT_FS_OPEN_EXCLUSIVE	0x0
/*! WT_FILE_SYSTEM::open_file flags: open is read-only */
#define	WT_FS_OPEN_READONLY	0x0

/*!
 * WT_FILE_SYSTEM::remove or WT_FILE_SYSTEM::rename flags: the remove or rename
 * operation must be durable
 */
#define	WT_FS_DURABLE		0x0
#else
/* AUTOMATIC FLAG VALUE GENERATION START */
#define	WT_FS_OPEN_ACCESS_RAND	0x01u
#define	WT_FS_OPEN_ACCESS_SEQ	0x02u
#define	WT_FS_OPEN_CREATE	0x04u
#define	WT_FS_OPEN_DIRECTIO	0x08u
#define	WT_FS_OPEN_DURABLE	0x10u
#define	WT_FS_OPEN_EXCLUSIVE	0x20u
#define	WT_FS_OPEN_FIXED	0x40u	/* Path not home relative (internal) */
#define	WT_FS_OPEN_READONLY	0x80u
/* AUTOMATIC FLAG VALUE GENERATION STOP */

/* AUTOMATIC FLAG VALUE GENERATION START */
#define	WT_FS_DURABLE		0x1u
/* AUTOMATIC FLAG VALUE GENERATION STOP */
#endif

/*!
 * The interface implemented by applications to provide a custom file system
 * implementation.
 *
 * <b>Thread safety:</b> WiredTiger may invoke methods on the WT_FILE_SYSTEM
 * interface from multiple threads concurrently. It is the responsibility of
 * the implementation to protect any shared data.
 *
 * Applications register implementations with WiredTiger by calling
 * WT_CONNECTION::add_file_system.  See @ref custom_file_systems for more
 * information.
 *
 * @snippet ex_file_system.c WT_FILE_SYSTEM register
 */
struct __wt_file_system {
	/*!
	 * Return a list of file names for the named directory.
	 *
	 * @errors
	 *
	 * @param file_system the WT_FILE_SYSTEM
	 * @param session the current WiredTiger session
	 * @param directory the name of the directory
	 * @param prefix if not NULL, only files with names matching the prefix
	 *    are returned
	 * @param[out] dirlist the method returns an allocated array of
	 *    individually allocated strings, one for each entry in the
	 *    directory.
	 * @param[out] countp the number of entries returned
	 */
	int (*fs_directory_list)(WT_FILE_SYSTEM *file_system,
	    WT_SESSION *session, const char *directory, const char *prefix,
	    char ***dirlist, uint32_t *countp);

#if !defined(DOXYGEN)
	/*
	 * Return a single file name for the named directory.
	 */
	int (*fs_directory_list_single)(WT_FILE_SYSTEM *file_system,
	    WT_SESSION *session, const char *directory, const char *prefix,
	    char ***dirlist, uint32_t *countp);
#endif

	/*!
	 * Free memory allocated by WT_FILE_SYSTEM::directory_list.
	 *
	 * @errors
	 *
	 * @param file_system the WT_FILE_SYSTEM
	 * @param session the current WiredTiger session
	 * @param dirlist array returned by WT_FILE_SYSTEM::directory_list
	 * @param count count returned by WT_FILE_SYSTEM::directory_list
	 */
	int (*fs_directory_list_free)(WT_FILE_SYSTEM *file_system,
	    WT_SESSION *session, char **dirlist, uint32_t count);

	/*!
	 * Return if the named file system object exists.
	 *
	 * @errors
	 *
	 * @param file_system the WT_FILE_SYSTEM
	 * @param session the current WiredTiger session
	 * @param name the name of the file
	 * @param[out] existp If the named file system object exists
	 */
	int (*fs_exist)(WT_FILE_SYSTEM *file_system,
	    WT_SESSION *session, const char *name, bool *existp);

	/*!
	 * Open a handle for a named file system object
	 *
	 * The method should return ENOENT if the file is not being created and
	 * does not exist.
	 *
	 * The method should return EACCES if the file cannot be opened in the
	 * requested mode (for example, a file opened for writing in a readonly
	 * file system).
	 *
	 * The method should return EBUSY if ::WT_FS_OPEN_EXCLUSIVE is set and
	 * the file is in use.
	 *
	 * @errors
	 *
	 * @param file_system the WT_FILE_SYSTEM
	 * @param session the current WiredTiger session
	 * @param name the name of the file system object
	 * @param file_type the type of the file
	 *    The file type is provided to allow optimization for different file
	 *    access patterns.
	 * @param flags flags indicating how to open the file, one or more of
	 *    ::WT_FS_OPEN_CREATE, ::WT_FS_OPEN_DIRECTIO, ::WT_FS_OPEN_DURABLE,
	 *    ::WT_FS_OPEN_EXCLUSIVE or ::WT_FS_OPEN_READONLY.
	 * @param[out] file_handlep the handle to the newly opened file. File
	 *    system implementations must allocate memory for the handle and
	 *    the WT_FILE_HANDLE::name field, and fill in the WT_FILE_HANDLE::
	 *    fields. Applications wanting to associate private information
	 *    with the WT_FILE_HANDLE:: structure should declare and allocate
	 *    their own structure as a superset of a WT_FILE_HANDLE:: structure.
	 */
	int (*fs_open_file)(WT_FILE_SYSTEM *file_system, WT_SESSION *session,
	    const char *name, WT_FS_OPEN_FILE_TYPE file_type, uint32_t flags,
	    WT_FILE_HANDLE **file_handlep);

	/*!
	 * Remove a named file system object
	 *
	 * This method is not required for readonly file systems and should be
	 * set to NULL when not required by the file system.
	 *
	 * @errors
	 *
	 * @param file_system the WT_FILE_SYSTEM
	 * @param session the current WiredTiger session
	 * @param name the name of the file system object
	 * @param durable if the operation requires durability
	 * @param flags 0 or ::WT_FS_DURABLE
	 */
	int (*fs_remove)(WT_FILE_SYSTEM *file_system,
	    WT_SESSION *session, const char *name, uint32_t flags);

	/*!
	 * Rename a named file system object
	 *
	 * This method is not required for readonly file systems and should be
	 * set to NULL when not required by the file system.
	 *
	 * @errors
	 *
	 * @param file_system the WT_FILE_SYSTEM
	 * @param session the current WiredTiger session
	 * @param from the original name of the object
	 * @param to the new name for the object
	 * @param flags 0 or ::WT_FS_DURABLE
	 */
	int (*fs_rename)(WT_FILE_SYSTEM *file_system, WT_SESSION *session,
	    const char *from, const char *to, uint32_t flags);

	/*!
	 * Return the size of a named file system object
	 *
	 * @errors
	 *
	 * @param file_system the WT_FILE_SYSTEM
	 * @param session the current WiredTiger session
	 * @param name the name of the file system object
	 * @param[out] sizep the size of the file system entry
	 */
	int (*fs_size)(WT_FILE_SYSTEM *file_system,
	    WT_SESSION *session, const char *name, wt_off_t *sizep);

	/*!
	 * A callback performed when the file system is closed and will no
	 * longer be accessed by the WiredTiger database.
	 *
	 * This method is not required and should be set to NULL when not
	 * required by the file system.
	 *
	 * The WT_FILE_SYSTEM::terminate callback is intended to allow cleanup,
	 * the handle will not be subsequently accessed by WiredTiger.
	 */
	int (*terminate)(WT_FILE_SYSTEM *file_system, WT_SESSION *session);
};

/*! WT_FILE_HANDLE::fadvise flags: no longer need */
#define	WT_FILE_HANDLE_DONTNEED	1
/*! WT_FILE_HANDLE::fadvise flags: will need */
#define	WT_FILE_HANDLE_WILLNEED	2

/*!
 * A file handle implementation returned by WT_FILE_SYSTEM::open_file.
 *
 * <b>Thread safety:</b> Unless explicitly stated otherwise, WiredTiger may
 * invoke methods on the WT_FILE_HANDLE interface from multiple threads
 * concurrently. It is the responsibility of the implementation to protect
 * any shared data.
 *
 * See @ref custom_file_systems for more information.
 */
struct __wt_file_handle {
	/*!
	 * The enclosing file system, set by WT_FILE_SYSTEM::open_file.
	 */
	WT_FILE_SYSTEM *file_system;

	/*!
	 * The name of the file, set by WT_FILE_SYSTEM::open_file.
	 */
	char *name;

	/*!
	 * Close a file handle, the handle will not be further accessed by
	 * WiredTiger.
	 *
	 * @errors
	 *
	 * @param file_handle the WT_FILE_HANDLE
	 * @param session the current WiredTiger session
	 */
	int (*close)(WT_FILE_HANDLE *file_handle, WT_SESSION *session);

	/*!
	 * Indicate expected future use of file ranges, based on the POSIX
	 * 1003.1 standard fadvise.
	 *
	 * This method is not required, and should be set to NULL when not
	 * supported by the file.
	 *
	 * @errors
	 *
	 * @param file_handle the WT_FILE_HANDLE
	 * @param session the current WiredTiger session
	 * @param offset the file offset
	 * @param len the size of the advisory
	 * @param advice one of ::WT_FILE_HANDLE_WILLNEED or
	 *    ::WT_FILE_HANDLE_DONTNEED.
	 */
	int (*fh_advise)(WT_FILE_HANDLE *file_handle,
	    WT_SESSION *session, wt_off_t offset, wt_off_t len, int advice);

	/*!
	 * Extend the file.
	 *
	 * This method is not required, and should be set to NULL when not
	 * supported by the file.
	 *
	 * Any allocated disk space must read as 0 bytes, and no existing file
	 * data may change. Allocating all necessary underlying storage (not
	 * changing just the file's metadata), is likely to result in increased
	 * performance.
	 *
	 * This method is not called by multiple threads concurrently (on the
	 * same file handle). If the file handle's extension method supports
	 * concurrent calls, set the WT_FILE_HANDLE::fh_extend_nolock method
	 * instead. See @ref custom_file_systems for more information.
	 *
	 * @errors
	 *
	 * @param file_handle the WT_FILE_HANDLE
	 * @param session the current WiredTiger session
	 * @param offset desired file size after extension
	 */
	int (*fh_extend)(
	    WT_FILE_HANDLE *file_handle, WT_SESSION *session, wt_off_t offset);

	/*!
	 * Extend the file.
	 *
	 * This method is not required, and should be set to NULL when not
	 * supported by the file.
	 *
	 * Any allocated disk space must read as 0 bytes, and no existing file
	 * data may change. Allocating all necessary underlying storage (not
	 * only changing the file's metadata), is likely to result in increased
	 * performance.
	 *
	 * This method may be called by multiple threads concurrently (on the
	 * same file handle). If the file handle's extension method does not
	 * support concurrent calls, set the WT_FILE_HANDLE::fh_extend method
	 * instead. See @ref custom_file_systems for more information.
	 *
	 * @errors
	 *
	 * @param file_handle the WT_FILE_HANDLE
	 * @param session the current WiredTiger session
	 * @param offset desired file size after extension
	 */
	int (*fh_extend_nolock)(
	    WT_FILE_HANDLE *file_handle, WT_SESSION *session, wt_off_t offset);

	/*!
	 * Lock/unlock a file from the perspective of other processes running
	 * in the system, where necessary.
	 *
	 * @errors
	 *
	 * @param file_handle the WT_FILE_HANDLE
	 * @param session the current WiredTiger session
	 * @param lock whether to lock or unlock
	 */
	int (*fh_lock)(
	    WT_FILE_HANDLE *file_handle, WT_SESSION *session, bool lock);

	/*!
	 * Map a file into memory, based on the POSIX 1003.1 standard mmap.
	 *
	 * This method is not required, and should be set to NULL when not
	 * supported by the file.
	 *
	 * @errors
	 *
	 * @param file_handle the WT_FILE_HANDLE
	 * @param session the current WiredTiger session
	 * @param[out] mapped_regionp a reference to a memory location into
	 *    which should be stored a pointer to the start of the mapped region
	 * @param[out] lengthp a reference to a memory location into which
	 *    should be stored the length of the region
	 * @param[out] mapped_cookiep a reference to a memory location into
	 *    which can be optionally stored a pointer to an opaque cookie
	 *    which is subsequently passed to WT_FILE_HANDLE::unmap.
	 */
	int (*fh_map)(WT_FILE_HANDLE *file_handle, WT_SESSION *session,
	    void *mapped_regionp, size_t *lengthp, void *mapped_cookiep);

	/*!
	 * Unmap part of a memory mapped file, based on the POSIX 1003.1
	 * standard madvise.
	 *
	 * This method is not required, and should be set to NULL when not
	 * supported by the file.
	 *
	 * @errors
	 *
	 * @param file_handle the WT_FILE_HANDLE
	 * @param session the current WiredTiger session
	 * @param map a location in the mapped region unlikely to be used in the
	 *    near future
	 * @param length the length of the mapped region to discard
	 * @param mapped_cookie any cookie set by the WT_FILE_HANDLE::map method
	 */
	int (*fh_map_discard)(WT_FILE_HANDLE *file_handle,
	    WT_SESSION *session, void *map, size_t length, void *mapped_cookie);

	/*!
	 * Preload part of a memory mapped file, based on the POSIX 1003.1
	 * standard madvise.
	 *
	 * This method is not required, and should be set to NULL when not
	 * supported by the file.
	 *
	 * @errors
	 *
	 * @param file_handle the WT_FILE_HANDLE
	 * @param session the current WiredTiger session
	 * @param map a location in the mapped region likely to be used in the
	 *    near future
	 * @param length the size of the mapped region to preload
	 * @param mapped_cookie any cookie set by the WT_FILE_HANDLE::map method
	 */
	int (*fh_map_preload)(WT_FILE_HANDLE *file_handle, WT_SESSION *session,
	    const void *map, size_t length, void *mapped_cookie);

	/*!
	 * Unmap a memory mapped file, based on the POSIX 1003.1 standard
	 * munmap.
	 *
	 * This method is only required if a valid implementation of map is
	 * provided by the file, and should be set to NULL otherwise.
	 *
	 * @errors
	 *
	 * @param file_handle the WT_FILE_HANDLE
	 * @param session the current WiredTiger session
	 * @param mapped_region a pointer to the start of the mapped region
	 * @param length the length of the mapped region
	 * @param mapped_cookie any cookie set by the WT_FILE_HANDLE::map method
	 */
	int (*fh_unmap)(WT_FILE_HANDLE *file_handle, WT_SESSION *session,
	    void *mapped_region, size_t length, void *mapped_cookie);

	/*!
	 * Read from a file, based on the POSIX 1003.1 standard pread.
	 *
	 * @errors
	 *
	 * @param file_handle the WT_FILE_HANDLE
	 * @param session the current WiredTiger session
	 * @param offset the offset in the file to start reading from
	 * @param len the amount to read
	 * @param[out] buf buffer to hold the content read from file
	 */
	int (*fh_read)(WT_FILE_HANDLE *file_handle,
	    WT_SESSION *session, wt_off_t offset, size_t len, void *buf);

	/*!
	 * Return the size of a file.
	 *
	 * @errors
	 *
	 * @param file_handle the WT_FILE_HANDLE
	 * @param session the current WiredTiger session
	 * @param sizep the size of the file
	 */
	int (*fh_size)(
	    WT_FILE_HANDLE *file_handle, WT_SESSION *session, wt_off_t *sizep);

	/*!
	 * Make outstanding file writes durable and do not return until writes
	 * are complete.
	 *
	 * This method is not required for read-only files, and should be set
	 * to NULL when not supported by the file.
	 *
	 * @errors
	 *
	 * @param file_handle the WT_FILE_HANDLE
	 * @param session the current WiredTiger session
	 */
	int (*fh_sync)(WT_FILE_HANDLE *file_handle, WT_SESSION *session);

	/*!
	 * Schedule the outstanding file writes required for durability and
	 * return immediately.
	 *
	 * This method is not required, and should be set to NULL when not
	 * supported by the file.
	 *
	 * @errors
	 *
	 * @param file_handle the WT_FILE_HANDLE
	 * @param session the current WiredTiger session
	 */
	int (*fh_sync_nowait)(WT_FILE_HANDLE *file_handle, WT_SESSION *session);

	/*!
	 * Truncate the file.
	 *
	 * This method is not required, and should be set to NULL when not
	 * supported by the file.
	 *
	 * This method is not called by multiple threads concurrently (on the
	 * same file handle).
	 *
	 * @errors
	 *
	 * @param file_handle the WT_FILE_HANDLE
	 * @param session the current WiredTiger session
	 * @param offset desired file size after truncate
	 */
	int (*fh_truncate)(
	    WT_FILE_HANDLE *file_handle, WT_SESSION *session, wt_off_t offset);

	/*!
	 * Write to a file, based on the POSIX 1003.1 standard pwrite.
	 *
	 * This method is not required for read-only files, and should be set
	 * to NULL when not supported by the file.
	 *
	 * @errors
	 *
	 * @param file_handle the WT_FILE_HANDLE
	 * @param session the current WiredTiger session
	 * @param offset offset at which to start writing
	 * @param length amount of data to write
	 * @param buf content to be written to the file
	 */
	int (*fh_write)(WT_FILE_HANDLE *file_handle, WT_SESSION *session,
	    wt_off_t offset, size_t length, const void *buf);
};
#endif /* !defined(SWIG) */

/*!
 * Entry point to an extension, called when the extension is loaded.
 *
 * @param connection the connection handle
 * @param config the config information passed to WT_CONNECTION::load_extension
 * @errors
 */
extern int wiredtiger_extension_init(
    WT_CONNECTION *connection, WT_CONFIG_ARG *config);

/*!
 * Optional cleanup function for an extension, called during
 * WT_CONNECTION::close.
 *
 * @param connection the connection handle
 * @errors
 */
extern int wiredtiger_extension_terminate(WT_CONNECTION *connection);

/*! @} */

/*!
 * @addtogroup wt
 * @{
 */
/*!
 * @name Incremental backup types
 * @anchor backup_types
 * @{
 */
/*! invalid type */
#define WT_BACKUP_INVALID	0
/*! whole file */
#define WT_BACKUP_FILE		1
/*! file range */
#define WT_BACKUP_RANGE		2
/*! @} */

/*!
 * @name Log record and operation types
 * @anchor log_types
 * @{
 */
/*
 * NOTE:  The values of these record types and operations must
 * never change because they're written into the log.  Append
 * any new records or operations to the appropriate set.
 */
/*! checkpoint */
#define	WT_LOGREC_CHECKPOINT	0
/*! transaction commit */
#define	WT_LOGREC_COMMIT	1
/*! file sync */
#define	WT_LOGREC_FILE_SYNC	2
/*! message */
#define	WT_LOGREC_MESSAGE	3
/*! system/internal record */
#define	WT_LOGREC_SYSTEM	4
/*! invalid operation */
#define	WT_LOGOP_INVALID	0
/*! column-store put */
#define	WT_LOGOP_COL_PUT	1
/*! column-store remove */
#define	WT_LOGOP_COL_REMOVE	2
/*! column-store truncate */
#define	WT_LOGOP_COL_TRUNCATE	3
/*! row-store put */
#define	WT_LOGOP_ROW_PUT	4
/*! row-store remove */
#define	WT_LOGOP_ROW_REMOVE	5
/*! row-store truncate */
#define	WT_LOGOP_ROW_TRUNCATE	6
/*! checkpoint start */
#define	WT_LOGOP_CHECKPOINT_START	7
/*! previous LSN */
#define	WT_LOGOP_PREV_LSN	8
/*! column-store modify */
#define	WT_LOGOP_COL_MODIFY	9
/*! row-store modify */
#define	WT_LOGOP_ROW_MODIFY	10
/*
 * NOTE: Diagnostic-only log operations should have values in
 * the ignore range.
 */
/*! Diagnostic: transaction timestamps */
#define	WT_LOGOP_TXN_TIMESTAMP	(WT_LOGOP_IGNORE | 11)
/*! @} */

/*******************************************
 * Statistic reference.
 *******************************************/
/*
 * DO NOT EDIT: automatically built by dist/stat.py.
 * Statistics section: BEGIN
 */

/*!
 * @name Connection statistics
 * @anchor statistics_keys
 * @anchor statistics_conn
 * Statistics are accessed through cursors with \c "statistics:" URIs.
 * Individual statistics can be queried through the cursor using the following
 * keys.  See @ref data_statistics for more information.
 * @{
 */
/*! LSM: application work units currently queued */
#define	WT_STAT_CONN_LSM_WORK_QUEUE_APP			1000
/*! LSM: merge work units currently queued */
#define	WT_STAT_CONN_LSM_WORK_QUEUE_MANAGER		1001
/*! LSM: rows merged in an LSM tree */
#define	WT_STAT_CONN_LSM_ROWS_MERGED			1002
/*! LSM: sleep for LSM checkpoint throttle */
#define	WT_STAT_CONN_LSM_CHECKPOINT_THROTTLE		1003
/*! LSM: sleep for LSM merge throttle */
#define	WT_STAT_CONN_LSM_MERGE_THROTTLE			1004
/*! LSM: switch work units currently queued */
#define	WT_STAT_CONN_LSM_WORK_QUEUE_SWITCH		1005
/*! LSM: tree maintenance operations discarded */
#define	WT_STAT_CONN_LSM_WORK_UNITS_DISCARDED		1006
/*! LSM: tree maintenance operations executed */
#define	WT_STAT_CONN_LSM_WORK_UNITS_DONE		1007
/*! LSM: tree maintenance operations scheduled */
#define	WT_STAT_CONN_LSM_WORK_UNITS_CREATED		1008
/*! LSM: tree queue hit maximum */
#define	WT_STAT_CONN_LSM_WORK_QUEUE_MAX			1009
/*! async: current work queue length */
#define	WT_STAT_CONN_ASYNC_CUR_QUEUE			1010
/*! async: maximum work queue length */
#define	WT_STAT_CONN_ASYNC_MAX_QUEUE			1011
/*! async: number of allocation state races */
#define	WT_STAT_CONN_ASYNC_ALLOC_RACE			1012
/*! async: number of flush calls */
#define	WT_STAT_CONN_ASYNC_FLUSH			1013
/*! async: number of operation slots viewed for allocation */
#define	WT_STAT_CONN_ASYNC_ALLOC_VIEW			1014
/*! async: number of times operation allocation failed */
#define	WT_STAT_CONN_ASYNC_FULL				1015
/*! async: number of times worker found no work */
#define	WT_STAT_CONN_ASYNC_NOWORK			1016
/*! async: total allocations */
#define	WT_STAT_CONN_ASYNC_OP_ALLOC			1017
/*! async: total compact calls */
#define	WT_STAT_CONN_ASYNC_OP_COMPACT			1018
/*! async: total insert calls */
#define	WT_STAT_CONN_ASYNC_OP_INSERT			1019
/*! async: total remove calls */
#define	WT_STAT_CONN_ASYNC_OP_REMOVE			1020
/*! async: total search calls */
#define	WT_STAT_CONN_ASYNC_OP_SEARCH			1021
/*! async: total update calls */
#define	WT_STAT_CONN_ASYNC_OP_UPDATE			1022
/*! block-manager: blocks pre-loaded */
#define	WT_STAT_CONN_BLOCK_PRELOAD			1023
/*! block-manager: blocks read */
#define	WT_STAT_CONN_BLOCK_READ				1024
/*! block-manager: blocks written */
#define	WT_STAT_CONN_BLOCK_WRITE			1025
/*! block-manager: bytes read */
#define	WT_STAT_CONN_BLOCK_BYTE_READ			1026
/*! block-manager: bytes read via memory map API */
#define	WT_STAT_CONN_BLOCK_BYTE_READ_MMAP		1027
/*! block-manager: bytes read via system call API */
#define	WT_STAT_CONN_BLOCK_BYTE_READ_SYSCALL		1028
/*! block-manager: bytes written */
#define	WT_STAT_CONN_BLOCK_BYTE_WRITE			1029
/*! block-manager: bytes written for checkpoint */
#define	WT_STAT_CONN_BLOCK_BYTE_WRITE_CHECKPOINT	1030
/*! block-manager: bytes written via memory map API */
#define	WT_STAT_CONN_BLOCK_BYTE_WRITE_MMAP		1031
/*! block-manager: bytes written via system call API */
#define	WT_STAT_CONN_BLOCK_BYTE_WRITE_SYSCALL		1032
/*! block-manager: mapped blocks read */
#define	WT_STAT_CONN_BLOCK_MAP_READ			1033
/*! block-manager: mapped bytes read */
#define	WT_STAT_CONN_BLOCK_BYTE_MAP_READ		1034
/*!
 * block-manager: number of times the file was remapped because it
 * changed size via fallocate or truncate
 */
#define	WT_STAT_CONN_BLOCK_REMAP_FILE_RESIZE		1035
/*! block-manager: number of times the region was remapped via write */
#define	WT_STAT_CONN_BLOCK_REMAP_FILE_WRITE		1036
/*! cache: application threads page read from disk to cache count */
#define	WT_STAT_CONN_CACHE_READ_APP_COUNT		1037
/*! cache: application threads page read from disk to cache time (usecs) */
#define	WT_STAT_CONN_CACHE_READ_APP_TIME		1038
/*! cache: application threads page write from cache to disk count */
#define	WT_STAT_CONN_CACHE_WRITE_APP_COUNT		1039
/*! cache: application threads page write from cache to disk time (usecs) */
#define	WT_STAT_CONN_CACHE_WRITE_APP_TIME		1040
/*! cache: bytes belonging to page images in the cache */
#define	WT_STAT_CONN_CACHE_BYTES_IMAGE			1041
/*! cache: bytes belonging to the history store table in the cache */
#define	WT_STAT_CONN_CACHE_BYTES_HS			1042
/*! cache: bytes currently in the cache */
#define	WT_STAT_CONN_CACHE_BYTES_INUSE			1043
/*! cache: bytes dirty in the cache cumulative */
#define	WT_STAT_CONN_CACHE_BYTES_DIRTY_TOTAL		1044
/*! cache: bytes not belonging to page images in the cache */
#define	WT_STAT_CONN_CACHE_BYTES_OTHER			1045
/*! cache: bytes read into cache */
#define	WT_STAT_CONN_CACHE_BYTES_READ			1046
/*! cache: bytes written from cache */
#define	WT_STAT_CONN_CACHE_BYTES_WRITE			1047
/*! cache: cache overflow score */
#define	WT_STAT_CONN_CACHE_LOOKASIDE_SCORE		1048
/*! cache: checkpoint blocked page eviction */
#define	WT_STAT_CONN_CACHE_EVICTION_CHECKPOINT		1049
/*! cache: eviction calls to get a page */
#define	WT_STAT_CONN_CACHE_EVICTION_GET_REF		1050
/*! cache: eviction calls to get a page found queue empty */
#define	WT_STAT_CONN_CACHE_EVICTION_GET_REF_EMPTY	1051
/*! cache: eviction calls to get a page found queue empty after locking */
#define	WT_STAT_CONN_CACHE_EVICTION_GET_REF_EMPTY2	1052
/*! cache: eviction currently operating in aggressive mode */
#define	WT_STAT_CONN_CACHE_EVICTION_AGGRESSIVE_SET	1053
/*! cache: eviction empty score */
#define	WT_STAT_CONN_CACHE_EVICTION_EMPTY_SCORE		1054
/*! cache: eviction passes of a file */
#define	WT_STAT_CONN_CACHE_EVICTION_WALK_PASSES		1055
/*! cache: eviction server candidate queue empty when topping up */
#define	WT_STAT_CONN_CACHE_EVICTION_QUEUE_EMPTY		1056
/*! cache: eviction server candidate queue not empty when topping up */
#define	WT_STAT_CONN_CACHE_EVICTION_QUEUE_NOT_EMPTY	1057
/*! cache: eviction server evicting pages */
#define	WT_STAT_CONN_CACHE_EVICTION_SERVER_EVICTING	1058
/*!
 * cache: eviction server slept, because we did not make progress with
 * eviction
 */
#define	WT_STAT_CONN_CACHE_EVICTION_SERVER_SLEPT	1059
/*! cache: eviction server unable to reach eviction goal */
#define	WT_STAT_CONN_CACHE_EVICTION_SLOW		1060
/*! cache: eviction server waiting for a leaf page */
#define	WT_STAT_CONN_CACHE_EVICTION_WALK_LEAF_NOTFOUND	1061
/*! cache: eviction state */
#define	WT_STAT_CONN_CACHE_EVICTION_STATE		1062
/*! cache: eviction walk target pages histogram - 0-9 */
#define	WT_STAT_CONN_CACHE_EVICTION_TARGET_PAGE_LT10	1063
/*! cache: eviction walk target pages histogram - 10-31 */
#define	WT_STAT_CONN_CACHE_EVICTION_TARGET_PAGE_LT32	1064
/*! cache: eviction walk target pages histogram - 128 and higher */
#define	WT_STAT_CONN_CACHE_EVICTION_TARGET_PAGE_GE128	1065
/*! cache: eviction walk target pages histogram - 32-63 */
#define	WT_STAT_CONN_CACHE_EVICTION_TARGET_PAGE_LT64	1066
/*! cache: eviction walk target pages histogram - 64-128 */
#define	WT_STAT_CONN_CACHE_EVICTION_TARGET_PAGE_LT128	1067
/*! cache: eviction walk target strategy both clean and dirty pages */
#define	WT_STAT_CONN_CACHE_EVICTION_TARGET_STRATEGY_BOTH_CLEAN_AND_DIRTY	1068
/*! cache: eviction walk target strategy only clean pages */
#define	WT_STAT_CONN_CACHE_EVICTION_TARGET_STRATEGY_CLEAN	1069
/*! cache: eviction walk target strategy only dirty pages */
#define	WT_STAT_CONN_CACHE_EVICTION_TARGET_STRATEGY_DIRTY	1070
/*! cache: eviction walks abandoned */
#define	WT_STAT_CONN_CACHE_EVICTION_WALKS_ABANDONED	1071
/*! cache: eviction walks gave up because they restarted their walk twice */
#define	WT_STAT_CONN_CACHE_EVICTION_WALKS_STOPPED	1072
/*!
 * cache: eviction walks gave up because they saw too many pages and
 * found no candidates
 */
#define	WT_STAT_CONN_CACHE_EVICTION_WALKS_GAVE_UP_NO_TARGETS	1073
/*!
 * cache: eviction walks gave up because they saw too many pages and
 * found too few candidates
 */
#define	WT_STAT_CONN_CACHE_EVICTION_WALKS_GAVE_UP_RATIO	1074
/*! cache: eviction walks reached end of tree */
#define	WT_STAT_CONN_CACHE_EVICTION_WALKS_ENDED		1075
/*! cache: eviction walks started from root of tree */
#define	WT_STAT_CONN_CACHE_EVICTION_WALK_FROM_ROOT	1076
/*! cache: eviction walks started from saved location in tree */
#define	WT_STAT_CONN_CACHE_EVICTION_WALK_SAVED_POS	1077
/*! cache: eviction worker thread active */
#define	WT_STAT_CONN_CACHE_EVICTION_ACTIVE_WORKERS	1078
/*! cache: eviction worker thread created */
#define	WT_STAT_CONN_CACHE_EVICTION_WORKER_CREATED	1079
/*! cache: eviction worker thread evicting pages */
#define	WT_STAT_CONN_CACHE_EVICTION_WORKER_EVICTING	1080
/*! cache: eviction worker thread removed */
#define	WT_STAT_CONN_CACHE_EVICTION_WORKER_REMOVED	1081
/*! cache: eviction worker thread stable number */
#define	WT_STAT_CONN_CACHE_EVICTION_STABLE_STATE_WORKERS	1082
/*! cache: files with active eviction walks */
#define	WT_STAT_CONN_CACHE_EVICTION_WALKS_ACTIVE	1083
/*! cache: files with new eviction walks started */
#define	WT_STAT_CONN_CACHE_EVICTION_WALKS_STARTED	1084
/*! cache: force re-tuning of eviction workers once in a while */
#define	WT_STAT_CONN_CACHE_EVICTION_FORCE_RETUNE	1085
/*! cache: forced eviction - pages evicted that were clean count */
#define	WT_STAT_CONN_CACHE_EVICTION_FORCE_CLEAN		1086
/*! cache: forced eviction - pages evicted that were clean time (usecs) */
#define	WT_STAT_CONN_CACHE_EVICTION_FORCE_CLEAN_TIME	1087
/*! cache: forced eviction - pages evicted that were dirty count */
#define	WT_STAT_CONN_CACHE_EVICTION_FORCE_DIRTY		1088
/*! cache: forced eviction - pages evicted that were dirty time (usecs) */
#define	WT_STAT_CONN_CACHE_EVICTION_FORCE_DIRTY_TIME	1089
/*!
 * cache: forced eviction - pages selected because of too many deleted
 * items count
 */
#define	WT_STAT_CONN_CACHE_EVICTION_FORCE_DELETE	1090
/*! cache: forced eviction - pages selected count */
#define	WT_STAT_CONN_CACHE_EVICTION_FORCE		1091
/*! cache: forced eviction - pages selected unable to be evicted count */
#define	WT_STAT_CONN_CACHE_EVICTION_FORCE_FAIL		1092
/*! cache: forced eviction - pages selected unable to be evicted time */
#define	WT_STAT_CONN_CACHE_EVICTION_FORCE_FAIL_TIME	1093
/*! cache: hazard pointer blocked page eviction */
#define	WT_STAT_CONN_CACHE_EVICTION_HAZARD		1094
/*! cache: hazard pointer check calls */
#define	WT_STAT_CONN_CACHE_HAZARD_CHECKS		1095
/*! cache: hazard pointer check entries walked */
#define	WT_STAT_CONN_CACHE_HAZARD_WALKS			1096
/*! cache: hazard pointer maximum array length */
#define	WT_STAT_CONN_CACHE_HAZARD_MAX			1097
/*! cache: history store key truncation due to mixed timestamps */
#define	WT_STAT_CONN_CACHE_HS_KEY_TRUNCATE_MIX_TS	1098
/*!
 * cache: history store key truncation due to the key being removed from
 * the data page
 */
#define	WT_STAT_CONN_CACHE_HS_KEY_TRUNCATE_ONPAGE_REMOVAL	1099
/*! cache: history store score */
#define	WT_STAT_CONN_CACHE_HS_SCORE			1100
/*! cache: history store table insert calls */
#define	WT_STAT_CONN_CACHE_HS_INSERT			1101
/*! cache: history store table max on-disk size */
#define	WT_STAT_CONN_CACHE_HS_ONDISK_MAX		1102
/*! cache: history store table on-disk size */
#define	WT_STAT_CONN_CACHE_HS_ONDISK			1103
/*! cache: history store table reads */
#define	WT_STAT_CONN_CACHE_HS_READ			1104
/*! cache: history store table reads missed */
#define	WT_STAT_CONN_CACHE_HS_READ_MISS			1105
/*! cache: history store table reads requiring squashed modifies */
#define	WT_STAT_CONN_CACHE_HS_READ_SQUASH		1106
/*! cache: history store table remove calls due to key truncation */
#define	WT_STAT_CONN_CACHE_HS_REMOVE_KEY_TRUNCATE	1107
/*! cache: history store table writes requiring squashed modifies */
#define	WT_STAT_CONN_CACHE_HS_WRITE_SQUASH		1108
/*! cache: in-memory page passed criteria to be split */
#define	WT_STAT_CONN_CACHE_INMEM_SPLITTABLE		1109
/*! cache: in-memory page splits */
#define	WT_STAT_CONN_CACHE_INMEM_SPLIT			1110
/*! cache: internal pages evicted */
#define	WT_STAT_CONN_CACHE_EVICTION_INTERNAL		1111
/*! cache: internal pages queued for eviction */
#define	WT_STAT_CONN_CACHE_EVICTION_INTERNAL_PAGES_QUEUED	1112
/*! cache: internal pages seen by eviction walk */
#define	WT_STAT_CONN_CACHE_EVICTION_INTERNAL_PAGES_SEEN	1113
/*! cache: internal pages seen by eviction walk that are already queued */
#define	WT_STAT_CONN_CACHE_EVICTION_INTERNAL_PAGES_ALREADY_QUEUED	1114
/*! cache: internal pages split during eviction */
#define	WT_STAT_CONN_CACHE_EVICTION_SPLIT_INTERNAL	1115
/*! cache: leaf pages split during eviction */
#define	WT_STAT_CONN_CACHE_EVICTION_SPLIT_LEAF		1116
/*! cache: maximum bytes configured */
#define	WT_STAT_CONN_CACHE_BYTES_MAX			1117
/*! cache: maximum page size at eviction */
#define	WT_STAT_CONN_CACHE_EVICTION_MAXIMUM_PAGE_SIZE	1118
/*! cache: modified pages evicted */
#define	WT_STAT_CONN_CACHE_EVICTION_DIRTY		1119
/*! cache: modified pages evicted by application threads */
#define	WT_STAT_CONN_CACHE_EVICTION_APP_DIRTY		1120
/*! cache: operations timed out waiting for space in cache */
#define	WT_STAT_CONN_CACHE_TIMED_OUT_OPS		1121
/*! cache: overflow pages read into cache */
#define	WT_STAT_CONN_CACHE_READ_OVERFLOW		1122
/*! cache: page split during eviction deepened the tree */
#define	WT_STAT_CONN_CACHE_EVICTION_DEEPEN		1123
/*! cache: page written requiring history store records */
#define	WT_STAT_CONN_CACHE_WRITE_HS			1124
/*! cache: pages currently held in the cache */
#define	WT_STAT_CONN_CACHE_PAGES_INUSE			1125
/*! cache: pages evicted by application threads */
#define	WT_STAT_CONN_CACHE_EVICTION_APP			1126
/*! cache: pages queued for eviction */
#define	WT_STAT_CONN_CACHE_EVICTION_PAGES_QUEUED	1127
/*! cache: pages queued for eviction post lru sorting */
#define	WT_STAT_CONN_CACHE_EVICTION_PAGES_QUEUED_POST_LRU	1128
/*! cache: pages queued for urgent eviction */
#define	WT_STAT_CONN_CACHE_EVICTION_PAGES_QUEUED_URGENT	1129
/*! cache: pages queued for urgent eviction during walk */
#define	WT_STAT_CONN_CACHE_EVICTION_PAGES_QUEUED_OLDEST	1130
/*! cache: pages read into cache */
#define	WT_STAT_CONN_CACHE_READ				1131
/*! cache: pages read into cache after truncate */
#define	WT_STAT_CONN_CACHE_READ_DELETED			1132
/*! cache: pages read into cache after truncate in prepare state */
#define	WT_STAT_CONN_CACHE_READ_DELETED_PREPARED	1133
/*! cache: pages requested from the cache */
#define	WT_STAT_CONN_CACHE_PAGES_REQUESTED		1134
/*! cache: pages seen by eviction walk */
#define	WT_STAT_CONN_CACHE_EVICTION_PAGES_SEEN		1135
/*! cache: pages seen by eviction walk that are already queued */
#define	WT_STAT_CONN_CACHE_EVICTION_PAGES_ALREADY_QUEUED	1136
/*! cache: pages selected for eviction unable to be evicted */
#define	WT_STAT_CONN_CACHE_EVICTION_FAIL		1137
/*!
 * cache: pages selected for eviction unable to be evicted as the parent
 * page has overflow items
 */
#define	WT_STAT_CONN_CACHE_EVICTION_FAIL_PARENT_HAS_OVERFLOW_ITEMS	1138
/*!
 * cache: pages selected for eviction unable to be evicted because of
 * active children on an internal page
 */
#define	WT_STAT_CONN_CACHE_EVICTION_FAIL_ACTIVE_CHILDREN_ON_AN_INTERNAL_PAGE	1139
/*!
 * cache: pages selected for eviction unable to be evicted because of
 * failure in reconciliation
 */
#define	WT_STAT_CONN_CACHE_EVICTION_FAIL_IN_RECONCILIATION	1140
/*!
 * cache: pages selected for eviction unable to be evicted due to newer
 * modifications on a clean page
 */
#define	WT_STAT_CONN_CACHE_EVICTION_FAIL_WITH_NEWER_MODIFICATIONS_ON_A_CLEAN_PAGE	1141
/*! cache: pages walked for eviction */
#define	WT_STAT_CONN_CACHE_EVICTION_WALK		1142
/*! cache: pages written from cache */
#define	WT_STAT_CONN_CACHE_WRITE			1143
/*! cache: pages written requiring in-memory restoration */
#define	WT_STAT_CONN_CACHE_WRITE_RESTORE		1144
/*! cache: percentage overhead */
#define	WT_STAT_CONN_CACHE_OVERHEAD			1145
/*! cache: tracked bytes belonging to internal pages in the cache */
#define	WT_STAT_CONN_CACHE_BYTES_INTERNAL		1146
/*! cache: tracked bytes belonging to leaf pages in the cache */
#define	WT_STAT_CONN_CACHE_BYTES_LEAF			1147
/*! cache: tracked dirty bytes in the cache */
#define	WT_STAT_CONN_CACHE_BYTES_DIRTY			1148
/*! cache: tracked dirty pages in the cache */
#define	WT_STAT_CONN_CACHE_PAGES_DIRTY			1149
/*! cache: unmodified pages evicted */
#define	WT_STAT_CONN_CACHE_EVICTION_CLEAN		1150
/*! capacity: background fsync file handles considered */
#define	WT_STAT_CONN_FSYNC_ALL_FH_TOTAL			1151
/*! capacity: background fsync file handles synced */
#define	WT_STAT_CONN_FSYNC_ALL_FH			1152
/*! capacity: background fsync time (msecs) */
#define	WT_STAT_CONN_FSYNC_ALL_TIME			1153
/*! capacity: bytes read */
#define	WT_STAT_CONN_CAPACITY_BYTES_READ		1154
/*! capacity: bytes written for checkpoint */
#define	WT_STAT_CONN_CAPACITY_BYTES_CKPT		1155
/*! capacity: bytes written for eviction */
#define	WT_STAT_CONN_CAPACITY_BYTES_EVICT		1156
/*! capacity: bytes written for log */
#define	WT_STAT_CONN_CAPACITY_BYTES_LOG			1157
/*! capacity: bytes written total */
#define	WT_STAT_CONN_CAPACITY_BYTES_WRITTEN		1158
/*! capacity: threshold to call fsync */
#define	WT_STAT_CONN_CAPACITY_THRESHOLD			1159
/*! capacity: time waiting due to total capacity (usecs) */
#define	WT_STAT_CONN_CAPACITY_TIME_TOTAL		1160
/*! capacity: time waiting during checkpoint (usecs) */
#define	WT_STAT_CONN_CAPACITY_TIME_CKPT			1161
/*! capacity: time waiting during eviction (usecs) */
#define	WT_STAT_CONN_CAPACITY_TIME_EVICT		1162
/*! capacity: time waiting during logging (usecs) */
#define	WT_STAT_CONN_CAPACITY_TIME_LOG			1163
/*! capacity: time waiting during read (usecs) */
#define	WT_STAT_CONN_CAPACITY_TIME_READ			1164
/*! connection: auto adjusting condition resets */
#define	WT_STAT_CONN_COND_AUTO_WAIT_RESET		1165
/*! connection: auto adjusting condition wait calls */
#define	WT_STAT_CONN_COND_AUTO_WAIT			1166
/*! connection: detected system time went backwards */
#define	WT_STAT_CONN_TIME_TRAVEL			1167
/*! connection: files currently open */
#define	WT_STAT_CONN_FILE_OPEN				1168
/*! connection: memory allocations */
#define	WT_STAT_CONN_MEMORY_ALLOCATION			1169
/*! connection: memory frees */
#define	WT_STAT_CONN_MEMORY_FREE			1170
/*! connection: memory re-allocations */
#define	WT_STAT_CONN_MEMORY_GROW			1171
/*! connection: pthread mutex condition wait calls */
#define	WT_STAT_CONN_COND_WAIT				1172
/*! connection: pthread mutex shared lock read-lock calls */
#define	WT_STAT_CONN_RWLOCK_READ			1173
/*! connection: pthread mutex shared lock write-lock calls */
#define	WT_STAT_CONN_RWLOCK_WRITE			1174
/*! connection: total fsync I/Os */
#define	WT_STAT_CONN_FSYNC_IO				1175
/*! connection: total read I/Os */
#define	WT_STAT_CONN_READ_IO				1176
/*! connection: total write I/Os */
#define	WT_STAT_CONN_WRITE_IO				1177
/*! cursor: cached cursor count */
#define	WT_STAT_CONN_CURSOR_CACHED_COUNT		1178
/*! cursor: cursor bulk loaded cursor insert calls */
#define	WT_STAT_CONN_CURSOR_INSERT_BULK			1179
/*! cursor: cursor close calls that result in cache */
#define	WT_STAT_CONN_CURSOR_CACHE			1180
/*! cursor: cursor create calls */
#define	WT_STAT_CONN_CURSOR_CREATE			1181
/*! cursor: cursor insert calls */
#define	WT_STAT_CONN_CURSOR_INSERT			1182
/*! cursor: cursor insert key and value bytes */
#define	WT_STAT_CONN_CURSOR_INSERT_BYTES		1183
/*! cursor: cursor modify calls */
#define	WT_STAT_CONN_CURSOR_MODIFY			1184
/*! cursor: cursor modify key and value bytes affected */
#define	WT_STAT_CONN_CURSOR_MODIFY_BYTES		1185
/*! cursor: cursor modify value bytes modified */
#define	WT_STAT_CONN_CURSOR_MODIFY_BYTES_TOUCH		1186
/*! cursor: cursor next calls */
#define	WT_STAT_CONN_CURSOR_NEXT			1187
/*! cursor: cursor operation restarted */
#define	WT_STAT_CONN_CURSOR_RESTART			1188
/*! cursor: cursor prev calls */
#define	WT_STAT_CONN_CURSOR_PREV			1189
/*! cursor: cursor remove calls */
#define	WT_STAT_CONN_CURSOR_REMOVE			1190
/*! cursor: cursor remove key bytes removed */
#define	WT_STAT_CONN_CURSOR_REMOVE_BYTES		1191
/*! cursor: cursor reserve calls */
#define	WT_STAT_CONN_CURSOR_RESERVE			1192
/*! cursor: cursor reset calls */
#define	WT_STAT_CONN_CURSOR_RESET			1193
/*! cursor: cursor search calls */
#define	WT_STAT_CONN_CURSOR_SEARCH			1194
/*! cursor: cursor search near calls */
#define	WT_STAT_CONN_CURSOR_SEARCH_NEAR			1195
/*! cursor: cursor sweep buckets */
#define	WT_STAT_CONN_CURSOR_SWEEP_BUCKETS		1196
/*! cursor: cursor sweep cursors closed */
#define	WT_STAT_CONN_CURSOR_SWEEP_CLOSED		1197
/*! cursor: cursor sweep cursors examined */
#define	WT_STAT_CONN_CURSOR_SWEEP_EXAMINED		1198
/*! cursor: cursor sweeps */
#define	WT_STAT_CONN_CURSOR_SWEEP			1199
/*! cursor: cursor truncate calls */
#define	WT_STAT_CONN_CURSOR_TRUNCATE			1200
/*! cursor: cursor update calls */
#define	WT_STAT_CONN_CURSOR_UPDATE			1201
/*! cursor: cursor update key and value bytes */
#define	WT_STAT_CONN_CURSOR_UPDATE_BYTES		1202
/*! cursor: cursor update value size change */
#define	WT_STAT_CONN_CURSOR_UPDATE_BYTES_CHANGED	1203
/*! cursor: cursors reused from cache */
#define	WT_STAT_CONN_CURSOR_REOPEN			1204
/*! cursor: open cursor count */
#define	WT_STAT_CONN_CURSOR_OPEN_COUNT			1205
/*! data-handle: connection data handle size */
#define	WT_STAT_CONN_DH_CONN_HANDLE_SIZE		1206
/*! data-handle: connection data handles currently active */
#define	WT_STAT_CONN_DH_CONN_HANDLE_COUNT		1207
/*! data-handle: connection sweep candidate became referenced */
#define	WT_STAT_CONN_DH_SWEEP_REF			1208
/*! data-handle: connection sweep dhandles closed */
#define	WT_STAT_CONN_DH_SWEEP_CLOSE			1209
/*! data-handle: connection sweep dhandles removed from hash list */
#define	WT_STAT_CONN_DH_SWEEP_REMOVE			1210
/*! data-handle: connection sweep time-of-death sets */
#define	WT_STAT_CONN_DH_SWEEP_TOD			1211
/*! data-handle: connection sweeps */
#define	WT_STAT_CONN_DH_SWEEPS				1212
/*! data-handle: session dhandles swept */
#define	WT_STAT_CONN_DH_SESSION_HANDLES			1213
/*! data-handle: session sweep attempts */
#define	WT_STAT_CONN_DH_SESSION_SWEEPS			1214
/*! history: history pages added for eviction during garbage collection */
#define	WT_STAT_CONN_HS_GC_PAGES_EVICT			1215
/*! history: history pages removed for garbage collection */
#define	WT_STAT_CONN_HS_GC_PAGES_REMOVED		1216
/*! history: history pages visited for garbage collection */
#define	WT_STAT_CONN_HS_GC_PAGES_VISITED		1217
/*! lock: checkpoint lock acquisitions */
#define	WT_STAT_CONN_LOCK_CHECKPOINT_COUNT		1218
/*! lock: checkpoint lock application thread wait time (usecs) */
#define	WT_STAT_CONN_LOCK_CHECKPOINT_WAIT_APPLICATION	1219
/*! lock: checkpoint lock internal thread wait time (usecs) */
#define	WT_STAT_CONN_LOCK_CHECKPOINT_WAIT_INTERNAL	1220
/*! lock: dhandle lock application thread time waiting (usecs) */
#define	WT_STAT_CONN_LOCK_DHANDLE_WAIT_APPLICATION	1221
/*! lock: dhandle lock internal thread time waiting (usecs) */
#define	WT_STAT_CONN_LOCK_DHANDLE_WAIT_INTERNAL		1222
/*! lock: dhandle read lock acquisitions */
#define	WT_STAT_CONN_LOCK_DHANDLE_READ_COUNT		1223
/*! lock: dhandle write lock acquisitions */
#define	WT_STAT_CONN_LOCK_DHANDLE_WRITE_COUNT		1224
/*!
 * lock: durable timestamp queue lock application thread time waiting
 * (usecs)
 */
#define	WT_STAT_CONN_LOCK_DURABLE_TIMESTAMP_WAIT_APPLICATION	1225
/*!
 * lock: durable timestamp queue lock internal thread time waiting
 * (usecs)
 */
#define	WT_STAT_CONN_LOCK_DURABLE_TIMESTAMP_WAIT_INTERNAL	1226
/*! lock: durable timestamp queue read lock acquisitions */
#define	WT_STAT_CONN_LOCK_DURABLE_TIMESTAMP_READ_COUNT	1227
/*! lock: durable timestamp queue write lock acquisitions */
#define	WT_STAT_CONN_LOCK_DURABLE_TIMESTAMP_WRITE_COUNT	1228
/*! lock: metadata lock acquisitions */
#define	WT_STAT_CONN_LOCK_METADATA_COUNT		1229
/*! lock: metadata lock application thread wait time (usecs) */
#define	WT_STAT_CONN_LOCK_METADATA_WAIT_APPLICATION	1230
/*! lock: metadata lock internal thread wait time (usecs) */
#define	WT_STAT_CONN_LOCK_METADATA_WAIT_INTERNAL	1231
/*!
 * lock: read timestamp queue lock application thread time waiting
 * (usecs)
 */
#define	WT_STAT_CONN_LOCK_READ_TIMESTAMP_WAIT_APPLICATION	1232
/*! lock: read timestamp queue lock internal thread time waiting (usecs) */
#define	WT_STAT_CONN_LOCK_READ_TIMESTAMP_WAIT_INTERNAL	1233
/*! lock: read timestamp queue read lock acquisitions */
#define	WT_STAT_CONN_LOCK_READ_TIMESTAMP_READ_COUNT	1234
/*! lock: read timestamp queue write lock acquisitions */
#define	WT_STAT_CONN_LOCK_READ_TIMESTAMP_WRITE_COUNT	1235
/*! lock: schema lock acquisitions */
#define	WT_STAT_CONN_LOCK_SCHEMA_COUNT			1236
/*! lock: schema lock application thread wait time (usecs) */
#define	WT_STAT_CONN_LOCK_SCHEMA_WAIT_APPLICATION	1237
/*! lock: schema lock internal thread wait time (usecs) */
#define	WT_STAT_CONN_LOCK_SCHEMA_WAIT_INTERNAL		1238
/*!
 * lock: table lock application thread time waiting for the table lock
 * (usecs)
 */
#define	WT_STAT_CONN_LOCK_TABLE_WAIT_APPLICATION	1239
/*!
 * lock: table lock internal thread time waiting for the table lock
 * (usecs)
 */
#define	WT_STAT_CONN_LOCK_TABLE_WAIT_INTERNAL		1240
/*! lock: table read lock acquisitions */
#define	WT_STAT_CONN_LOCK_TABLE_READ_COUNT		1241
/*! lock: table write lock acquisitions */
#define	WT_STAT_CONN_LOCK_TABLE_WRITE_COUNT		1242
/*! lock: txn global lock application thread time waiting (usecs) */
#define	WT_STAT_CONN_LOCK_TXN_GLOBAL_WAIT_APPLICATION	1243
/*! lock: txn global lock internal thread time waiting (usecs) */
#define	WT_STAT_CONN_LOCK_TXN_GLOBAL_WAIT_INTERNAL	1244
/*! lock: txn global read lock acquisitions */
#define	WT_STAT_CONN_LOCK_TXN_GLOBAL_READ_COUNT		1245
/*! lock: txn global write lock acquisitions */
#define	WT_STAT_CONN_LOCK_TXN_GLOBAL_WRITE_COUNT	1246
/*! log: busy returns attempting to switch slots */
#define	WT_STAT_CONN_LOG_SLOT_SWITCH_BUSY		1247
/*! log: force archive time sleeping (usecs) */
#define	WT_STAT_CONN_LOG_FORCE_ARCHIVE_SLEEP		1248
/*! log: log bytes of payload data */
#define	WT_STAT_CONN_LOG_BYTES_PAYLOAD			1249
/*! log: log bytes written */
#define	WT_STAT_CONN_LOG_BYTES_WRITTEN			1250
/*! log: log files manually zero-filled */
#define	WT_STAT_CONN_LOG_ZERO_FILLS			1251
/*! log: log flush operations */
#define	WT_STAT_CONN_LOG_FLUSH				1252
/*! log: log force write operations */
#define	WT_STAT_CONN_LOG_FORCE_WRITE			1253
/*! log: log force write operations skipped */
#define	WT_STAT_CONN_LOG_FORCE_WRITE_SKIP		1254
/*! log: log records compressed */
#define	WT_STAT_CONN_LOG_COMPRESS_WRITES		1255
/*! log: log records not compressed */
#define	WT_STAT_CONN_LOG_COMPRESS_WRITE_FAILS		1256
/*! log: log records too small to compress */
#define	WT_STAT_CONN_LOG_COMPRESS_SMALL			1257
/*! log: log release advances write LSN */
#define	WT_STAT_CONN_LOG_RELEASE_WRITE_LSN		1258
/*! log: log scan operations */
#define	WT_STAT_CONN_LOG_SCANS				1259
/*! log: log scan records requiring two reads */
#define	WT_STAT_CONN_LOG_SCAN_REREADS			1260
/*! log: log server thread advances write LSN */
#define	WT_STAT_CONN_LOG_WRITE_LSN			1261
/*! log: log server thread write LSN walk skipped */
#define	WT_STAT_CONN_LOG_WRITE_LSN_SKIP			1262
/*! log: log sync operations */
#define	WT_STAT_CONN_LOG_SYNC				1263
/*! log: log sync time duration (usecs) */
#define	WT_STAT_CONN_LOG_SYNC_DURATION			1264
/*! log: log sync_dir operations */
#define	WT_STAT_CONN_LOG_SYNC_DIR			1265
/*! log: log sync_dir time duration (usecs) */
#define	WT_STAT_CONN_LOG_SYNC_DIR_DURATION		1266
/*! log: log write operations */
#define	WT_STAT_CONN_LOG_WRITES				1267
/*! log: logging bytes consolidated */
#define	WT_STAT_CONN_LOG_SLOT_CONSOLIDATED		1268
/*! log: maximum log file size */
#define	WT_STAT_CONN_LOG_MAX_FILESIZE			1269
/*! log: number of pre-allocated log files to create */
#define	WT_STAT_CONN_LOG_PREALLOC_MAX			1270
/*! log: pre-allocated log files not ready and missed */
#define	WT_STAT_CONN_LOG_PREALLOC_MISSED		1271
/*! log: pre-allocated log files prepared */
#define	WT_STAT_CONN_LOG_PREALLOC_FILES			1272
/*! log: pre-allocated log files used */
#define	WT_STAT_CONN_LOG_PREALLOC_USED			1273
/*! log: records processed by log scan */
#define	WT_STAT_CONN_LOG_SCAN_RECORDS			1274
/*! log: slot close lost race */
#define	WT_STAT_CONN_LOG_SLOT_CLOSE_RACE		1275
/*! log: slot close unbuffered waits */
#define	WT_STAT_CONN_LOG_SLOT_CLOSE_UNBUF		1276
/*! log: slot closures */
#define	WT_STAT_CONN_LOG_SLOT_CLOSES			1277
/*! log: slot join atomic update races */
#define	WT_STAT_CONN_LOG_SLOT_RACES			1278
/*! log: slot join calls atomic updates raced */
#define	WT_STAT_CONN_LOG_SLOT_YIELD_RACE		1279
/*! log: slot join calls did not yield */
#define	WT_STAT_CONN_LOG_SLOT_IMMEDIATE			1280
/*! log: slot join calls found active slot closed */
#define	WT_STAT_CONN_LOG_SLOT_YIELD_CLOSE		1281
/*! log: slot join calls slept */
#define	WT_STAT_CONN_LOG_SLOT_YIELD_SLEEP		1282
/*! log: slot join calls yielded */
#define	WT_STAT_CONN_LOG_SLOT_YIELD			1283
/*! log: slot join found active slot closed */
#define	WT_STAT_CONN_LOG_SLOT_ACTIVE_CLOSED		1284
/*! log: slot joins yield time (usecs) */
#define	WT_STAT_CONN_LOG_SLOT_YIELD_DURATION		1285
/*! log: slot transitions unable to find free slot */
#define	WT_STAT_CONN_LOG_SLOT_NO_FREE_SLOTS		1286
/*! log: slot unbuffered writes */
#define	WT_STAT_CONN_LOG_SLOT_UNBUFFERED		1287
/*! log: total in-memory size of compressed records */
#define	WT_STAT_CONN_LOG_COMPRESS_MEM			1288
/*! log: total log buffer size */
#define	WT_STAT_CONN_LOG_BUFFER_SIZE			1289
/*! log: total size of compressed records */
#define	WT_STAT_CONN_LOG_COMPRESS_LEN			1290
/*! log: written slots coalesced */
#define	WT_STAT_CONN_LOG_SLOT_COALESCED			1291
/*! log: yields waiting for previous log file close */
#define	WT_STAT_CONN_LOG_CLOSE_YIELDS			1292
/*! perf: file system read latency histogram (bucket 1) - 10-49ms */
#define	WT_STAT_CONN_PERF_HIST_FSREAD_LATENCY_LT50	1293
/*! perf: file system read latency histogram (bucket 2) - 50-99ms */
#define	WT_STAT_CONN_PERF_HIST_FSREAD_LATENCY_LT100	1294
/*! perf: file system read latency histogram (bucket 3) - 100-249ms */
#define	WT_STAT_CONN_PERF_HIST_FSREAD_LATENCY_LT250	1295
/*! perf: file system read latency histogram (bucket 4) - 250-499ms */
#define	WT_STAT_CONN_PERF_HIST_FSREAD_LATENCY_LT500	1296
/*! perf: file system read latency histogram (bucket 5) - 500-999ms */
#define	WT_STAT_CONN_PERF_HIST_FSREAD_LATENCY_LT1000	1297
/*! perf: file system read latency histogram (bucket 6) - 1000ms+ */
#define	WT_STAT_CONN_PERF_HIST_FSREAD_LATENCY_GT1000	1298
/*! perf: file system write latency histogram (bucket 1) - 10-49ms */
#define	WT_STAT_CONN_PERF_HIST_FSWRITE_LATENCY_LT50	1299
/*! perf: file system write latency histogram (bucket 2) - 50-99ms */
#define	WT_STAT_CONN_PERF_HIST_FSWRITE_LATENCY_LT100	1300
/*! perf: file system write latency histogram (bucket 3) - 100-249ms */
#define	WT_STAT_CONN_PERF_HIST_FSWRITE_LATENCY_LT250	1301
/*! perf: file system write latency histogram (bucket 4) - 250-499ms */
#define	WT_STAT_CONN_PERF_HIST_FSWRITE_LATENCY_LT500	1302
/*! perf: file system write latency histogram (bucket 5) - 500-999ms */
#define	WT_STAT_CONN_PERF_HIST_FSWRITE_LATENCY_LT1000	1303
/*! perf: file system write latency histogram (bucket 6) - 1000ms+ */
#define	WT_STAT_CONN_PERF_HIST_FSWRITE_LATENCY_GT1000	1304
/*! perf: operation read latency histogram (bucket 1) - 100-249us */
#define	WT_STAT_CONN_PERF_HIST_OPREAD_LATENCY_LT250	1305
/*! perf: operation read latency histogram (bucket 2) - 250-499us */
#define	WT_STAT_CONN_PERF_HIST_OPREAD_LATENCY_LT500	1306
/*! perf: operation read latency histogram (bucket 3) - 500-999us */
#define	WT_STAT_CONN_PERF_HIST_OPREAD_LATENCY_LT1000	1307
/*! perf: operation read latency histogram (bucket 4) - 1000-9999us */
#define	WT_STAT_CONN_PERF_HIST_OPREAD_LATENCY_LT10000	1308
/*! perf: operation read latency histogram (bucket 5) - 10000us+ */
#define	WT_STAT_CONN_PERF_HIST_OPREAD_LATENCY_GT10000	1309
/*! perf: operation write latency histogram (bucket 1) - 100-249us */
#define	WT_STAT_CONN_PERF_HIST_OPWRITE_LATENCY_LT250	1310
/*! perf: operation write latency histogram (bucket 2) - 250-499us */
#define	WT_STAT_CONN_PERF_HIST_OPWRITE_LATENCY_LT500	1311
/*! perf: operation write latency histogram (bucket 3) - 500-999us */
#define	WT_STAT_CONN_PERF_HIST_OPWRITE_LATENCY_LT1000	1312
/*! perf: operation write latency histogram (bucket 4) - 1000-9999us */
#define	WT_STAT_CONN_PERF_HIST_OPWRITE_LATENCY_LT10000	1313
/*! perf: operation write latency histogram (bucket 5) - 10000us+ */
#define	WT_STAT_CONN_PERF_HIST_OPWRITE_LATENCY_GT10000	1314
/*! reconciliation: fast-path pages deleted */
#define	WT_STAT_CONN_REC_PAGE_DELETE_FAST		1315
/*! reconciliation: page reconciliation calls */
#define	WT_STAT_CONN_REC_PAGES				1316
/*! reconciliation: page reconciliation calls for eviction */
#define	WT_STAT_CONN_REC_PAGES_EVICTION			1317
/*!
 * reconciliation: page reconciliation calls that resulted in values with
 * prepared transaction metadata
 */
#define	WT_STAT_CONN_REC_PAGES_WITH_PREPARE		1318
/*!
 * reconciliation: page reconciliation calls that resulted in values with
 * timestamps
 */
#define	WT_STAT_CONN_REC_PAGES_WITH_TS			1319
/*!
 * reconciliation: page reconciliation calls that resulted in values with
 * transaction ids
 */
#define	WT_STAT_CONN_REC_PAGES_WITH_TXN			1320
/*! reconciliation: pages deleted */
#define	WT_STAT_CONN_REC_PAGE_DELETE			1321
/*! reconciliation: split bytes currently awaiting free */
#define	WT_STAT_CONN_REC_SPLIT_STASHED_BYTES		1322
/*! reconciliation: split objects currently awaiting free */
#define	WT_STAT_CONN_REC_SPLIT_STASHED_OBJECTS		1323
/*! session: open session count */
<<<<<<< HEAD
#define	WT_STAT_CONN_SESSION_OPEN			1321
/*! session: session cursor cache size */
#define	WT_STAT_CONN_SESSION_CURSOR_CACHE_SIZE		1322
/*! session: session dhandle hash size */
#define	WT_STAT_CONN_SESSION_DHHASH_SIZE		1323
/*! session: session query timestamp calls */
#define	WT_STAT_CONN_SESSION_QUERY_TS			1324
/*! session: table alter failed calls */
#define	WT_STAT_CONN_SESSION_TABLE_ALTER_FAIL		1325
/*! session: table alter successful calls */
#define	WT_STAT_CONN_SESSION_TABLE_ALTER_SUCCESS	1326
/*! session: table alter unchanged and skipped */
#define	WT_STAT_CONN_SESSION_TABLE_ALTER_SKIP		1327
/*! session: table compact failed calls */
#define	WT_STAT_CONN_SESSION_TABLE_COMPACT_FAIL		1328
/*! session: table compact successful calls */
#define	WT_STAT_CONN_SESSION_TABLE_COMPACT_SUCCESS	1329
/*! session: table create failed calls */
#define	WT_STAT_CONN_SESSION_TABLE_CREATE_FAIL		1330
/*! session: table create successful calls */
#define	WT_STAT_CONN_SESSION_TABLE_CREATE_SUCCESS	1331
/*! session: table drop failed calls */
#define	WT_STAT_CONN_SESSION_TABLE_DROP_FAIL		1332
/*! session: table drop successful calls */
#define	WT_STAT_CONN_SESSION_TABLE_DROP_SUCCESS		1333
/*! session: table import failed calls */
#define	WT_STAT_CONN_SESSION_TABLE_IMPORT_FAIL		1334
/*! session: table import successful calls */
#define	WT_STAT_CONN_SESSION_TABLE_IMPORT_SUCCESS	1335
/*! session: table rebalance failed calls */
#define	WT_STAT_CONN_SESSION_TABLE_REBALANCE_FAIL	1336
/*! session: table rebalance successful calls */
#define	WT_STAT_CONN_SESSION_TABLE_REBALANCE_SUCCESS	1337
/*! session: table rename failed calls */
#define	WT_STAT_CONN_SESSION_TABLE_RENAME_FAIL		1338
/*! session: table rename successful calls */
#define	WT_STAT_CONN_SESSION_TABLE_RENAME_SUCCESS	1339
/*! session: table salvage failed calls */
#define	WT_STAT_CONN_SESSION_TABLE_SALVAGE_FAIL		1340
/*! session: table salvage successful calls */
#define	WT_STAT_CONN_SESSION_TABLE_SALVAGE_SUCCESS	1341
/*! session: table truncate failed calls */
#define	WT_STAT_CONN_SESSION_TABLE_TRUNCATE_FAIL	1342
/*! session: table truncate successful calls */
#define	WT_STAT_CONN_SESSION_TABLE_TRUNCATE_SUCCESS	1343
/*! session: table verify failed calls */
#define	WT_STAT_CONN_SESSION_TABLE_VERIFY_FAIL		1344
/*! session: table verify successful calls */
#define	WT_STAT_CONN_SESSION_TABLE_VERIFY_SUCCESS	1345
/*! thread-state: active filesystem fsync calls */
#define	WT_STAT_CONN_THREAD_FSYNC_ACTIVE		1346
/*! thread-state: active filesystem read calls */
#define	WT_STAT_CONN_THREAD_READ_ACTIVE			1347
/*! thread-state: active filesystem write calls */
#define	WT_STAT_CONN_THREAD_WRITE_ACTIVE		1348
/*! thread-yield: application thread time evicting (usecs) */
#define	WT_STAT_CONN_APPLICATION_EVICT_TIME		1349
/*! thread-yield: application thread time waiting for cache (usecs) */
#define	WT_STAT_CONN_APPLICATION_CACHE_TIME		1350
=======
#define	WT_STAT_CONN_SESSION_OPEN			1324
/*! session: session query timestamp calls */
#define	WT_STAT_CONN_SESSION_QUERY_TS			1325
/*! session: table alter failed calls */
#define	WT_STAT_CONN_SESSION_TABLE_ALTER_FAIL		1326
/*! session: table alter successful calls */
#define	WT_STAT_CONN_SESSION_TABLE_ALTER_SUCCESS	1327
/*! session: table alter unchanged and skipped */
#define	WT_STAT_CONN_SESSION_TABLE_ALTER_SKIP		1328
/*! session: table compact failed calls */
#define	WT_STAT_CONN_SESSION_TABLE_COMPACT_FAIL		1329
/*! session: table compact successful calls */
#define	WT_STAT_CONN_SESSION_TABLE_COMPACT_SUCCESS	1330
/*! session: table create failed calls */
#define	WT_STAT_CONN_SESSION_TABLE_CREATE_FAIL		1331
/*! session: table create successful calls */
#define	WT_STAT_CONN_SESSION_TABLE_CREATE_SUCCESS	1332
/*! session: table drop failed calls */
#define	WT_STAT_CONN_SESSION_TABLE_DROP_FAIL		1333
/*! session: table drop successful calls */
#define	WT_STAT_CONN_SESSION_TABLE_DROP_SUCCESS		1334
/*! session: table import failed calls */
#define	WT_STAT_CONN_SESSION_TABLE_IMPORT_FAIL		1335
/*! session: table import successful calls */
#define	WT_STAT_CONN_SESSION_TABLE_IMPORT_SUCCESS	1336
/*! session: table rebalance failed calls */
#define	WT_STAT_CONN_SESSION_TABLE_REBALANCE_FAIL	1337
/*! session: table rebalance successful calls */
#define	WT_STAT_CONN_SESSION_TABLE_REBALANCE_SUCCESS	1338
/*! session: table rename failed calls */
#define	WT_STAT_CONN_SESSION_TABLE_RENAME_FAIL		1339
/*! session: table rename successful calls */
#define	WT_STAT_CONN_SESSION_TABLE_RENAME_SUCCESS	1340
/*! session: table salvage failed calls */
#define	WT_STAT_CONN_SESSION_TABLE_SALVAGE_FAIL		1341
/*! session: table salvage successful calls */
#define	WT_STAT_CONN_SESSION_TABLE_SALVAGE_SUCCESS	1342
/*! session: table truncate failed calls */
#define	WT_STAT_CONN_SESSION_TABLE_TRUNCATE_FAIL	1343
/*! session: table truncate successful calls */
#define	WT_STAT_CONN_SESSION_TABLE_TRUNCATE_SUCCESS	1344
/*! session: table verify failed calls */
#define	WT_STAT_CONN_SESSION_TABLE_VERIFY_FAIL		1345
/*! session: table verify successful calls */
#define	WT_STAT_CONN_SESSION_TABLE_VERIFY_SUCCESS	1346
/*! thread-state: active filesystem fsync calls */
#define	WT_STAT_CONN_THREAD_FSYNC_ACTIVE		1347
/*! thread-state: active filesystem read calls */
#define	WT_STAT_CONN_THREAD_READ_ACTIVE			1348
/*! thread-state: active filesystem write calls */
#define	WT_STAT_CONN_THREAD_WRITE_ACTIVE		1349
/*! thread-yield: application thread time evicting (usecs) */
#define	WT_STAT_CONN_APPLICATION_EVICT_TIME		1350
/*! thread-yield: application thread time waiting for cache (usecs) */
#define	WT_STAT_CONN_APPLICATION_CACHE_TIME		1351
>>>>>>> fc82d79d
/*!
 * thread-yield: connection close blocked waiting for transaction state
 * stabilization
 */
<<<<<<< HEAD
#define	WT_STAT_CONN_TXN_RELEASE_BLOCKED		1351
/*! thread-yield: connection close yielded for lsm manager shutdown */
#define	WT_STAT_CONN_CONN_CLOSE_BLOCKED_LSM		1352
/*! thread-yield: data handle lock yielded */
#define	WT_STAT_CONN_DHANDLE_LOCK_BLOCKED		1353
=======
#define	WT_STAT_CONN_TXN_RELEASE_BLOCKED		1352
/*! thread-yield: connection close yielded for lsm manager shutdown */
#define	WT_STAT_CONN_CONN_CLOSE_BLOCKED_LSM		1353
/*! thread-yield: data handle lock yielded */
#define	WT_STAT_CONN_DHANDLE_LOCK_BLOCKED		1354
>>>>>>> fc82d79d
/*!
 * thread-yield: get reference for page index and slot time sleeping
 * (usecs)
 */
<<<<<<< HEAD
#define	WT_STAT_CONN_PAGE_INDEX_SLOT_REF_BLOCKED	1354
/*! thread-yield: log server sync yielded for log write */
#define	WT_STAT_CONN_LOG_SERVER_SYNC_BLOCKED		1355
/*! thread-yield: page access yielded due to prepare state change */
#define	WT_STAT_CONN_PREPARED_TRANSITION_BLOCKED_PAGE	1356
/*! thread-yield: page acquire busy blocked */
#define	WT_STAT_CONN_PAGE_BUSY_BLOCKED			1357
/*! thread-yield: page acquire eviction blocked */
#define	WT_STAT_CONN_PAGE_FORCIBLE_EVICT_BLOCKED	1358
/*! thread-yield: page acquire locked blocked */
#define	WT_STAT_CONN_PAGE_LOCKED_BLOCKED		1359
/*! thread-yield: page acquire read blocked */
#define	WT_STAT_CONN_PAGE_READ_BLOCKED			1360
/*! thread-yield: page acquire time sleeping (usecs) */
#define	WT_STAT_CONN_PAGE_SLEEP				1361
=======
#define	WT_STAT_CONN_PAGE_INDEX_SLOT_REF_BLOCKED	1355
/*! thread-yield: log server sync yielded for log write */
#define	WT_STAT_CONN_LOG_SERVER_SYNC_BLOCKED		1356
/*! thread-yield: page access yielded due to prepare state change */
#define	WT_STAT_CONN_PREPARED_TRANSITION_BLOCKED_PAGE	1357
/*! thread-yield: page acquire busy blocked */
#define	WT_STAT_CONN_PAGE_BUSY_BLOCKED			1358
/*! thread-yield: page acquire eviction blocked */
#define	WT_STAT_CONN_PAGE_FORCIBLE_EVICT_BLOCKED	1359
/*! thread-yield: page acquire locked blocked */
#define	WT_STAT_CONN_PAGE_LOCKED_BLOCKED		1360
/*! thread-yield: page acquire read blocked */
#define	WT_STAT_CONN_PAGE_READ_BLOCKED			1361
/*! thread-yield: page acquire time sleeping (usecs) */
#define	WT_STAT_CONN_PAGE_SLEEP				1362
>>>>>>> fc82d79d
/*!
 * thread-yield: page delete rollback time sleeping for state change
 * (usecs)
 */
<<<<<<< HEAD
#define	WT_STAT_CONN_PAGE_DEL_ROLLBACK_BLOCKED		1362
/*! thread-yield: page reconciliation yielded due to child modification */
#define	WT_STAT_CONN_CHILD_MODIFY_BLOCKED_PAGE		1363
/*! transaction: Number of prepared updates */
#define	WT_STAT_CONN_TXN_PREPARED_UPDATES_COUNT		1364
/*! transaction: durable timestamp queue entries walked */
#define	WT_STAT_CONN_TXN_DURABLE_QUEUE_WALKED		1365
/*! transaction: durable timestamp queue insert to empty */
#define	WT_STAT_CONN_TXN_DURABLE_QUEUE_EMPTY		1366
/*! transaction: durable timestamp queue inserts to head */
#define	WT_STAT_CONN_TXN_DURABLE_QUEUE_HEAD		1367
/*! transaction: durable timestamp queue inserts total */
#define	WT_STAT_CONN_TXN_DURABLE_QUEUE_INSERTS		1368
/*! transaction: durable timestamp queue length */
#define	WT_STAT_CONN_TXN_DURABLE_QUEUE_LEN		1369
/*! transaction: prepared transactions */
#define	WT_STAT_CONN_TXN_PREPARE			1370
/*! transaction: prepared transactions committed */
#define	WT_STAT_CONN_TXN_PREPARE_COMMIT			1371
/*! transaction: prepared transactions currently active */
#define	WT_STAT_CONN_TXN_PREPARE_ACTIVE			1372
/*! transaction: prepared transactions rolled back */
#define	WT_STAT_CONN_TXN_PREPARE_ROLLBACK		1373
/*! transaction: query timestamp calls */
#define	WT_STAT_CONN_TXN_QUERY_TS			1374
/*! transaction: read timestamp queue entries walked */
#define	WT_STAT_CONN_TXN_READ_QUEUE_WALKED		1375
/*! transaction: read timestamp queue insert to empty */
#define	WT_STAT_CONN_TXN_READ_QUEUE_EMPTY		1376
/*! transaction: read timestamp queue inserts to head */
#define	WT_STAT_CONN_TXN_READ_QUEUE_HEAD		1377
/*! transaction: read timestamp queue inserts total */
#define	WT_STAT_CONN_TXN_READ_QUEUE_INSERTS		1378
/*! transaction: read timestamp queue length */
#define	WT_STAT_CONN_TXN_READ_QUEUE_LEN			1379
/*! transaction: rollback to stable calls */
#define	WT_STAT_CONN_TXN_RTS				1380
/*! transaction: rollback to stable keys removed */
#define	WT_STAT_CONN_TXN_RTS_KEYS_REMOVED		1381
/*! transaction: rollback to stable keys restored */
#define	WT_STAT_CONN_TXN_RTS_KEYS_RESTORED		1382
/*! transaction: rollback to stable pages visited */
#define	WT_STAT_CONN_TXN_RTS_PAGES_VISITED		1383
/*! transaction: rollback to stable updates aborted */
#define	WT_STAT_CONN_TXN_RTS_UPD_ABORTED		1384
/*! transaction: rollback to stable updates removed from history store */
#define	WT_STAT_CONN_TXN_RTS_HS_REMOVED			1385
/*! transaction: set timestamp calls */
#define	WT_STAT_CONN_TXN_SET_TS				1386
/*! transaction: set timestamp durable calls */
#define	WT_STAT_CONN_TXN_SET_TS_DURABLE			1387
/*! transaction: set timestamp durable updates */
#define	WT_STAT_CONN_TXN_SET_TS_DURABLE_UPD		1388
/*! transaction: set timestamp oldest calls */
#define	WT_STAT_CONN_TXN_SET_TS_OLDEST			1389
/*! transaction: set timestamp oldest updates */
#define	WT_STAT_CONN_TXN_SET_TS_OLDEST_UPD		1390
/*! transaction: set timestamp stable calls */
#define	WT_STAT_CONN_TXN_SET_TS_STABLE			1391
/*! transaction: set timestamp stable updates */
#define	WT_STAT_CONN_TXN_SET_TS_STABLE_UPD		1392
/*! transaction: transaction begins */
#define	WT_STAT_CONN_TXN_BEGIN				1393
/*! transaction: transaction checkpoint currently running */
#define	WT_STAT_CONN_TXN_CHECKPOINT_RUNNING		1394
/*! transaction: transaction checkpoint generation */
#define	WT_STAT_CONN_TXN_CHECKPOINT_GENERATION		1395
=======
#define	WT_STAT_CONN_PAGE_DEL_ROLLBACK_BLOCKED		1363
/*! thread-yield: page reconciliation yielded due to child modification */
#define	WT_STAT_CONN_CHILD_MODIFY_BLOCKED_PAGE		1364
/*! transaction: Number of prepared updates */
#define	WT_STAT_CONN_TXN_PREPARED_UPDATES_COUNT		1365
/*! transaction: durable timestamp queue entries walked */
#define	WT_STAT_CONN_TXN_DURABLE_QUEUE_WALKED		1366
/*! transaction: durable timestamp queue insert to empty */
#define	WT_STAT_CONN_TXN_DURABLE_QUEUE_EMPTY		1367
/*! transaction: durable timestamp queue inserts to head */
#define	WT_STAT_CONN_TXN_DURABLE_QUEUE_HEAD		1368
/*! transaction: durable timestamp queue inserts total */
#define	WT_STAT_CONN_TXN_DURABLE_QUEUE_INSERTS		1369
/*! transaction: durable timestamp queue length */
#define	WT_STAT_CONN_TXN_DURABLE_QUEUE_LEN		1370
/*! transaction: prepared transactions */
#define	WT_STAT_CONN_TXN_PREPARE			1371
/*! transaction: prepared transactions committed */
#define	WT_STAT_CONN_TXN_PREPARE_COMMIT			1372
/*! transaction: prepared transactions currently active */
#define	WT_STAT_CONN_TXN_PREPARE_ACTIVE			1373
/*! transaction: prepared transactions rolled back */
#define	WT_STAT_CONN_TXN_PREPARE_ROLLBACK		1374
/*! transaction: query timestamp calls */
#define	WT_STAT_CONN_TXN_QUERY_TS			1375
/*! transaction: read timestamp queue entries walked */
#define	WT_STAT_CONN_TXN_READ_QUEUE_WALKED		1376
/*! transaction: read timestamp queue insert to empty */
#define	WT_STAT_CONN_TXN_READ_QUEUE_EMPTY		1377
/*! transaction: read timestamp queue inserts to head */
#define	WT_STAT_CONN_TXN_READ_QUEUE_HEAD		1378
/*! transaction: read timestamp queue inserts total */
#define	WT_STAT_CONN_TXN_READ_QUEUE_INSERTS		1379
/*! transaction: read timestamp queue length */
#define	WT_STAT_CONN_TXN_READ_QUEUE_LEN			1380
/*! transaction: rollback to stable calls */
#define	WT_STAT_CONN_TXN_RTS				1381
/*! transaction: rollback to stable keys removed */
#define	WT_STAT_CONN_TXN_RTS_KEYS_REMOVED		1382
/*! transaction: rollback to stable keys restored */
#define	WT_STAT_CONN_TXN_RTS_KEYS_RESTORED		1383
/*! transaction: rollback to stable pages visited */
#define	WT_STAT_CONN_TXN_RTS_PAGES_VISITED		1384
/*! transaction: rollback to stable updates aborted */
#define	WT_STAT_CONN_TXN_RTS_UPD_ABORTED		1385
/*! transaction: rollback to stable updates removed from history store */
#define	WT_STAT_CONN_TXN_RTS_HS_REMOVED			1386
/*! transaction: set timestamp calls */
#define	WT_STAT_CONN_TXN_SET_TS				1387
/*! transaction: set timestamp durable calls */
#define	WT_STAT_CONN_TXN_SET_TS_DURABLE			1388
/*! transaction: set timestamp durable updates */
#define	WT_STAT_CONN_TXN_SET_TS_DURABLE_UPD		1389
/*! transaction: set timestamp oldest calls */
#define	WT_STAT_CONN_TXN_SET_TS_OLDEST			1390
/*! transaction: set timestamp oldest updates */
#define	WT_STAT_CONN_TXN_SET_TS_OLDEST_UPD		1391
/*! transaction: set timestamp stable calls */
#define	WT_STAT_CONN_TXN_SET_TS_STABLE			1392
/*! transaction: set timestamp stable updates */
#define	WT_STAT_CONN_TXN_SET_TS_STABLE_UPD		1393
/*! transaction: transaction begins */
#define	WT_STAT_CONN_TXN_BEGIN				1394
/*! transaction: transaction checkpoint currently running */
#define	WT_STAT_CONN_TXN_CHECKPOINT_RUNNING		1395
/*! transaction: transaction checkpoint generation */
#define	WT_STAT_CONN_TXN_CHECKPOINT_GENERATION		1396
>>>>>>> fc82d79d
/*!
 * transaction: transaction checkpoint history store file duration
 * (usecs)
 */
<<<<<<< HEAD
#define	WT_STAT_CONN_TXN_HS_CKPT_DURATION		1396
/*! transaction: transaction checkpoint max time (msecs) */
#define	WT_STAT_CONN_TXN_CHECKPOINT_TIME_MAX		1397
/*! transaction: transaction checkpoint min time (msecs) */
#define	WT_STAT_CONN_TXN_CHECKPOINT_TIME_MIN		1398
/*! transaction: transaction checkpoint most recent time (msecs) */
#define	WT_STAT_CONN_TXN_CHECKPOINT_TIME_RECENT		1399
/*! transaction: transaction checkpoint prepare currently running */
#define	WT_STAT_CONN_TXN_CHECKPOINT_PREP_RUNNING	1400
/*! transaction: transaction checkpoint prepare max time (msecs) */
#define	WT_STAT_CONN_TXN_CHECKPOINT_PREP_MAX		1401
/*! transaction: transaction checkpoint prepare min time (msecs) */
#define	WT_STAT_CONN_TXN_CHECKPOINT_PREP_MIN		1402
/*! transaction: transaction checkpoint prepare most recent time (msecs) */
#define	WT_STAT_CONN_TXN_CHECKPOINT_PREP_RECENT		1403
/*! transaction: transaction checkpoint prepare time (usecs) */
#define	WT_STAT_CONN_TXN_CHECKPOINT_PREPARE_TIME	1404
=======
#define	WT_STAT_CONN_TXN_HS_CKPT_DURATION		1397
/*! transaction: transaction checkpoint max time (msecs) */
#define	WT_STAT_CONN_TXN_CHECKPOINT_TIME_MAX		1398
/*! transaction: transaction checkpoint min time (msecs) */
#define	WT_STAT_CONN_TXN_CHECKPOINT_TIME_MIN		1399
/*! transaction: transaction checkpoint most recent time (msecs) */
#define	WT_STAT_CONN_TXN_CHECKPOINT_TIME_RECENT		1400
/*! transaction: transaction checkpoint prepare currently running */
#define	WT_STAT_CONN_TXN_CHECKPOINT_PREP_RUNNING	1401
/*! transaction: transaction checkpoint prepare max time (msecs) */
#define	WT_STAT_CONN_TXN_CHECKPOINT_PREP_MAX		1402
/*! transaction: transaction checkpoint prepare min time (msecs) */
#define	WT_STAT_CONN_TXN_CHECKPOINT_PREP_MIN		1403
/*! transaction: transaction checkpoint prepare most recent time (msecs) */
#define	WT_STAT_CONN_TXN_CHECKPOINT_PREP_RECENT		1404
>>>>>>> fc82d79d
/*! transaction: transaction checkpoint prepare total time (msecs) */
#define	WT_STAT_CONN_TXN_CHECKPOINT_PREP_TOTAL		1405
/*! transaction: transaction checkpoint scrub dirty target */
#define	WT_STAT_CONN_TXN_CHECKPOINT_SCRUB_TARGET	1406
/*! transaction: transaction checkpoint scrub time (msecs) */
#define	WT_STAT_CONN_TXN_CHECKPOINT_SCRUB_TIME		1407
/*! transaction: transaction checkpoint total time (msecs) */
#define	WT_STAT_CONN_TXN_CHECKPOINT_TIME_TOTAL		1408
<<<<<<< HEAD
/*! transaction: transaction checkpoint tree helper time (usecs) */
#define	WT_STAT_CONN_TXN_CHECKPOINT_TREE_HELPER_TIME	1409
/*! transaction: transaction checkpoints */
#define	WT_STAT_CONN_TXN_CHECKPOINT			1410
=======
/*! transaction: transaction checkpoints */
#define	WT_STAT_CONN_TXN_CHECKPOINT			1409
>>>>>>> fc82d79d
/*!
 * transaction: transaction checkpoints skipped because database was
 * clean
 */
<<<<<<< HEAD
#define	WT_STAT_CONN_TXN_CHECKPOINT_SKIPPED		1411
/*! transaction: transaction failures due to history store */
#define	WT_STAT_CONN_TXN_FAIL_CACHE			1412
=======
#define	WT_STAT_CONN_TXN_CHECKPOINT_SKIPPED		1410
/*! transaction: transaction failures due to history store */
#define	WT_STAT_CONN_TXN_FAIL_CACHE			1411
>>>>>>> fc82d79d
/*!
 * transaction: transaction fsync calls for checkpoint after allocating
 * the transaction ID
 */
<<<<<<< HEAD
#define	WT_STAT_CONN_TXN_CHECKPOINT_FSYNC_POST		1413
=======
#define	WT_STAT_CONN_TXN_CHECKPOINT_FSYNC_POST		1412
>>>>>>> fc82d79d
/*!
 * transaction: transaction fsync duration for checkpoint after
 * allocating the transaction ID (usecs)
 */
<<<<<<< HEAD
#define	WT_STAT_CONN_TXN_CHECKPOINT_FSYNC_POST_DURATION	1414
/*! transaction: transaction range of IDs currently pinned */
#define	WT_STAT_CONN_TXN_PINNED_RANGE			1415
/*! transaction: transaction range of IDs currently pinned by a checkpoint */
#define	WT_STAT_CONN_TXN_PINNED_CHECKPOINT_RANGE	1416
/*! transaction: transaction range of timestamps currently pinned */
#define	WT_STAT_CONN_TXN_PINNED_TIMESTAMP		1417
/*! transaction: transaction range of timestamps pinned by a checkpoint */
#define	WT_STAT_CONN_TXN_PINNED_TIMESTAMP_CHECKPOINT	1418
=======
#define	WT_STAT_CONN_TXN_CHECKPOINT_FSYNC_POST_DURATION	1413
/*! transaction: transaction range of IDs currently pinned */
#define	WT_STAT_CONN_TXN_PINNED_RANGE			1414
/*! transaction: transaction range of IDs currently pinned by a checkpoint */
#define	WT_STAT_CONN_TXN_PINNED_CHECKPOINT_RANGE	1415
/*! transaction: transaction range of timestamps currently pinned */
#define	WT_STAT_CONN_TXN_PINNED_TIMESTAMP		1416
/*! transaction: transaction range of timestamps pinned by a checkpoint */
#define	WT_STAT_CONN_TXN_PINNED_TIMESTAMP_CHECKPOINT	1417
>>>>>>> fc82d79d
/*!
 * transaction: transaction range of timestamps pinned by the oldest
 * active read timestamp
 */
<<<<<<< HEAD
#define	WT_STAT_CONN_TXN_PINNED_TIMESTAMP_READER	1419
=======
#define	WT_STAT_CONN_TXN_PINNED_TIMESTAMP_READER	1418
>>>>>>> fc82d79d
/*!
 * transaction: transaction range of timestamps pinned by the oldest
 * timestamp
 */
<<<<<<< HEAD
#define	WT_STAT_CONN_TXN_PINNED_TIMESTAMP_OLDEST	1420
/*! transaction: transaction read timestamp of the oldest active reader */
#define	WT_STAT_CONN_TXN_TIMESTAMP_OLDEST_ACTIVE_READ	1421
/*! transaction: transaction sync calls */
#define	WT_STAT_CONN_TXN_SYNC				1422
/*! transaction: transactions committed */
#define	WT_STAT_CONN_TXN_COMMIT				1423
/*! transaction: transactions rolled back */
#define	WT_STAT_CONN_TXN_ROLLBACK			1424
/*! transaction: update conflicts */
#define	WT_STAT_CONN_TXN_UPDATE_CONFLICT		1425
=======
#define	WT_STAT_CONN_TXN_PINNED_TIMESTAMP_OLDEST	1419
/*! transaction: transaction read timestamp of the oldest active reader */
#define	WT_STAT_CONN_TXN_TIMESTAMP_OLDEST_ACTIVE_READ	1420
/*! transaction: transaction sync calls */
#define	WT_STAT_CONN_TXN_SYNC				1421
/*! transaction: transactions committed */
#define	WT_STAT_CONN_TXN_COMMIT				1422
/*! transaction: transactions rolled back */
#define	WT_STAT_CONN_TXN_ROLLBACK			1423
/*! transaction: update conflicts */
#define	WT_STAT_CONN_TXN_UPDATE_CONFLICT		1424
>>>>>>> fc82d79d

/*!
 * @}
 * @name Statistics for data sources
 * @anchor statistics_dsrc
 * @{
 */
/*! LSM: bloom filter false positives */
#define	WT_STAT_DSRC_BLOOM_FALSE_POSITIVE		2000
/*! LSM: bloom filter hits */
#define	WT_STAT_DSRC_BLOOM_HIT				2001
/*! LSM: bloom filter misses */
#define	WT_STAT_DSRC_BLOOM_MISS				2002
/*! LSM: bloom filter pages evicted from cache */
#define	WT_STAT_DSRC_BLOOM_PAGE_EVICT			2003
/*! LSM: bloom filter pages read into cache */
#define	WT_STAT_DSRC_BLOOM_PAGE_READ			2004
/*! LSM: bloom filters in the LSM tree */
#define	WT_STAT_DSRC_BLOOM_COUNT			2005
/*! LSM: chunks in the LSM tree */
#define	WT_STAT_DSRC_LSM_CHUNK_COUNT			2006
/*! LSM: highest merge generation in the LSM tree */
#define	WT_STAT_DSRC_LSM_GENERATION_MAX			2007
/*!
 * LSM: queries that could have benefited from a Bloom filter that did
 * not exist
 */
#define	WT_STAT_DSRC_LSM_LOOKUP_NO_BLOOM		2008
/*! LSM: sleep for LSM checkpoint throttle */
#define	WT_STAT_DSRC_LSM_CHECKPOINT_THROTTLE		2009
/*! LSM: sleep for LSM merge throttle */
#define	WT_STAT_DSRC_LSM_MERGE_THROTTLE			2010
/*! LSM: total size of bloom filters */
#define	WT_STAT_DSRC_BLOOM_SIZE				2011
/*! block-manager: allocations requiring file extension */
#define	WT_STAT_DSRC_BLOCK_EXTENSION			2012
/*! block-manager: blocks allocated */
#define	WT_STAT_DSRC_BLOCK_ALLOC			2013
/*! block-manager: blocks freed */
#define	WT_STAT_DSRC_BLOCK_FREE				2014
/*! block-manager: checkpoint size */
#define	WT_STAT_DSRC_BLOCK_CHECKPOINT_SIZE		2015
/*! block-manager: file allocation unit size */
#define	WT_STAT_DSRC_ALLOCATION_SIZE			2016
/*! block-manager: file bytes available for reuse */
#define	WT_STAT_DSRC_BLOCK_REUSE_BYTES			2017
/*! block-manager: file magic number */
#define	WT_STAT_DSRC_BLOCK_MAGIC			2018
/*! block-manager: file major version number */
#define	WT_STAT_DSRC_BLOCK_MAJOR			2019
/*! block-manager: file size in bytes */
#define	WT_STAT_DSRC_BLOCK_SIZE				2020
/*! block-manager: minor version number */
#define	WT_STAT_DSRC_BLOCK_MINOR			2021
/*! btree: btree checkpoint generation */
#define	WT_STAT_DSRC_BTREE_CHECKPOINT_GENERATION	2022
/*!
 * btree: column-store fixed-size leaf pages, only reported if tree_walk
 * or all statistics are enabled
 */
#define	WT_STAT_DSRC_BTREE_COLUMN_FIX			2023
/*!
 * btree: column-store internal pages, only reported if tree_walk or all
 * statistics are enabled
 */
#define	WT_STAT_DSRC_BTREE_COLUMN_INTERNAL		2024
/*!
 * btree: column-store variable-size RLE encoded values, only reported if
 * tree_walk or all statistics are enabled
 */
#define	WT_STAT_DSRC_BTREE_COLUMN_RLE			2025
/*!
 * btree: column-store variable-size deleted values, only reported if
 * tree_walk or all statistics are enabled
 */
#define	WT_STAT_DSRC_BTREE_COLUMN_DELETED		2026
/*!
 * btree: column-store variable-size leaf pages, only reported if
 * tree_walk or all statistics are enabled
 */
#define	WT_STAT_DSRC_BTREE_COLUMN_VARIABLE		2027
/*! btree: fixed-record size */
#define	WT_STAT_DSRC_BTREE_FIXED_LEN			2028
/*! btree: maximum internal page key size */
#define	WT_STAT_DSRC_BTREE_MAXINTLKEY			2029
/*! btree: maximum internal page size */
#define	WT_STAT_DSRC_BTREE_MAXINTLPAGE			2030
/*! btree: maximum leaf page key size */
#define	WT_STAT_DSRC_BTREE_MAXLEAFKEY			2031
/*! btree: maximum leaf page size */
#define	WT_STAT_DSRC_BTREE_MAXLEAFPAGE			2032
/*! btree: maximum leaf page value size */
#define	WT_STAT_DSRC_BTREE_MAXLEAFVALUE			2033
/*! btree: maximum tree depth */
#define	WT_STAT_DSRC_BTREE_MAXIMUM_DEPTH		2034
/*!
 * btree: number of key/value pairs, only reported if tree_walk or all
 * statistics are enabled
 */
#define	WT_STAT_DSRC_BTREE_ENTRIES			2035
/*!
 * btree: overflow pages, only reported if tree_walk or all statistics
 * are enabled
 */
#define	WT_STAT_DSRC_BTREE_OVERFLOW			2036
/*! btree: pages rewritten by compaction */
#define	WT_STAT_DSRC_BTREE_COMPACT_REWRITE		2037
/*!
 * btree: row-store empty values, only reported if tree_walk or all
 * statistics are enabled
 */
#define	WT_STAT_DSRC_BTREE_ROW_EMPTY_VALUES		2038
/*!
 * btree: row-store internal pages, only reported if tree_walk or all
 * statistics are enabled
 */
#define	WT_STAT_DSRC_BTREE_ROW_INTERNAL			2039
/*!
 * btree: row-store leaf pages, only reported if tree_walk or all
 * statistics are enabled
 */
#define	WT_STAT_DSRC_BTREE_ROW_LEAF			2040
/*! cache: bytes currently in the cache */
#define	WT_STAT_DSRC_CACHE_BYTES_INUSE			2041
/*! cache: bytes dirty in the cache cumulative */
#define	WT_STAT_DSRC_CACHE_BYTES_DIRTY_TOTAL		2042
/*! cache: bytes read into cache */
#define	WT_STAT_DSRC_CACHE_BYTES_READ			2043
/*! cache: bytes written from cache */
#define	WT_STAT_DSRC_CACHE_BYTES_WRITE			2044
/*! cache: checkpoint blocked page eviction */
#define	WT_STAT_DSRC_CACHE_EVICTION_CHECKPOINT		2045
/*! cache: data source pages selected for eviction unable to be evicted */
#define	WT_STAT_DSRC_CACHE_EVICTION_FAIL		2046
/*! cache: eviction walk passes of a file */
#define	WT_STAT_DSRC_CACHE_EVICTION_WALK_PASSES		2047
/*! cache: eviction walk target pages histogram - 0-9 */
#define	WT_STAT_DSRC_CACHE_EVICTION_TARGET_PAGE_LT10	2048
/*! cache: eviction walk target pages histogram - 10-31 */
#define	WT_STAT_DSRC_CACHE_EVICTION_TARGET_PAGE_LT32	2049
/*! cache: eviction walk target pages histogram - 128 and higher */
#define	WT_STAT_DSRC_CACHE_EVICTION_TARGET_PAGE_GE128	2050
/*! cache: eviction walk target pages histogram - 32-63 */
#define	WT_STAT_DSRC_CACHE_EVICTION_TARGET_PAGE_LT64	2051
/*! cache: eviction walk target pages histogram - 64-128 */
#define	WT_STAT_DSRC_CACHE_EVICTION_TARGET_PAGE_LT128	2052
/*! cache: eviction walks abandoned */
#define	WT_STAT_DSRC_CACHE_EVICTION_WALKS_ABANDONED	2053
/*! cache: eviction walks gave up because they restarted their walk twice */
#define	WT_STAT_DSRC_CACHE_EVICTION_WALKS_STOPPED	2054
/*!
 * cache: eviction walks gave up because they saw too many pages and
 * found no candidates
 */
#define	WT_STAT_DSRC_CACHE_EVICTION_WALKS_GAVE_UP_NO_TARGETS	2055
/*!
 * cache: eviction walks gave up because they saw too many pages and
 * found too few candidates
 */
#define	WT_STAT_DSRC_CACHE_EVICTION_WALKS_GAVE_UP_RATIO	2056
/*! cache: eviction walks reached end of tree */
#define	WT_STAT_DSRC_CACHE_EVICTION_WALKS_ENDED		2057
/*! cache: eviction walks started from root of tree */
#define	WT_STAT_DSRC_CACHE_EVICTION_WALK_FROM_ROOT	2058
/*! cache: eviction walks started from saved location in tree */
#define	WT_STAT_DSRC_CACHE_EVICTION_WALK_SAVED_POS	2059
/*! cache: hazard pointer blocked page eviction */
#define	WT_STAT_DSRC_CACHE_EVICTION_HAZARD		2060
/*! cache: history store table reads */
#define	WT_STAT_DSRC_CACHE_HS_READ			2061
/*! cache: in-memory page passed criteria to be split */
#define	WT_STAT_DSRC_CACHE_INMEM_SPLITTABLE		2062
/*! cache: in-memory page splits */
#define	WT_STAT_DSRC_CACHE_INMEM_SPLIT			2063
/*! cache: internal pages evicted */
#define	WT_STAT_DSRC_CACHE_EVICTION_INTERNAL		2064
/*! cache: internal pages split during eviction */
#define	WT_STAT_DSRC_CACHE_EVICTION_SPLIT_INTERNAL	2065
/*! cache: leaf pages split during eviction */
#define	WT_STAT_DSRC_CACHE_EVICTION_SPLIT_LEAF		2066
/*! cache: modified pages evicted */
#define	WT_STAT_DSRC_CACHE_EVICTION_DIRTY		2067
/*! cache: overflow pages read into cache */
#define	WT_STAT_DSRC_CACHE_READ_OVERFLOW		2068
/*! cache: page split during eviction deepened the tree */
#define	WT_STAT_DSRC_CACHE_EVICTION_DEEPEN		2069
/*! cache: page written requiring history store records */
#define	WT_STAT_DSRC_CACHE_WRITE_HS			2070
/*! cache: pages read into cache */
#define	WT_STAT_DSRC_CACHE_READ				2071
/*! cache: pages read into cache after truncate */
#define	WT_STAT_DSRC_CACHE_READ_DELETED			2072
/*! cache: pages read into cache after truncate in prepare state */
#define	WT_STAT_DSRC_CACHE_READ_DELETED_PREPARED	2073
/*! cache: pages requested from the cache */
#define	WT_STAT_DSRC_CACHE_PAGES_REQUESTED		2074
/*! cache: pages seen by eviction walk */
#define	WT_STAT_DSRC_CACHE_EVICTION_PAGES_SEEN		2075
/*! cache: pages written from cache */
#define	WT_STAT_DSRC_CACHE_WRITE			2076
/*! cache: pages written requiring in-memory restoration */
#define	WT_STAT_DSRC_CACHE_WRITE_RESTORE		2077
/*! cache: tracked dirty bytes in the cache */
#define	WT_STAT_DSRC_CACHE_BYTES_DIRTY			2078
/*! cache: unmodified pages evicted */
#define	WT_STAT_DSRC_CACHE_EVICTION_CLEAN		2079
/*!
 * cache_walk: Average difference between current eviction generation
 * when the page was last considered, only reported if cache_walk or all
 * statistics are enabled
 */
#define	WT_STAT_DSRC_CACHE_STATE_GEN_AVG_GAP		2080
/*!
 * cache_walk: Average on-disk page image size seen, only reported if
 * cache_walk or all statistics are enabled
 */
#define	WT_STAT_DSRC_CACHE_STATE_AVG_WRITTEN_SIZE	2081
/*!
 * cache_walk: Average time in cache for pages that have been visited by
 * the eviction server, only reported if cache_walk or all statistics are
 * enabled
 */
#define	WT_STAT_DSRC_CACHE_STATE_AVG_VISITED_AGE	2082
/*!
 * cache_walk: Average time in cache for pages that have not been visited
 * by the eviction server, only reported if cache_walk or all statistics
 * are enabled
 */
#define	WT_STAT_DSRC_CACHE_STATE_AVG_UNVISITED_AGE	2083
/*!
 * cache_walk: Clean pages currently in cache, only reported if
 * cache_walk or all statistics are enabled
 */
#define	WT_STAT_DSRC_CACHE_STATE_PAGES_CLEAN		2084
/*!
 * cache_walk: Current eviction generation, only reported if cache_walk
 * or all statistics are enabled
 */
#define	WT_STAT_DSRC_CACHE_STATE_GEN_CURRENT		2085
/*!
 * cache_walk: Dirty pages currently in cache, only reported if
 * cache_walk or all statistics are enabled
 */
#define	WT_STAT_DSRC_CACHE_STATE_PAGES_DIRTY		2086
/*!
 * cache_walk: Entries in the root page, only reported if cache_walk or
 * all statistics are enabled
 */
#define	WT_STAT_DSRC_CACHE_STATE_ROOT_ENTRIES		2087
/*!
 * cache_walk: Internal pages currently in cache, only reported if
 * cache_walk or all statistics are enabled
 */
#define	WT_STAT_DSRC_CACHE_STATE_PAGES_INTERNAL		2088
/*!
 * cache_walk: Leaf pages currently in cache, only reported if cache_walk
 * or all statistics are enabled
 */
#define	WT_STAT_DSRC_CACHE_STATE_PAGES_LEAF		2089
/*!
 * cache_walk: Maximum difference between current eviction generation
 * when the page was last considered, only reported if cache_walk or all
 * statistics are enabled
 */
#define	WT_STAT_DSRC_CACHE_STATE_GEN_MAX_GAP		2090
/*!
 * cache_walk: Maximum page size seen, only reported if cache_walk or all
 * statistics are enabled
 */
#define	WT_STAT_DSRC_CACHE_STATE_MAX_PAGESIZE		2091
/*!
 * cache_walk: Minimum on-disk page image size seen, only reported if
 * cache_walk or all statistics are enabled
 */
#define	WT_STAT_DSRC_CACHE_STATE_MIN_WRITTEN_SIZE	2092
/*!
 * cache_walk: Number of pages never visited by eviction server, only
 * reported if cache_walk or all statistics are enabled
 */
#define	WT_STAT_DSRC_CACHE_STATE_UNVISITED_COUNT	2093
/*!
 * cache_walk: On-disk page image sizes smaller than a single allocation
 * unit, only reported if cache_walk or all statistics are enabled
 */
#define	WT_STAT_DSRC_CACHE_STATE_SMALLER_ALLOC_SIZE	2094
/*!
 * cache_walk: Pages created in memory and never written, only reported
 * if cache_walk or all statistics are enabled
 */
#define	WT_STAT_DSRC_CACHE_STATE_MEMORY			2095
/*!
 * cache_walk: Pages currently queued for eviction, only reported if
 * cache_walk or all statistics are enabled
 */
#define	WT_STAT_DSRC_CACHE_STATE_QUEUED			2096
/*!
 * cache_walk: Pages that could not be queued for eviction, only reported
 * if cache_walk or all statistics are enabled
 */
#define	WT_STAT_DSRC_CACHE_STATE_NOT_QUEUEABLE		2097
/*!
 * cache_walk: Refs skipped during cache traversal, only reported if
 * cache_walk or all statistics are enabled
 */
#define	WT_STAT_DSRC_CACHE_STATE_REFS_SKIPPED		2098
/*!
 * cache_walk: Size of the root page, only reported if cache_walk or all
 * statistics are enabled
 */
#define	WT_STAT_DSRC_CACHE_STATE_ROOT_SIZE		2099
/*!
 * cache_walk: Total number of pages currently in cache, only reported if
 * cache_walk or all statistics are enabled
 */
#define	WT_STAT_DSRC_CACHE_STATE_PAGES			2100
/*!
 * compression: compressed page maximum internal page size prior to
 * compression
 */
#define	WT_STAT_DSRC_COMPRESS_PRECOMP_INTL_MAX_PAGE_SIZE	2101
/*!
 * compression: compressed page maximum leaf page size prior to
 * compression
 */
#define	WT_STAT_DSRC_COMPRESS_PRECOMP_LEAF_MAX_PAGE_SIZE	2102
/*! compression: compressed pages read */
#define	WT_STAT_DSRC_COMPRESS_READ			2103
/*! compression: compressed pages written */
#define	WT_STAT_DSRC_COMPRESS_WRITE			2104
/*! compression: page written failed to compress */
#define	WT_STAT_DSRC_COMPRESS_WRITE_FAIL		2105
/*! compression: page written was too small to compress */
#define	WT_STAT_DSRC_COMPRESS_WRITE_TOO_SMALL		2106
/*! cursor: bulk loaded cursor insert calls */
#define	WT_STAT_DSRC_CURSOR_INSERT_BULK			2107
/*! cursor: cache cursors reuse count */
#define	WT_STAT_DSRC_CURSOR_REOPEN			2108
/*! cursor: close calls that result in cache */
#define	WT_STAT_DSRC_CURSOR_CACHE			2109
/*! cursor: create calls */
#define	WT_STAT_DSRC_CURSOR_CREATE			2110
/*! cursor: insert calls */
#define	WT_STAT_DSRC_CURSOR_INSERT			2111
/*! cursor: insert key and value bytes */
#define	WT_STAT_DSRC_CURSOR_INSERT_BYTES		2112
/*! cursor: modify */
#define	WT_STAT_DSRC_CURSOR_MODIFY			2113
/*! cursor: modify key and value bytes affected */
#define	WT_STAT_DSRC_CURSOR_MODIFY_BYTES		2114
/*! cursor: modify value bytes modified */
#define	WT_STAT_DSRC_CURSOR_MODIFY_BYTES_TOUCH		2115
/*! cursor: next calls */
#define	WT_STAT_DSRC_CURSOR_NEXT			2116
/*! cursor: open cursor count */
#define	WT_STAT_DSRC_CURSOR_OPEN_COUNT			2117
/*! cursor: operation restarted */
#define	WT_STAT_DSRC_CURSOR_RESTART			2118
/*! cursor: prev calls */
#define	WT_STAT_DSRC_CURSOR_PREV			2119
/*! cursor: remove calls */
#define	WT_STAT_DSRC_CURSOR_REMOVE			2120
/*! cursor: remove key bytes removed */
#define	WT_STAT_DSRC_CURSOR_REMOVE_BYTES		2121
/*! cursor: reserve calls */
#define	WT_STAT_DSRC_CURSOR_RESERVE			2122
/*! cursor: reset calls */
#define	WT_STAT_DSRC_CURSOR_RESET			2123
/*! cursor: search calls */
#define	WT_STAT_DSRC_CURSOR_SEARCH			2124
/*! cursor: search near calls */
#define	WT_STAT_DSRC_CURSOR_SEARCH_NEAR			2125
/*! cursor: truncate calls */
#define	WT_STAT_DSRC_CURSOR_TRUNCATE			2126
/*! cursor: update calls */
#define	WT_STAT_DSRC_CURSOR_UPDATE			2127
/*! cursor: update key and value bytes */
#define	WT_STAT_DSRC_CURSOR_UPDATE_BYTES		2128
/*! cursor: update value size change */
#define	WT_STAT_DSRC_CURSOR_UPDATE_BYTES_CHANGED	2129
/*! reconciliation: dictionary matches */
#define	WT_STAT_DSRC_REC_DICTIONARY			2130
/*! reconciliation: fast-path pages deleted */
#define	WT_STAT_DSRC_REC_PAGE_DELETE_FAST		2131
/*!
 * reconciliation: internal page key bytes discarded using suffix
 * compression
 */
#define	WT_STAT_DSRC_REC_SUFFIX_COMPRESSION		2132
/*! reconciliation: internal page multi-block writes */
#define	WT_STAT_DSRC_REC_MULTIBLOCK_INTERNAL		2133
/*! reconciliation: internal-page overflow keys */
#define	WT_STAT_DSRC_REC_OVERFLOW_KEY_INTERNAL		2134
/*! reconciliation: leaf page key bytes discarded using prefix compression */
#define	WT_STAT_DSRC_REC_PREFIX_COMPRESSION		2135
/*! reconciliation: leaf page multi-block writes */
#define	WT_STAT_DSRC_REC_MULTIBLOCK_LEAF		2136
/*! reconciliation: leaf-page overflow keys */
#define	WT_STAT_DSRC_REC_OVERFLOW_KEY_LEAF		2137
/*! reconciliation: maximum blocks required for a page */
#define	WT_STAT_DSRC_REC_MULTIBLOCK_MAX			2138
/*! reconciliation: overflow values written */
#define	WT_STAT_DSRC_REC_OVERFLOW_VALUE			2139
/*! reconciliation: page checksum matches */
#define	WT_STAT_DSRC_REC_PAGE_MATCH			2140
/*! reconciliation: page reconciliation calls */
#define	WT_STAT_DSRC_REC_PAGES				2141
/*! reconciliation: page reconciliation calls for eviction */
#define	WT_STAT_DSRC_REC_PAGES_EVICTION			2142
/*! reconciliation: pages deleted */
#define	WT_STAT_DSRC_REC_PAGE_DELETE			2143
/*! reconciliation: prepared values written */
#define	WT_STAT_DSRC_REC_PREPARE_VALUE			2144
/*! session: object compaction */
#define	WT_STAT_DSRC_SESSION_COMPACT			2145
/*! transaction: update conflicts */
#define	WT_STAT_DSRC_TXN_UPDATE_CONFLICT		2146

/*!
 * @}
 * @name Statistics for join cursors
 * @anchor statistics_join
 * @{
 */
/*! : accesses to the main table */
#define	WT_STAT_JOIN_MAIN_ACCESS			3000
/*! : bloom filter false positives */
#define	WT_STAT_JOIN_BLOOM_FALSE_POSITIVE		3001
/*! : checks that conditions of membership are satisfied */
#define	WT_STAT_JOIN_MEMBERSHIP_CHECK			3002
/*! : items inserted into a bloom filter */
#define	WT_STAT_JOIN_BLOOM_INSERT			3003
/*! : items iterated */
#define	WT_STAT_JOIN_ITERATED				3004

/*!
 * @}
 * @name Statistics for session
 * @anchor statistics_session
 * @{
 */
/*! session: bytes read into cache */
#define	WT_STAT_SESSION_BYTES_READ			4000
/*! session: bytes written from cache */
#define	WT_STAT_SESSION_BYTES_WRITE			4001
/*! session: dhandle lock wait time (usecs) */
#define	WT_STAT_SESSION_LOCK_DHANDLE_WAIT		4002
/*! session: page read from disk to cache time (usecs) */
#define	WT_STAT_SESSION_READ_TIME			4003
/*! session: page write from cache to disk time (usecs) */
#define	WT_STAT_SESSION_WRITE_TIME			4004
/*! session: schema lock wait time (usecs) */
#define	WT_STAT_SESSION_LOCK_SCHEMA_WAIT		4005
/*! session: time waiting for cache (usecs) */
#define	WT_STAT_SESSION_CACHE_TIME			4006
/*! @} */
/*
 * Statistics section: END
 * DO NOT EDIT: automatically built by dist/stat.py.
 */
/*! @} */

#undef __F

#if defined(__cplusplus)
}
#endif
#endif /* __WIREDTIGER_H_ */<|MERGE_RESOLUTION|>--- conflicted
+++ resolved
@@ -5651,459 +5651,242 @@
 /*! reconciliation: split objects currently awaiting free */
 #define	WT_STAT_CONN_REC_SPLIT_STASHED_OBJECTS		1323
 /*! session: open session count */
-<<<<<<< HEAD
-#define	WT_STAT_CONN_SESSION_OPEN			1321
+#define	WT_STAT_CONN_SESSION_OPEN			1324
 /*! session: session cursor cache size */
-#define	WT_STAT_CONN_SESSION_CURSOR_CACHE_SIZE		1322
+#define	WT_STAT_CONN_SESSION_CURSOR_CACHE_SIZE		1325
 /*! session: session dhandle hash size */
-#define	WT_STAT_CONN_SESSION_DHHASH_SIZE		1323
+#define	WT_STAT_CONN_SESSION_DHHASH_SIZE		1326
 /*! session: session query timestamp calls */
-#define	WT_STAT_CONN_SESSION_QUERY_TS			1324
+#define	WT_STAT_CONN_SESSION_QUERY_TS			1327
 /*! session: table alter failed calls */
-#define	WT_STAT_CONN_SESSION_TABLE_ALTER_FAIL		1325
+#define	WT_STAT_CONN_SESSION_TABLE_ALTER_FAIL		1328
 /*! session: table alter successful calls */
-#define	WT_STAT_CONN_SESSION_TABLE_ALTER_SUCCESS	1326
+#define	WT_STAT_CONN_SESSION_TABLE_ALTER_SUCCESS	1329
 /*! session: table alter unchanged and skipped */
-#define	WT_STAT_CONN_SESSION_TABLE_ALTER_SKIP		1327
+#define	WT_STAT_CONN_SESSION_TABLE_ALTER_SKIP		1330
 /*! session: table compact failed calls */
-#define	WT_STAT_CONN_SESSION_TABLE_COMPACT_FAIL		1328
+#define	WT_STAT_CONN_SESSION_TABLE_COMPACT_FAIL		1331
 /*! session: table compact successful calls */
-#define	WT_STAT_CONN_SESSION_TABLE_COMPACT_SUCCESS	1329
+#define	WT_STAT_CONN_SESSION_TABLE_COMPACT_SUCCESS	1332
 /*! session: table create failed calls */
-#define	WT_STAT_CONN_SESSION_TABLE_CREATE_FAIL		1330
+#define	WT_STAT_CONN_SESSION_TABLE_CREATE_FAIL		1333
 /*! session: table create successful calls */
-#define	WT_STAT_CONN_SESSION_TABLE_CREATE_SUCCESS	1331
+#define	WT_STAT_CONN_SESSION_TABLE_CREATE_SUCCESS	1334
 /*! session: table drop failed calls */
-#define	WT_STAT_CONN_SESSION_TABLE_DROP_FAIL		1332
+#define	WT_STAT_CONN_SESSION_TABLE_DROP_FAIL		1335
 /*! session: table drop successful calls */
-#define	WT_STAT_CONN_SESSION_TABLE_DROP_SUCCESS		1333
+#define	WT_STAT_CONN_SESSION_TABLE_DROP_SUCCESS		1336
 /*! session: table import failed calls */
-#define	WT_STAT_CONN_SESSION_TABLE_IMPORT_FAIL		1334
+#define	WT_STAT_CONN_SESSION_TABLE_IMPORT_FAIL		1337
 /*! session: table import successful calls */
-#define	WT_STAT_CONN_SESSION_TABLE_IMPORT_SUCCESS	1335
+#define	WT_STAT_CONN_SESSION_TABLE_IMPORT_SUCCESS	1338
 /*! session: table rebalance failed calls */
-#define	WT_STAT_CONN_SESSION_TABLE_REBALANCE_FAIL	1336
+#define	WT_STAT_CONN_SESSION_TABLE_REBALANCE_FAIL	1339
 /*! session: table rebalance successful calls */
-#define	WT_STAT_CONN_SESSION_TABLE_REBALANCE_SUCCESS	1337
+#define	WT_STAT_CONN_SESSION_TABLE_REBALANCE_SUCCESS	1340
 /*! session: table rename failed calls */
-#define	WT_STAT_CONN_SESSION_TABLE_RENAME_FAIL		1338
+#define	WT_STAT_CONN_SESSION_TABLE_RENAME_FAIL		1341
 /*! session: table rename successful calls */
-#define	WT_STAT_CONN_SESSION_TABLE_RENAME_SUCCESS	1339
+#define	WT_STAT_CONN_SESSION_TABLE_RENAME_SUCCESS	1342
 /*! session: table salvage failed calls */
-#define	WT_STAT_CONN_SESSION_TABLE_SALVAGE_FAIL		1340
+#define	WT_STAT_CONN_SESSION_TABLE_SALVAGE_FAIL		1343
 /*! session: table salvage successful calls */
-#define	WT_STAT_CONN_SESSION_TABLE_SALVAGE_SUCCESS	1341
+#define	WT_STAT_CONN_SESSION_TABLE_SALVAGE_SUCCESS	1344
 /*! session: table truncate failed calls */
-#define	WT_STAT_CONN_SESSION_TABLE_TRUNCATE_FAIL	1342
+#define	WT_STAT_CONN_SESSION_TABLE_TRUNCATE_FAIL	1345
 /*! session: table truncate successful calls */
-#define	WT_STAT_CONN_SESSION_TABLE_TRUNCATE_SUCCESS	1343
+#define	WT_STAT_CONN_SESSION_TABLE_TRUNCATE_SUCCESS	1346
 /*! session: table verify failed calls */
-#define	WT_STAT_CONN_SESSION_TABLE_VERIFY_FAIL		1344
+#define	WT_STAT_CONN_SESSION_TABLE_VERIFY_FAIL		1347
 /*! session: table verify successful calls */
-#define	WT_STAT_CONN_SESSION_TABLE_VERIFY_SUCCESS	1345
+#define	WT_STAT_CONN_SESSION_TABLE_VERIFY_SUCCESS	1348
 /*! thread-state: active filesystem fsync calls */
-#define	WT_STAT_CONN_THREAD_FSYNC_ACTIVE		1346
+#define	WT_STAT_CONN_THREAD_FSYNC_ACTIVE		1349
 /*! thread-state: active filesystem read calls */
-#define	WT_STAT_CONN_THREAD_READ_ACTIVE			1347
+#define	WT_STAT_CONN_THREAD_READ_ACTIVE			1350
 /*! thread-state: active filesystem write calls */
-#define	WT_STAT_CONN_THREAD_WRITE_ACTIVE		1348
+#define	WT_STAT_CONN_THREAD_WRITE_ACTIVE		1351
 /*! thread-yield: application thread time evicting (usecs) */
-#define	WT_STAT_CONN_APPLICATION_EVICT_TIME		1349
+#define	WT_STAT_CONN_APPLICATION_EVICT_TIME		1352
 /*! thread-yield: application thread time waiting for cache (usecs) */
-#define	WT_STAT_CONN_APPLICATION_CACHE_TIME		1350
-=======
-#define	WT_STAT_CONN_SESSION_OPEN			1324
-/*! session: session query timestamp calls */
-#define	WT_STAT_CONN_SESSION_QUERY_TS			1325
-/*! session: table alter failed calls */
-#define	WT_STAT_CONN_SESSION_TABLE_ALTER_FAIL		1326
-/*! session: table alter successful calls */
-#define	WT_STAT_CONN_SESSION_TABLE_ALTER_SUCCESS	1327
-/*! session: table alter unchanged and skipped */
-#define	WT_STAT_CONN_SESSION_TABLE_ALTER_SKIP		1328
-/*! session: table compact failed calls */
-#define	WT_STAT_CONN_SESSION_TABLE_COMPACT_FAIL		1329
-/*! session: table compact successful calls */
-#define	WT_STAT_CONN_SESSION_TABLE_COMPACT_SUCCESS	1330
-/*! session: table create failed calls */
-#define	WT_STAT_CONN_SESSION_TABLE_CREATE_FAIL		1331
-/*! session: table create successful calls */
-#define	WT_STAT_CONN_SESSION_TABLE_CREATE_SUCCESS	1332
-/*! session: table drop failed calls */
-#define	WT_STAT_CONN_SESSION_TABLE_DROP_FAIL		1333
-/*! session: table drop successful calls */
-#define	WT_STAT_CONN_SESSION_TABLE_DROP_SUCCESS		1334
-/*! session: table import failed calls */
-#define	WT_STAT_CONN_SESSION_TABLE_IMPORT_FAIL		1335
-/*! session: table import successful calls */
-#define	WT_STAT_CONN_SESSION_TABLE_IMPORT_SUCCESS	1336
-/*! session: table rebalance failed calls */
-#define	WT_STAT_CONN_SESSION_TABLE_REBALANCE_FAIL	1337
-/*! session: table rebalance successful calls */
-#define	WT_STAT_CONN_SESSION_TABLE_REBALANCE_SUCCESS	1338
-/*! session: table rename failed calls */
-#define	WT_STAT_CONN_SESSION_TABLE_RENAME_FAIL		1339
-/*! session: table rename successful calls */
-#define	WT_STAT_CONN_SESSION_TABLE_RENAME_SUCCESS	1340
-/*! session: table salvage failed calls */
-#define	WT_STAT_CONN_SESSION_TABLE_SALVAGE_FAIL		1341
-/*! session: table salvage successful calls */
-#define	WT_STAT_CONN_SESSION_TABLE_SALVAGE_SUCCESS	1342
-/*! session: table truncate failed calls */
-#define	WT_STAT_CONN_SESSION_TABLE_TRUNCATE_FAIL	1343
-/*! session: table truncate successful calls */
-#define	WT_STAT_CONN_SESSION_TABLE_TRUNCATE_SUCCESS	1344
-/*! session: table verify failed calls */
-#define	WT_STAT_CONN_SESSION_TABLE_VERIFY_FAIL		1345
-/*! session: table verify successful calls */
-#define	WT_STAT_CONN_SESSION_TABLE_VERIFY_SUCCESS	1346
-/*! thread-state: active filesystem fsync calls */
-#define	WT_STAT_CONN_THREAD_FSYNC_ACTIVE		1347
-/*! thread-state: active filesystem read calls */
-#define	WT_STAT_CONN_THREAD_READ_ACTIVE			1348
-/*! thread-state: active filesystem write calls */
-#define	WT_STAT_CONN_THREAD_WRITE_ACTIVE		1349
-/*! thread-yield: application thread time evicting (usecs) */
-#define	WT_STAT_CONN_APPLICATION_EVICT_TIME		1350
-/*! thread-yield: application thread time waiting for cache (usecs) */
-#define	WT_STAT_CONN_APPLICATION_CACHE_TIME		1351
->>>>>>> fc82d79d
+#define	WT_STAT_CONN_APPLICATION_CACHE_TIME		1353
 /*!
  * thread-yield: connection close blocked waiting for transaction state
  * stabilization
  */
-<<<<<<< HEAD
-#define	WT_STAT_CONN_TXN_RELEASE_BLOCKED		1351
+#define	WT_STAT_CONN_TXN_RELEASE_BLOCKED		1354
 /*! thread-yield: connection close yielded for lsm manager shutdown */
-#define	WT_STAT_CONN_CONN_CLOSE_BLOCKED_LSM		1352
+#define	WT_STAT_CONN_CONN_CLOSE_BLOCKED_LSM		1355
 /*! thread-yield: data handle lock yielded */
-#define	WT_STAT_CONN_DHANDLE_LOCK_BLOCKED		1353
-=======
-#define	WT_STAT_CONN_TXN_RELEASE_BLOCKED		1352
-/*! thread-yield: connection close yielded for lsm manager shutdown */
-#define	WT_STAT_CONN_CONN_CLOSE_BLOCKED_LSM		1353
-/*! thread-yield: data handle lock yielded */
-#define	WT_STAT_CONN_DHANDLE_LOCK_BLOCKED		1354
->>>>>>> fc82d79d
+#define	WT_STAT_CONN_DHANDLE_LOCK_BLOCKED		1356
 /*!
  * thread-yield: get reference for page index and slot time sleeping
  * (usecs)
  */
-<<<<<<< HEAD
-#define	WT_STAT_CONN_PAGE_INDEX_SLOT_REF_BLOCKED	1354
+#define	WT_STAT_CONN_PAGE_INDEX_SLOT_REF_BLOCKED	1357
 /*! thread-yield: log server sync yielded for log write */
-#define	WT_STAT_CONN_LOG_SERVER_SYNC_BLOCKED		1355
+#define	WT_STAT_CONN_LOG_SERVER_SYNC_BLOCKED		1358
 /*! thread-yield: page access yielded due to prepare state change */
-#define	WT_STAT_CONN_PREPARED_TRANSITION_BLOCKED_PAGE	1356
+#define	WT_STAT_CONN_PREPARED_TRANSITION_BLOCKED_PAGE	1359
 /*! thread-yield: page acquire busy blocked */
-#define	WT_STAT_CONN_PAGE_BUSY_BLOCKED			1357
+#define	WT_STAT_CONN_PAGE_BUSY_BLOCKED			1360
 /*! thread-yield: page acquire eviction blocked */
-#define	WT_STAT_CONN_PAGE_FORCIBLE_EVICT_BLOCKED	1358
+#define	WT_STAT_CONN_PAGE_FORCIBLE_EVICT_BLOCKED	1361
 /*! thread-yield: page acquire locked blocked */
-#define	WT_STAT_CONN_PAGE_LOCKED_BLOCKED		1359
+#define	WT_STAT_CONN_PAGE_LOCKED_BLOCKED		1362
 /*! thread-yield: page acquire read blocked */
-#define	WT_STAT_CONN_PAGE_READ_BLOCKED			1360
+#define	WT_STAT_CONN_PAGE_READ_BLOCKED			1363
 /*! thread-yield: page acquire time sleeping (usecs) */
-#define	WT_STAT_CONN_PAGE_SLEEP				1361
-=======
-#define	WT_STAT_CONN_PAGE_INDEX_SLOT_REF_BLOCKED	1355
-/*! thread-yield: log server sync yielded for log write */
-#define	WT_STAT_CONN_LOG_SERVER_SYNC_BLOCKED		1356
-/*! thread-yield: page access yielded due to prepare state change */
-#define	WT_STAT_CONN_PREPARED_TRANSITION_BLOCKED_PAGE	1357
-/*! thread-yield: page acquire busy blocked */
-#define	WT_STAT_CONN_PAGE_BUSY_BLOCKED			1358
-/*! thread-yield: page acquire eviction blocked */
-#define	WT_STAT_CONN_PAGE_FORCIBLE_EVICT_BLOCKED	1359
-/*! thread-yield: page acquire locked blocked */
-#define	WT_STAT_CONN_PAGE_LOCKED_BLOCKED		1360
-/*! thread-yield: page acquire read blocked */
-#define	WT_STAT_CONN_PAGE_READ_BLOCKED			1361
-/*! thread-yield: page acquire time sleeping (usecs) */
-#define	WT_STAT_CONN_PAGE_SLEEP				1362
->>>>>>> fc82d79d
+#define	WT_STAT_CONN_PAGE_SLEEP				1364
 /*!
  * thread-yield: page delete rollback time sleeping for state change
  * (usecs)
  */
-<<<<<<< HEAD
-#define	WT_STAT_CONN_PAGE_DEL_ROLLBACK_BLOCKED		1362
+#define	WT_STAT_CONN_PAGE_DEL_ROLLBACK_BLOCKED		1365
 /*! thread-yield: page reconciliation yielded due to child modification */
-#define	WT_STAT_CONN_CHILD_MODIFY_BLOCKED_PAGE		1363
+#define	WT_STAT_CONN_CHILD_MODIFY_BLOCKED_PAGE		1366
 /*! transaction: Number of prepared updates */
-#define	WT_STAT_CONN_TXN_PREPARED_UPDATES_COUNT		1364
+#define	WT_STAT_CONN_TXN_PREPARED_UPDATES_COUNT		1367
 /*! transaction: durable timestamp queue entries walked */
-#define	WT_STAT_CONN_TXN_DURABLE_QUEUE_WALKED		1365
+#define	WT_STAT_CONN_TXN_DURABLE_QUEUE_WALKED		1368
 /*! transaction: durable timestamp queue insert to empty */
-#define	WT_STAT_CONN_TXN_DURABLE_QUEUE_EMPTY		1366
+#define	WT_STAT_CONN_TXN_DURABLE_QUEUE_EMPTY		1369
 /*! transaction: durable timestamp queue inserts to head */
-#define	WT_STAT_CONN_TXN_DURABLE_QUEUE_HEAD		1367
+#define	WT_STAT_CONN_TXN_DURABLE_QUEUE_HEAD		1370
 /*! transaction: durable timestamp queue inserts total */
-#define	WT_STAT_CONN_TXN_DURABLE_QUEUE_INSERTS		1368
+#define	WT_STAT_CONN_TXN_DURABLE_QUEUE_INSERTS		1371
 /*! transaction: durable timestamp queue length */
-#define	WT_STAT_CONN_TXN_DURABLE_QUEUE_LEN		1369
+#define	WT_STAT_CONN_TXN_DURABLE_QUEUE_LEN		1372
 /*! transaction: prepared transactions */
-#define	WT_STAT_CONN_TXN_PREPARE			1370
+#define	WT_STAT_CONN_TXN_PREPARE			1373
 /*! transaction: prepared transactions committed */
-#define	WT_STAT_CONN_TXN_PREPARE_COMMIT			1371
+#define	WT_STAT_CONN_TXN_PREPARE_COMMIT			1374
 /*! transaction: prepared transactions currently active */
-#define	WT_STAT_CONN_TXN_PREPARE_ACTIVE			1372
+#define	WT_STAT_CONN_TXN_PREPARE_ACTIVE			1375
 /*! transaction: prepared transactions rolled back */
-#define	WT_STAT_CONN_TXN_PREPARE_ROLLBACK		1373
+#define	WT_STAT_CONN_TXN_PREPARE_ROLLBACK		1376
 /*! transaction: query timestamp calls */
-#define	WT_STAT_CONN_TXN_QUERY_TS			1374
+#define	WT_STAT_CONN_TXN_QUERY_TS			1377
 /*! transaction: read timestamp queue entries walked */
-#define	WT_STAT_CONN_TXN_READ_QUEUE_WALKED		1375
+#define	WT_STAT_CONN_TXN_READ_QUEUE_WALKED		1378
 /*! transaction: read timestamp queue insert to empty */
-#define	WT_STAT_CONN_TXN_READ_QUEUE_EMPTY		1376
+#define	WT_STAT_CONN_TXN_READ_QUEUE_EMPTY		1379
 /*! transaction: read timestamp queue inserts to head */
-#define	WT_STAT_CONN_TXN_READ_QUEUE_HEAD		1377
+#define	WT_STAT_CONN_TXN_READ_QUEUE_HEAD		1380
 /*! transaction: read timestamp queue inserts total */
-#define	WT_STAT_CONN_TXN_READ_QUEUE_INSERTS		1378
+#define	WT_STAT_CONN_TXN_READ_QUEUE_INSERTS		1381
 /*! transaction: read timestamp queue length */
-#define	WT_STAT_CONN_TXN_READ_QUEUE_LEN			1379
+#define	WT_STAT_CONN_TXN_READ_QUEUE_LEN			1382
 /*! transaction: rollback to stable calls */
-#define	WT_STAT_CONN_TXN_RTS				1380
+#define	WT_STAT_CONN_TXN_RTS				1383
 /*! transaction: rollback to stable keys removed */
-#define	WT_STAT_CONN_TXN_RTS_KEYS_REMOVED		1381
+#define	WT_STAT_CONN_TXN_RTS_KEYS_REMOVED		1384
 /*! transaction: rollback to stable keys restored */
-#define	WT_STAT_CONN_TXN_RTS_KEYS_RESTORED		1382
+#define	WT_STAT_CONN_TXN_RTS_KEYS_RESTORED		1385
 /*! transaction: rollback to stable pages visited */
-#define	WT_STAT_CONN_TXN_RTS_PAGES_VISITED		1383
+#define	WT_STAT_CONN_TXN_RTS_PAGES_VISITED		1386
 /*! transaction: rollback to stable updates aborted */
-#define	WT_STAT_CONN_TXN_RTS_UPD_ABORTED		1384
+#define	WT_STAT_CONN_TXN_RTS_UPD_ABORTED		1387
 /*! transaction: rollback to stable updates removed from history store */
-#define	WT_STAT_CONN_TXN_RTS_HS_REMOVED			1385
+#define	WT_STAT_CONN_TXN_RTS_HS_REMOVED			1388
 /*! transaction: set timestamp calls */
-#define	WT_STAT_CONN_TXN_SET_TS				1386
+#define	WT_STAT_CONN_TXN_SET_TS				1389
 /*! transaction: set timestamp durable calls */
-#define	WT_STAT_CONN_TXN_SET_TS_DURABLE			1387
+#define	WT_STAT_CONN_TXN_SET_TS_DURABLE			1390
 /*! transaction: set timestamp durable updates */
-#define	WT_STAT_CONN_TXN_SET_TS_DURABLE_UPD		1388
+#define	WT_STAT_CONN_TXN_SET_TS_DURABLE_UPD		1391
 /*! transaction: set timestamp oldest calls */
-#define	WT_STAT_CONN_TXN_SET_TS_OLDEST			1389
+#define	WT_STAT_CONN_TXN_SET_TS_OLDEST			1392
 /*! transaction: set timestamp oldest updates */
-#define	WT_STAT_CONN_TXN_SET_TS_OLDEST_UPD		1390
+#define	WT_STAT_CONN_TXN_SET_TS_OLDEST_UPD		1393
 /*! transaction: set timestamp stable calls */
-#define	WT_STAT_CONN_TXN_SET_TS_STABLE			1391
+#define	WT_STAT_CONN_TXN_SET_TS_STABLE			1394
 /*! transaction: set timestamp stable updates */
-#define	WT_STAT_CONN_TXN_SET_TS_STABLE_UPD		1392
+#define	WT_STAT_CONN_TXN_SET_TS_STABLE_UPD		1395
 /*! transaction: transaction begins */
-#define	WT_STAT_CONN_TXN_BEGIN				1393
+#define	WT_STAT_CONN_TXN_BEGIN				1396
 /*! transaction: transaction checkpoint currently running */
-#define	WT_STAT_CONN_TXN_CHECKPOINT_RUNNING		1394
+#define	WT_STAT_CONN_TXN_CHECKPOINT_RUNNING		1397
 /*! transaction: transaction checkpoint generation */
-#define	WT_STAT_CONN_TXN_CHECKPOINT_GENERATION		1395
-=======
-#define	WT_STAT_CONN_PAGE_DEL_ROLLBACK_BLOCKED		1363
-/*! thread-yield: page reconciliation yielded due to child modification */
-#define	WT_STAT_CONN_CHILD_MODIFY_BLOCKED_PAGE		1364
-/*! transaction: Number of prepared updates */
-#define	WT_STAT_CONN_TXN_PREPARED_UPDATES_COUNT		1365
-/*! transaction: durable timestamp queue entries walked */
-#define	WT_STAT_CONN_TXN_DURABLE_QUEUE_WALKED		1366
-/*! transaction: durable timestamp queue insert to empty */
-#define	WT_STAT_CONN_TXN_DURABLE_QUEUE_EMPTY		1367
-/*! transaction: durable timestamp queue inserts to head */
-#define	WT_STAT_CONN_TXN_DURABLE_QUEUE_HEAD		1368
-/*! transaction: durable timestamp queue inserts total */
-#define	WT_STAT_CONN_TXN_DURABLE_QUEUE_INSERTS		1369
-/*! transaction: durable timestamp queue length */
-#define	WT_STAT_CONN_TXN_DURABLE_QUEUE_LEN		1370
-/*! transaction: prepared transactions */
-#define	WT_STAT_CONN_TXN_PREPARE			1371
-/*! transaction: prepared transactions committed */
-#define	WT_STAT_CONN_TXN_PREPARE_COMMIT			1372
-/*! transaction: prepared transactions currently active */
-#define	WT_STAT_CONN_TXN_PREPARE_ACTIVE			1373
-/*! transaction: prepared transactions rolled back */
-#define	WT_STAT_CONN_TXN_PREPARE_ROLLBACK		1374
-/*! transaction: query timestamp calls */
-#define	WT_STAT_CONN_TXN_QUERY_TS			1375
-/*! transaction: read timestamp queue entries walked */
-#define	WT_STAT_CONN_TXN_READ_QUEUE_WALKED		1376
-/*! transaction: read timestamp queue insert to empty */
-#define	WT_STAT_CONN_TXN_READ_QUEUE_EMPTY		1377
-/*! transaction: read timestamp queue inserts to head */
-#define	WT_STAT_CONN_TXN_READ_QUEUE_HEAD		1378
-/*! transaction: read timestamp queue inserts total */
-#define	WT_STAT_CONN_TXN_READ_QUEUE_INSERTS		1379
-/*! transaction: read timestamp queue length */
-#define	WT_STAT_CONN_TXN_READ_QUEUE_LEN			1380
-/*! transaction: rollback to stable calls */
-#define	WT_STAT_CONN_TXN_RTS				1381
-/*! transaction: rollback to stable keys removed */
-#define	WT_STAT_CONN_TXN_RTS_KEYS_REMOVED		1382
-/*! transaction: rollback to stable keys restored */
-#define	WT_STAT_CONN_TXN_RTS_KEYS_RESTORED		1383
-/*! transaction: rollback to stable pages visited */
-#define	WT_STAT_CONN_TXN_RTS_PAGES_VISITED		1384
-/*! transaction: rollback to stable updates aborted */
-#define	WT_STAT_CONN_TXN_RTS_UPD_ABORTED		1385
-/*! transaction: rollback to stable updates removed from history store */
-#define	WT_STAT_CONN_TXN_RTS_HS_REMOVED			1386
-/*! transaction: set timestamp calls */
-#define	WT_STAT_CONN_TXN_SET_TS				1387
-/*! transaction: set timestamp durable calls */
-#define	WT_STAT_CONN_TXN_SET_TS_DURABLE			1388
-/*! transaction: set timestamp durable updates */
-#define	WT_STAT_CONN_TXN_SET_TS_DURABLE_UPD		1389
-/*! transaction: set timestamp oldest calls */
-#define	WT_STAT_CONN_TXN_SET_TS_OLDEST			1390
-/*! transaction: set timestamp oldest updates */
-#define	WT_STAT_CONN_TXN_SET_TS_OLDEST_UPD		1391
-/*! transaction: set timestamp stable calls */
-#define	WT_STAT_CONN_TXN_SET_TS_STABLE			1392
-/*! transaction: set timestamp stable updates */
-#define	WT_STAT_CONN_TXN_SET_TS_STABLE_UPD		1393
-/*! transaction: transaction begins */
-#define	WT_STAT_CONN_TXN_BEGIN				1394
-/*! transaction: transaction checkpoint currently running */
-#define	WT_STAT_CONN_TXN_CHECKPOINT_RUNNING		1395
-/*! transaction: transaction checkpoint generation */
-#define	WT_STAT_CONN_TXN_CHECKPOINT_GENERATION		1396
->>>>>>> fc82d79d
+#define	WT_STAT_CONN_TXN_CHECKPOINT_GENERATION		1398
 /*!
  * transaction: transaction checkpoint history store file duration
  * (usecs)
  */
-<<<<<<< HEAD
-#define	WT_STAT_CONN_TXN_HS_CKPT_DURATION		1396
+#define	WT_STAT_CONN_TXN_HS_CKPT_DURATION		1399
 /*! transaction: transaction checkpoint max time (msecs) */
-#define	WT_STAT_CONN_TXN_CHECKPOINT_TIME_MAX		1397
+#define	WT_STAT_CONN_TXN_CHECKPOINT_TIME_MAX		1400
 /*! transaction: transaction checkpoint min time (msecs) */
-#define	WT_STAT_CONN_TXN_CHECKPOINT_TIME_MIN		1398
+#define	WT_STAT_CONN_TXN_CHECKPOINT_TIME_MIN		1401
 /*! transaction: transaction checkpoint most recent time (msecs) */
-#define	WT_STAT_CONN_TXN_CHECKPOINT_TIME_RECENT		1399
+#define	WT_STAT_CONN_TXN_CHECKPOINT_TIME_RECENT		1402
 /*! transaction: transaction checkpoint prepare currently running */
-#define	WT_STAT_CONN_TXN_CHECKPOINT_PREP_RUNNING	1400
+#define	WT_STAT_CONN_TXN_CHECKPOINT_PREP_RUNNING	1403
 /*! transaction: transaction checkpoint prepare max time (msecs) */
-#define	WT_STAT_CONN_TXN_CHECKPOINT_PREP_MAX		1401
+#define	WT_STAT_CONN_TXN_CHECKPOINT_PREP_MAX		1404
 /*! transaction: transaction checkpoint prepare min time (msecs) */
-#define	WT_STAT_CONN_TXN_CHECKPOINT_PREP_MIN		1402
+#define	WT_STAT_CONN_TXN_CHECKPOINT_PREP_MIN		1405
 /*! transaction: transaction checkpoint prepare most recent time (msecs) */
-#define	WT_STAT_CONN_TXN_CHECKPOINT_PREP_RECENT		1403
+#define	WT_STAT_CONN_TXN_CHECKPOINT_PREP_RECENT		1406
 /*! transaction: transaction checkpoint prepare time (usecs) */
-#define	WT_STAT_CONN_TXN_CHECKPOINT_PREPARE_TIME	1404
-=======
-#define	WT_STAT_CONN_TXN_HS_CKPT_DURATION		1397
-/*! transaction: transaction checkpoint max time (msecs) */
-#define	WT_STAT_CONN_TXN_CHECKPOINT_TIME_MAX		1398
-/*! transaction: transaction checkpoint min time (msecs) */
-#define	WT_STAT_CONN_TXN_CHECKPOINT_TIME_MIN		1399
-/*! transaction: transaction checkpoint most recent time (msecs) */
-#define	WT_STAT_CONN_TXN_CHECKPOINT_TIME_RECENT		1400
-/*! transaction: transaction checkpoint prepare currently running */
-#define	WT_STAT_CONN_TXN_CHECKPOINT_PREP_RUNNING	1401
-/*! transaction: transaction checkpoint prepare max time (msecs) */
-#define	WT_STAT_CONN_TXN_CHECKPOINT_PREP_MAX		1402
-/*! transaction: transaction checkpoint prepare min time (msecs) */
-#define	WT_STAT_CONN_TXN_CHECKPOINT_PREP_MIN		1403
-/*! transaction: transaction checkpoint prepare most recent time (msecs) */
-#define	WT_STAT_CONN_TXN_CHECKPOINT_PREP_RECENT		1404
->>>>>>> fc82d79d
+#define	WT_STAT_CONN_TXN_CHECKPOINT_PREPARE_TIME	1407
 /*! transaction: transaction checkpoint prepare total time (msecs) */
-#define	WT_STAT_CONN_TXN_CHECKPOINT_PREP_TOTAL		1405
+#define	WT_STAT_CONN_TXN_CHECKPOINT_PREP_TOTAL		1408
 /*! transaction: transaction checkpoint scrub dirty target */
-#define	WT_STAT_CONN_TXN_CHECKPOINT_SCRUB_TARGET	1406
+#define	WT_STAT_CONN_TXN_CHECKPOINT_SCRUB_TARGET	1409
 /*! transaction: transaction checkpoint scrub time (msecs) */
-#define	WT_STAT_CONN_TXN_CHECKPOINT_SCRUB_TIME		1407
+#define	WT_STAT_CONN_TXN_CHECKPOINT_SCRUB_TIME		1410
 /*! transaction: transaction checkpoint total time (msecs) */
-#define	WT_STAT_CONN_TXN_CHECKPOINT_TIME_TOTAL		1408
-<<<<<<< HEAD
+#define	WT_STAT_CONN_TXN_CHECKPOINT_TIME_TOTAL		1411
 /*! transaction: transaction checkpoint tree helper time (usecs) */
-#define	WT_STAT_CONN_TXN_CHECKPOINT_TREE_HELPER_TIME	1409
+#define	WT_STAT_CONN_TXN_CHECKPOINT_TREE_HELPER_TIME	1412
 /*! transaction: transaction checkpoints */
-#define	WT_STAT_CONN_TXN_CHECKPOINT			1410
-=======
-/*! transaction: transaction checkpoints */
-#define	WT_STAT_CONN_TXN_CHECKPOINT			1409
->>>>>>> fc82d79d
+#define	WT_STAT_CONN_TXN_CHECKPOINT			1413
 /*!
  * transaction: transaction checkpoints skipped because database was
  * clean
  */
-<<<<<<< HEAD
-#define	WT_STAT_CONN_TXN_CHECKPOINT_SKIPPED		1411
+#define	WT_STAT_CONN_TXN_CHECKPOINT_SKIPPED		1414
 /*! transaction: transaction failures due to history store */
-#define	WT_STAT_CONN_TXN_FAIL_CACHE			1412
-=======
-#define	WT_STAT_CONN_TXN_CHECKPOINT_SKIPPED		1410
-/*! transaction: transaction failures due to history store */
-#define	WT_STAT_CONN_TXN_FAIL_CACHE			1411
->>>>>>> fc82d79d
+#define	WT_STAT_CONN_TXN_FAIL_CACHE			1415
 /*!
  * transaction: transaction fsync calls for checkpoint after allocating
  * the transaction ID
  */
-<<<<<<< HEAD
-#define	WT_STAT_CONN_TXN_CHECKPOINT_FSYNC_POST		1413
-=======
-#define	WT_STAT_CONN_TXN_CHECKPOINT_FSYNC_POST		1412
->>>>>>> fc82d79d
+#define	WT_STAT_CONN_TXN_CHECKPOINT_FSYNC_POST		1416
 /*!
  * transaction: transaction fsync duration for checkpoint after
  * allocating the transaction ID (usecs)
  */
-<<<<<<< HEAD
-#define	WT_STAT_CONN_TXN_CHECKPOINT_FSYNC_POST_DURATION	1414
+#define	WT_STAT_CONN_TXN_CHECKPOINT_FSYNC_POST_DURATION	1417
 /*! transaction: transaction range of IDs currently pinned */
-#define	WT_STAT_CONN_TXN_PINNED_RANGE			1415
+#define	WT_STAT_CONN_TXN_PINNED_RANGE			1418
 /*! transaction: transaction range of IDs currently pinned by a checkpoint */
-#define	WT_STAT_CONN_TXN_PINNED_CHECKPOINT_RANGE	1416
+#define	WT_STAT_CONN_TXN_PINNED_CHECKPOINT_RANGE	1419
 /*! transaction: transaction range of timestamps currently pinned */
-#define	WT_STAT_CONN_TXN_PINNED_TIMESTAMP		1417
+#define	WT_STAT_CONN_TXN_PINNED_TIMESTAMP		1420
 /*! transaction: transaction range of timestamps pinned by a checkpoint */
-#define	WT_STAT_CONN_TXN_PINNED_TIMESTAMP_CHECKPOINT	1418
-=======
-#define	WT_STAT_CONN_TXN_CHECKPOINT_FSYNC_POST_DURATION	1413
-/*! transaction: transaction range of IDs currently pinned */
-#define	WT_STAT_CONN_TXN_PINNED_RANGE			1414
-/*! transaction: transaction range of IDs currently pinned by a checkpoint */
-#define	WT_STAT_CONN_TXN_PINNED_CHECKPOINT_RANGE	1415
-/*! transaction: transaction range of timestamps currently pinned */
-#define	WT_STAT_CONN_TXN_PINNED_TIMESTAMP		1416
-/*! transaction: transaction range of timestamps pinned by a checkpoint */
-#define	WT_STAT_CONN_TXN_PINNED_TIMESTAMP_CHECKPOINT	1417
->>>>>>> fc82d79d
+#define	WT_STAT_CONN_TXN_PINNED_TIMESTAMP_CHECKPOINT	1421
 /*!
  * transaction: transaction range of timestamps pinned by the oldest
  * active read timestamp
  */
-<<<<<<< HEAD
-#define	WT_STAT_CONN_TXN_PINNED_TIMESTAMP_READER	1419
-=======
-#define	WT_STAT_CONN_TXN_PINNED_TIMESTAMP_READER	1418
->>>>>>> fc82d79d
+#define	WT_STAT_CONN_TXN_PINNED_TIMESTAMP_READER	1422
 /*!
  * transaction: transaction range of timestamps pinned by the oldest
  * timestamp
  */
-<<<<<<< HEAD
-#define	WT_STAT_CONN_TXN_PINNED_TIMESTAMP_OLDEST	1420
+#define	WT_STAT_CONN_TXN_PINNED_TIMESTAMP_OLDEST	1423
 /*! transaction: transaction read timestamp of the oldest active reader */
-#define	WT_STAT_CONN_TXN_TIMESTAMP_OLDEST_ACTIVE_READ	1421
+#define	WT_STAT_CONN_TXN_TIMESTAMP_OLDEST_ACTIVE_READ	1424
 /*! transaction: transaction sync calls */
-#define	WT_STAT_CONN_TXN_SYNC				1422
+#define	WT_STAT_CONN_TXN_SYNC				1425
 /*! transaction: transactions committed */
-#define	WT_STAT_CONN_TXN_COMMIT				1423
+#define	WT_STAT_CONN_TXN_COMMIT				1426
 /*! transaction: transactions rolled back */
-#define	WT_STAT_CONN_TXN_ROLLBACK			1424
+#define	WT_STAT_CONN_TXN_ROLLBACK			1427
 /*! transaction: update conflicts */
-#define	WT_STAT_CONN_TXN_UPDATE_CONFLICT		1425
-=======
-#define	WT_STAT_CONN_TXN_PINNED_TIMESTAMP_OLDEST	1419
-/*! transaction: transaction read timestamp of the oldest active reader */
-#define	WT_STAT_CONN_TXN_TIMESTAMP_OLDEST_ACTIVE_READ	1420
-/*! transaction: transaction sync calls */
-#define	WT_STAT_CONN_TXN_SYNC				1421
-/*! transaction: transactions committed */
-#define	WT_STAT_CONN_TXN_COMMIT				1422
-/*! transaction: transactions rolled back */
-#define	WT_STAT_CONN_TXN_ROLLBACK			1423
-/*! transaction: update conflicts */
-#define	WT_STAT_CONN_TXN_UPDATE_CONFLICT		1424
->>>>>>> fc82d79d
+#define	WT_STAT_CONN_TXN_UPDATE_CONFLICT		1428
 
 /*!
  * @}
