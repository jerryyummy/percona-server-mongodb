--- conflicted
+++ resolved
@@ -863,12 +863,8 @@
     if (full && logging)
         WT_ERR(__wt_txn_checkpoint_log(session, full, WT_TXN_LOG_CKPT_START, NULL));
 
-<<<<<<< HEAD
-    __checkpoint_timing_stress(session);
+    __checkpoint_timing_stress(session, false);
     time_start_hs = __wt_clock(session);
-=======
-    __checkpoint_timing_stress(session, false);
->>>>>>> b63e8cc9
     WT_ERR(__checkpoint_apply_to_dhandles(session, cfg, __checkpoint_tree_helper));
     time_stop_hs = __wt_clock(session);
     WT_STAT_CONN_INCRV(session, txn_checkpoint_tree_helper_time,
